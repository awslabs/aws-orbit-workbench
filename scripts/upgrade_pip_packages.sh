--- conflicted
+++ resolved
@@ -18,18 +18,10 @@
 for path in "${paths[@]}"; do
     cd $path
 
-<<<<<<< HEAD
-    # Where {1} is a cli arg. In our case, --upgrade, for the periodic task of upgrading all packages
-    pip-compile ${1}
-    pip-compile ${1} -r requirements-dev.in
-    
-    sed -i "s|file://$path|.|g" requirements-dev.txt
-=======
     pip-compile ${1}
     pip-compile ${1} -r requirements-dev.in
 
     ${SED} -i "s|file://$path|.|g" requirements-dev.txt
->>>>>>> 16e920a0
 
     if [[ "${path}" == *"plugins"* ]]; then
         ${SED} -i "s|file://$ROOT_PATH|../..|g" requirements-dev.txt
