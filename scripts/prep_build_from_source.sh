#!/bin/bash

set -e

source $( cd "$( dirname "${BASH_SOURCE[0]}" )" >/dev/null 2>&1 && pwd )/vars

CLI=0
SDK=0
PLUGINS=0

for ARG in "$@"
do
    case $ARG in
        --cli)
        CLI=1
        shift # Remove --cli from processing
        ;;
        --sdk)
        SDK=1
        shift # Remove --sdk from processing
        ;;
        --plugins)
        PLUGINS=1
        shift # Remove --sdk from processing
        ;;
        --all)
        CLI=1
        SDK=1
        PLUGINS=1
        shift # Remove --sdk from processing
        ;;
    esac
done

${DIR}/set_jupyter_user_pip_conf.sh \
    && echo "Set jupyter-user pip.conf" \
    || (echo "ERROR: Failed to set jupyter-user pip.conf"; exit 1)

if [ $CLI -eq 1 ]; then
    ${DIR}/update_repo.sh cli ${DOMAIN} \
        && echo "Updated CLI codeartifact repository" \
        || (echo "ERROR: Failed to update CLI codeartifact repository"; exit 1)
fi

if [ $SDK -eq 1 ]; then
    ${DIR}/update_repo.sh sdk ${DOMAIN}-sdk \
        && echo "Updated SDK codeartifact repository" \
        || (echo "ERROR: Failed to update SDK codeartifact repository"; exit 1)
fi

if [ $PLUGINS -eq 1 ]; then
    # Adding plugins to Codeartifact
<<<<<<< HEAD
    ${DIR}/update_repo.sh plugins/emr_on_eks aws-orbit-emr-on-eks \
        && echo "Updated custom_cfn codeartifact repository" \
        || (echo "ERROR: Failed to update custom_cfn codeartifact repository"; exit 1)
    ${DIR}/update_repo.sh plugins/code_commit aws-orbit-code-commit \
        && echo "Updated code_commit codeartifact repository" \
        || (echo "ERROR: Failed to update code_commit codeartifact repository"; exit 1)
    ${DIR}/update_repo.sh plugins/hello_world aws-orbit-hello-world \
        && echo "Updated SDK codeartifact repository" \
        || (echo "ERROR: Failed to update SDK codeartifact repository"; exit 1)
    ${DIR}/update_repo.sh plugins/redshift aws-orbit-redshift \
        && echo "Updated redshift codeartifact repository" \
        || (echo "ERROR: Failed to update redshift codeartifact repository"; exit 1)
    ${DIR}/update_repo.sh plugins/team_script_launcher aws-orbit-team-script-launcher \
        && echo "Updated team_script_launcher codeartifact repository" \
        || (echo "ERROR: Failed to update team_script_launcher codeartifact repository"; exit 1)
    ${DIR}/update_repo.sh plugins/custom_cfn aws-orbit-custom-cfn \
        && echo "Updated custom_cfn codeartifact repository" \
        || (echo "ERROR: Failed to update custom_cfn codeartifact repository"; exit 1)
    ${DIR}/update_repo.sh plugins/ray aws-orbit-ray \
        && echo "Updated ray codeartifact repository" \
        || (echo "ERROR: Failed to update ray codeartifact repository"; exit 1)
    ${DIR}/update_repo.sh plugins/lustre aws-orbit-lustre \
        && echo "Updated lustre codeartifact repository" \
        || (echo "ERROR: Failed to update lustre codeartifact repository"; exit 1)
    ${DIR}/update_repo.sh plugins/overprovisioning aws-orbit-overprovisioning \
        && echo "Updated overprovisioning codeartifact repository" \
        || (echo "ERROR: Failed to update overprovisioning codeartifact repository"; exit 1)
=======
    PLUGINS_DIR="${DIR}/../plugins"
    ORBIT_PREFIX="aws-orbit-"

    for module in `ls "${PLUGINS_DIR}"`
    do
        MODULE_NAME_FORMATTED=`echo ${module} | sed "s/_/-/g"`
        MODULE_PKG="${ORBIT_PREFIX}${MODULE_NAME_FORMATTED}"
>>>>>>> 93832ccf

        ${DIR}/update_repo.sh plugins/"${module}" "${MODULE_PKG}" \
            && echo "Updated $module codeartifact repository" \
            || (echo "ERROR: Failed to update $module codeartifact repository"; exit 1)
    done
fi<|MERGE_RESOLUTION|>--- conflicted
+++ resolved
@@ -50,35 +50,6 @@
 
 if [ $PLUGINS -eq 1 ]; then
     # Adding plugins to Codeartifact
-<<<<<<< HEAD
-    ${DIR}/update_repo.sh plugins/emr_on_eks aws-orbit-emr-on-eks \
-        && echo "Updated custom_cfn codeartifact repository" \
-        || (echo "ERROR: Failed to update custom_cfn codeartifact repository"; exit 1)
-    ${DIR}/update_repo.sh plugins/code_commit aws-orbit-code-commit \
-        && echo "Updated code_commit codeartifact repository" \
-        || (echo "ERROR: Failed to update code_commit codeartifact repository"; exit 1)
-    ${DIR}/update_repo.sh plugins/hello_world aws-orbit-hello-world \
-        && echo "Updated SDK codeartifact repository" \
-        || (echo "ERROR: Failed to update SDK codeartifact repository"; exit 1)
-    ${DIR}/update_repo.sh plugins/redshift aws-orbit-redshift \
-        && echo "Updated redshift codeartifact repository" \
-        || (echo "ERROR: Failed to update redshift codeartifact repository"; exit 1)
-    ${DIR}/update_repo.sh plugins/team_script_launcher aws-orbit-team-script-launcher \
-        && echo "Updated team_script_launcher codeartifact repository" \
-        || (echo "ERROR: Failed to update team_script_launcher codeartifact repository"; exit 1)
-    ${DIR}/update_repo.sh plugins/custom_cfn aws-orbit-custom-cfn \
-        && echo "Updated custom_cfn codeartifact repository" \
-        || (echo "ERROR: Failed to update custom_cfn codeartifact repository"; exit 1)
-    ${DIR}/update_repo.sh plugins/ray aws-orbit-ray \
-        && echo "Updated ray codeartifact repository" \
-        || (echo "ERROR: Failed to update ray codeartifact repository"; exit 1)
-    ${DIR}/update_repo.sh plugins/lustre aws-orbit-lustre \
-        && echo "Updated lustre codeartifact repository" \
-        || (echo "ERROR: Failed to update lustre codeartifact repository"; exit 1)
-    ${DIR}/update_repo.sh plugins/overprovisioning aws-orbit-overprovisioning \
-        && echo "Updated overprovisioning codeartifact repository" \
-        || (echo "ERROR: Failed to update overprovisioning codeartifact repository"; exit 1)
-=======
     PLUGINS_DIR="${DIR}/../plugins"
     ORBIT_PREFIX="aws-orbit-"
 
@@ -86,7 +57,6 @@
     do
         MODULE_NAME_FORMATTED=`echo ${module} | sed "s/_/-/g"`
         MODULE_PKG="${ORBIT_PREFIX}${MODULE_NAME_FORMATTED}"
->>>>>>> 93832ccf
 
         ${DIR}/update_repo.sh plugins/"${module}" "${MODULE_PKG}" \
             && echo "Updated $module codeartifact repository" \
