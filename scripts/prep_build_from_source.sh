--- conflicted
+++ resolved
@@ -35,30 +35,6 @@
 ${DIR}/set_jupyter_user_pip_conf.sh \
     && echo "Set jupyter-user pip.conf" \
     || (echo "ERROR: Failed to set jupyter-user pip.conf"; exit 1)
-<<<<<<< HEAD
-${DIR}/update_repo.sh cli ${DOMAIN} \
-    && echo "Updated CLI codeartifact repository" \
-    || (echo "ERROR: Failed to update CLI codeartifact repository"; exit 1)
-${DIR}/update_repo.sh sdk ${DOMAIN}-sdk \
-    && echo "Updated SDK codeartifact repository" \
-    || (echo "ERROR: Failed to update SDK codeartifact repository"; exit 1)
-# Adding plugins to Codeartifact
-${DIR}/update_repo.sh plugins/code_commit aws_orbit_code_commit \
-    && echo "Updated code_commit codeartifact repository" \
-    || (echo "ERROR: Failed to update code_commit codeartifact repository"; exit 1)
-${DIR}/update_repo.sh plugins/hello_world aws_orbit_hello_world \
-    && echo "Updated SDK codeartifact repository" \
-    || (echo "ERROR: Failed to update SDK codeartifact repository"; exit 1)
-${DIR}/update_repo.sh plugins/redshift aws_orbit_redshift \
-    && echo "Updated redshift codeartifact repository" \
-    || (echo "ERROR: Failed to update redshift codeartifact repository"; exit 1)
-${DIR}/update_repo.sh plugins/team_script_launcher aws_orbit_team_script_launcher \
-    && echo "Updated team_script_launcher codeartifact repository" \
-    || (echo "ERROR: Failed to update team_script_launcher codeartifact repository"; exit 1)
-${DIR}/update_repo.sh plugins/custom_cfn aws_orbit_custom_cfn \
-    && echo "Updated team_script_launcher codeartifact repository" \
-    || (echo "ERROR: Failed to update team_script_launcher codeartifact repository"; exit 1)
-=======
 
 if [ $CLI -eq 1 ]; then
     ${DIR}/update_repo.sh cli ${DOMAIN} \
@@ -86,5 +62,7 @@
     ${DIR}/update_repo.sh plugins/team_script_launcher aws-orbit-team-script-launcher \
         && echo "Updated team_script_launcher codeartifact repository" \
         || (echo "ERROR: Failed to update team_script_launcher codeartifact repository"; exit 1)
-fi
->>>>>>> 3b67e21b
+    ${DIR}/update_repo.sh plugins/custom_cfn aws_orbit_custom_cfn \
+        && echo "Updated custom_cfn codeartifact repository" \
+        || (echo "ERROR: Failed to update custom_cfn codeartifact repository"; exit 1)
+fi