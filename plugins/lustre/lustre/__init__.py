#  Copyright Amazon.com, Inc. or its affiliates. All Rights Reserved.
#
#    Licensed under the Apache License, Version 2.0 (the "License").
#    You may not use this file except in compliance with the License.
#    You may obtain a copy of the License at
#
#        http://www.apache.org/licenses/LICENSE-2.0
#
#    Unless required by applicable law or agreed to in writing, software
#    distributed under the License is distributed on an "AS IS" BASIS,
#    WITHOUT WARRANTIES OR CONDITIONS OF ANY KIND, either express or implied.
#    See the License for the specific language governing permissions and
#    limitations under the License.

import logging
import os
from typing import TYPE_CHECKING, Any, Dict, Optional, cast

from aws_orbit import sh, utils
from aws_orbit.plugins import hooks
from aws_orbit.remote_files import helm
from aws_orbit.services import ec2
from aws_orbit.services.ec2 import IpPermission, UserIdGroupPair

if TYPE_CHECKING:
    from aws_orbit.models.context import Context, TeamContext
_logger: logging.Logger = logging.getLogger("aws_orbit")
CHARTS_PATH = os.path.join(os.path.dirname(__file__), "charts")


@hooks.deploy
def deploy(plugin_id: str, context: "Context", team_context: "TeamContext", parameters: Dict[str, Any]) -> None:
    _logger.debug("Team Env name: %s | Team name: %s", context.name, team_context.name)
    plugin_id = plugin_id.replace("_", "-")
    _logger.debug("plugin_id: %s", plugin_id)
    release_name = f"{team_context.name}-{plugin_id}"
    _logger.info("Checking Chart %s is installed...", release_name)
    if helm.is_exists_chart_release(release_name, team_context.name):
        _logger.info("Chart %s already installed, skipping installation", release_name)
        return
<<<<<<< HEAD
=======
    try:
        sh.run(f"kubectl delete sc fsx-lustre-{team_context.name}-fast-fs-lustre")
    except Exception as e:
        _logger.error(f"Deleting prior sc 'fsx-lustre-{team_context.name}-fast-fs-lustre' failed with:%s", str(e))

>>>>>>> fc9ecbdb
    vars: Dict[str, Optional[str]] = dict(
        team=team_context.name,
        region=context.region,
        account_id=context.account_id,
        env_name=context.name,
        plugin_id=plugin_id,
        deploymentType="SCRATCH_2",
        sg=team_context.team_security_group_id,
        subnet=context.networking.data.nodes_subnets[0],
        s3importpath=f"s3://{team_context.scratch_bucket}/{team_context.name}/lustre",
        s3exportpath=f"s3://{team_context.scratch_bucket}/{team_context.name}/lustre",
    )

    ec2.authorize_security_group_ingress(
        group_id=cast(str, team_context.team_security_group_id),
        ip_permissions=[
            IpPermission(
                from_port=988,
                to_port=988,
                ip_protocol="tcp",
                user_id_group_pairs=[
                    UserIdGroupPair(description="All from Cluster", group_id=cast(str, context.cluster_sg_id))
                ],
            )
        ],
    )

    chart_path = helm.create_team_charts_copy(team_context=team_context, path=CHARTS_PATH)
    _logger.debug("package dir")
    utils.print_dir(CHARTS_PATH)
    _logger.debug("copy chart dir")
    utils.print_dir(chart_path)

    repo_location = helm.init_team_repo(context=context, team_context=team_context)
    repo = team_context.name
    helm.add_repo(repo=repo, repo_location=repo_location)
    chart_name, chart_version, chart_package = helm.package_chart(
        repo=repo, chart_path=os.path.join(chart_path, "fsx_storageclass"), values=vars
    )
    helm.install_chart_no_upgrade(
        repo=repo,
        namespace=team_context.name,
        name=release_name,
        chart_name=chart_name,
        chart_version=chart_version,
    )

    chart_name, chart_version, chart_package = helm.package_chart(
        repo=repo, chart_path=os.path.join(chart_path, "fsx_filesystem"), values=vars
    )
    _logger.info(f"Lustre Helm Chart {chart_name}@{chart_version} installed for {team_context.name} at {chart_package}")


@hooks.destroy
def destroy(plugin_id: str, context: "Context", team_context: "TeamContext", parameters: Dict[str, Any]) -> None:
    _logger.debug("Delete Plugin %s of Team Env name: %s | Team name: %s", plugin_id, context.name, team_context.name)
    helm.uninstall_chart(f"{team_context.name}-{plugin_id}")<|MERGE_RESOLUTION|>--- conflicted
+++ resolved
@@ -38,14 +38,11 @@
     if helm.is_exists_chart_release(release_name, team_context.name):
         _logger.info("Chart %s already installed, skipping installation", release_name)
         return
-<<<<<<< HEAD
-=======
     try:
         sh.run(f"kubectl delete sc fsx-lustre-{team_context.name}-fast-fs-lustre")
     except Exception as e:
         _logger.error(f"Deleting prior sc 'fsx-lustre-{team_context.name}-fast-fs-lustre' failed with:%s", str(e))
 
->>>>>>> fc9ecbdb
     vars: Dict[str, Optional[str]] = dict(
         team=team_context.name,
         region=context.region,
