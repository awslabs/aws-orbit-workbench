--- conflicted
+++ resolved
@@ -21,10 +21,6 @@
     license="Apache License 2.0",
     packages=find_packages(include=["redshift", "redshift.*"]),
     python_requires=">=3.6, <3.9",
-<<<<<<< HEAD
-    install_requires=open("requirements.txt").read().strip().split("\n"),
-    package_data={"redshift": ["lambda_sources/redshift_db_creator/*.py"]},
-=======
     install_requires=[
         "aws_cdk.core~=1.67.0",
         "aws-cdk.aws-s3~=1.67.0",
@@ -37,6 +33,6 @@
         "aws-cdk-aws-sns~=1.67.0",
         "aws-cdk-aws-sns-subscriptions~=1.67.0",
     ],
->>>>>>> 5a953a03
+    package_data={"redshift": ["lambda_sources/redshift_db_creator/*.py"]},
     include_package_data=True,
 )