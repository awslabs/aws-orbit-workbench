--- conflicted
+++ resolved
@@ -88,11 +88,8 @@
     #   aws-cdk.aws-s3
     #   aws-cdk.aws-ssm
     #   aws-cdk.core
-<<<<<<< HEAD
-=======
 cryptography==3.4.7
     # via secretstorage
->>>>>>> f408fb85
 decorator==5.0.1
     # via jsonpath-ng
 docutils==0.16
@@ -104,14 +101,10 @@
 idna==2.10
     # via requests
 importlib-metadata==3.10.0
-<<<<<<< HEAD
-    # via keyring
-=======
     # via
     #   flake8
     #   keyring
     #   twine
->>>>>>> f408fb85
 isort==5.6.4
     # via -r requirements-dev.in
 jmespath==0.10.0
