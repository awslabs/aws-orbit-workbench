#  Copyright Amazon.com, Inc. or its affiliates. All Rights Reserved.
#
#    Licensed under the Apache License, Version 2.0 (the "License").
#    You may not use this file except in compliance with the License.
#    You may obtain a copy of the License at
#
#        http://www.apache.org/licenses/LICENSE-2.0
#
#    Unless required by applicable law or agreed to in writing, software
#    distributed under the License is distributed on an "AS IS" BASIS,
#    WITHOUT WARRANTIES OR CONDITIONS OF ANY KIND, either express or implied.
#    See the License for the specific language governing permissions and
#    limitations under the License.

import logging
import os
import time
from typing import TYPE_CHECKING, Any, Dict

import boto3
from aws_orbit import sh
from aws_orbit.plugins import hooks
from aws_orbit.plugins.helpers import cdk_deploy, cdk_destroy

if TYPE_CHECKING:
    from aws_orbit.models.context import Context, TeamContext

_logger: logging.Logger = logging.getLogger("aws_orbit")

PLUGIN_ROOT_PATH = os.path.dirname(os.path.abspath(__file__))
ORBIT_EMR_ON_EKS_ROOT = os.path.dirname(os.path.abspath(__file__))


@hooks.deploy
def deploy(
    plugin_id: str,
    context: "Context",
    team_context: "TeamContext",
    parameters: Dict[str, Any],
) -> None:
    _logger.debug("Running emr_on_eks deploy!")
    sh.run(f"echo 'Team name: {team_context.name} | Plugin ID: {plugin_id}'")
    cluster_name = f"orbit-{context.name}"
    virtual_cluster_name = f"orbit-{context.name}-{team_context.name}"
    delete_virtual_cluster(cluster_name, virtual_cluster_name)

    sh.run(
        f"eksctl create iamidentitymapping --cluster {cluster_name} "
        + f'--namespace {team_context.name} --service-name "emr-containers"'
    )
    if team_context.eks_pod_role_arn is None:
        raise ValueError("Pod Role arn required")
<<<<<<< HEAD
    role_name = team_context.eks_pod_role_arn.split("/")[2] if context.role_prefix else team_context.eks_pod_role_arn.split("/")[1]
=======
    role_name = team_context.eks_pod_role_arn.split("/")[2]
>>>>>>> c46c5488
    sh.run(
        f" aws emr-containers update-role-trust-policy \
       --cluster-name {cluster_name} \
       --namespace {team_context.name} \
       --role-name {role_name}"
    )
    emr = boto3.client("emr-containers")
    _logger.info("deploying emr on eks iam policy")
    cdk_deploy(
        stack_name=f"orbit-{context.name}-{team_context.name}-emr-on-eks",
        app_filename=os.path.join(ORBIT_EMR_ON_EKS_ROOT, "cdk.py"),
        context=context,
        team_context=team_context,
        parameters=parameters,
    )
    try:
        _logger.info(f"creating emr virtual cluster {virtual_cluster_name}")
        response = emr.create_virtual_cluster(
            name=virtual_cluster_name,
            containerProvider={
                "id": cluster_name,
                "type": "EKS",
                "info": {"eksInfo": {"namespace": team_context.name}},
            },
            tags={"Env": context.name, "TeamSpace": team_context.name},
        )

        _logger.debug("create_virtual_cluster:", response)
        parameters["virtual_cluster_id"] = response["id"]
        parameters["virtual_name"] = response["name"]
        parameters["virtual_arn"] = response["arn"]

    except Exception as e:
        if "A virtual cluster already exists in the given namespace" in str(e):
            pass
        else:
            raise


@hooks.destroy
def destroy(
    plugin_id: str,
    context: "Context",
    team_context: "TeamContext",
    parameters: Dict[str, Any],
) -> None:
    _logger.debug("Running emr_on_eks destroy!")
    sh.run(f"echo 'Team name: {team_context.name} | Plugin ID: {plugin_id}'")
    cluster_name = f"orbit-{context.name}"
    virtual_cluster_name = f"orbit-{context.name}-{team_context.name}"
    delete_virtual_cluster(cluster_name, virtual_cluster_name)

    cdk_destroy(
        stack_name=f"orbit-{context.name}-{team_context.name}-emr-on-eks",
        app_filename=os.path.join(ORBIT_EMR_ON_EKS_ROOT, "cdk.py"),
        context=context,
        team_context=team_context,
        parameters=parameters,
    )


def delete_virtual_cluster_jobs(virtual_cluster_id: str) -> None:
    emrc = boto3.client("emr-containers")
    if virtual_cluster_id:
        list_job_runs_response = emrc.list_job_runs(
            virtualClusterId=virtual_cluster_id,
            states=["PENDING", "SUBMITTED", "RUNNING", "CANCEL_PENDING"],
        )
        if "jobRuns" in list_job_runs_response:
            for jr in list_job_runs_response["jobRuns"]:
                job_id, job_name = (jr["id"], jr["name"])
                _logger.info(f"Deleting job {job_id}:{job_name}")
                try:
                    response = emrc.cancel_job_run(id=job_id, virtualClusterId=virtual_cluster_id)
                    if 200 == response["ResponseMetadata"]["HTTPStatusCode"]:
                        _logger.debug(f"Deleted job {job_id}:{job_name}")
                except Exception as e:
                    _logger.error(f"Failed to delete job {job_id}:{job_name}")
                    _logger.error("Error  %s", e)
        else:
            _logger.info(f"No job runs in virtual cluster {virtual_cluster_id}")


def delete_virtual_cluster(eks_cluster_name: str, virtual_cluster_name: str) -> None:
    emr = boto3.client("emr-containers")
    paginator = emr.get_paginator("list_virtual_clusters")
    response_iterator = paginator.paginate(
        containerProviderId=eks_cluster_name,
        containerProviderType="EKS",
        states=[
            "RUNNING",
        ],
        PaginationConfig={
            # can't expect to have so many virtual clusters and teams concurrently on the same env
            "MaxItems": 10000,
            "PageSize": 400,
        },
    )
    _logger.debug("finding emr virtual clusters...")
    for vcri in response_iterator:
        if "virtualClusters" in vcri:
            for vc in vcri["virtualClusters"]:
                _logger.debug("Emr virtual cluster found: %s", vc["name"])
                if vc["name"] == virtual_cluster_name:
                    try:
                        # Delete all running/submitted jobs before deleting virtual cluster
                        delete_virtual_cluster_jobs(vc["id"])
                        time.sleep(120)
                        delete_response = emr.delete_virtual_cluster(id=vc["id"])
                        _logger.debug("delete_virtual_cluster:", delete_response)
                    except Exception as e:
                        _logger.exception("error deleting virtual cluster")
                        _logger.error("Error  %s", e)
        else:
            _logger.info(f"No EMR Virtual cluster in EKS cluster {eks_cluster_name}")
    _logger.debug("end of emr virtual clusters deletion")<|MERGE_RESOLUTION|>--- conflicted
+++ resolved
@@ -50,11 +50,11 @@
     )
     if team_context.eks_pod_role_arn is None:
         raise ValueError("Pod Role arn required")
-<<<<<<< HEAD
-    role_name = team_context.eks_pod_role_arn.split("/")[2] if context.role_prefix else team_context.eks_pod_role_arn.split("/")[1]
-=======
-    role_name = team_context.eks_pod_role_arn.split("/")[2]
->>>>>>> c46c5488
+    role_name = (
+        team_context.eks_pod_role_arn.split("/")[2]
+        if context.role_prefix
+        else team_context.eks_pod_role_arn.split("/")[1]
+    )
     sh.run(
         f" aws emr-containers update-role-trust-policy \
        --cluster-name {cluster_name} \
