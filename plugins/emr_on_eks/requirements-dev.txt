#
# This file is autogenerated by pip-compile
# To update, run:
#
#    pip-compile requirements-dev.in
#
-e .
    # via -r requirements-dev.in
-e ../../cli
    # via -r requirements-dev.in
appdirs==1.4.4
    # via black
attrs==20.3.0
    # via
    #   cattrs
    #   jsii
aws-cdk.aws-events==1.67.0
    # via aws-cdk.aws-s3
aws-cdk.aws-iam==1.67.0
    # via
    #   -r requirements-dev.in
    #   aws-cdk.aws-events
    #   aws-cdk.aws-kms
    #   aws-cdk.aws-s3
    #   aws-cdk.aws-ssm
aws-cdk.aws-kms==1.67.0
    # via
    #   aws-cdk.aws-s3
    #   aws-cdk.aws-ssm
aws-cdk.aws-s3==1.67.0
    # via -r requirements-dev.in
aws-cdk.aws-ssm==1.67.0
    # via -r requirements-dev.in
aws-cdk.cloud-assembly-schema==1.67.0
    # via
    #   aws-cdk.aws-ssm
    #   aws-cdk.core
    #   aws-cdk.cx-api
aws-cdk.core==1.67.0
    # via
    #   -r requirements-dev.in
    #   aws-cdk.aws-events
    #   aws-cdk.aws-iam
    #   aws-cdk.aws-kms
    #   aws-cdk.aws-s3
    #   aws-cdk.aws-ssm
aws-cdk.cx-api==1.67.0
    # via aws-cdk.core
aws-cdk.region-info==1.67.0
    # via
    #   aws-cdk.aws-iam
    #   aws-cdk.core
black==20.8b1
    # via -r requirements-dev.in
bleach==3.3.0
    # via readme-renderer
boto3==1.17.49
    # via aws-orbit
botocore==1.20.49
    # via
    #   aws-orbit
    #   boto3
    #   s3transfer
cachetools==4.2.1
    # via google-auth
cattrs==1.4.0
    # via jsii
certifi==2020.12.5
    # via
    #   kubernetes
    #   requests
cfn-flip==1.2.3
    # via aws-orbit
chardet==4.0.0
    # via requests
click==7.1.2
    # via
    #   aws-orbit
    #   black
    #   cfn-flip
    #   pip-tools
colorama==0.4.4
    # via twine
constructs==3.3.71
    # via
    #   aws-cdk.aws-events
    #   aws-cdk.aws-iam
    #   aws-cdk.aws-kms
    #   aws-cdk.aws-s3
    #   aws-cdk.aws-ssm
    #   aws-cdk.core
<<<<<<< HEAD
cryptography==3.4.7
    # via secretstorage
=======
>>>>>>> 838a9712
decorator==5.0.6
    # via jsonpath-ng
docutils==0.17
    # via readme-renderer
flake8==3.8.4
    # via -r requirements-dev.in
google-auth==1.28.1
    # via kubernetes
idna==2.10
    # via requests
importlib-metadata==3.10.0
    # via
    #   flake8
    #   keyring
    #   twine
isort==5.6.4
    # via -r requirements-dev.in
jmespath==0.10.0
    # via
    #   boto3
    #   botocore
jsii==1.27.0
    # via
    #   aws-cdk.aws-events
    #   aws-cdk.aws-iam
    #   aws-cdk.aws-kms
    #   aws-cdk.aws-s3
    #   aws-cdk.aws-ssm
    #   aws-cdk.cloud-assembly-schema
    #   aws-cdk.core
    #   aws-cdk.cx-api
    #   aws-cdk.region-info
    #   constructs
jsonpath-ng==1.5.2
    # via aws-orbit
keyring==23.0.1
    # via twine
kubernetes==12.0.1
    # via aws-orbit
marshmallow-dataclass[enum,union]==8.3.2
    # via aws-orbit
marshmallow-enum==1.5.1
    # via marshmallow-dataclass
marshmallow==3.11.1
    # via
    #   marshmallow-dataclass
    #   marshmallow-enum
mccabe==0.6.1
    # via flake8
mypy-extensions==0.4.3
    # via
    #   black
    #   mypy
    #   typing-inspect
mypy==0.812
    # via -r requirements-dev.in
oauthlib==3.1.0
    # via requests-oauthlib
packaging==20.9
    # via bleach
pathspec==0.8.1
    # via black
pip-tools==5.5.0
    # via -r requirements-dev.in
pkginfo==1.7.0
    # via twine
ply==3.11
    # via jsonpath-ng
publication==0.0.3
    # via
    #   aws-cdk.aws-events
    #   aws-cdk.aws-iam
    #   aws-cdk.aws-kms
    #   aws-cdk.aws-s3
    #   aws-cdk.aws-ssm
    #   aws-cdk.cloud-assembly-schema
    #   aws-cdk.core
    #   aws-cdk.cx-api
    #   aws-cdk.region-info
    #   constructs
pyasn1-modules==0.2.8
    # via google-auth
pyasn1==0.4.8
    # via
    #   pyasn1-modules
    #   rsa
pycodestyle==2.6.0
    # via flake8
pyflakes==2.2.0
    # via flake8
pygments==2.8.1
    # via readme-renderer
pyparsing==2.4.7
    # via packaging
python-dateutil==2.8.1
    # via
    #   botocore
    #   jsii
    #   kubernetes
python-slugify==4.0.1
    # via aws-orbit
pyyaml-include==1.2.post2
    # via aws-orbit
pyyaml==5.4.1
    # via
    #   aws-orbit
    #   cfn-flip
    #   kubernetes
    #   pyyaml-include
readme-renderer==29.0
    # via twine
regex==2021.4.4
    # via black
requests-oauthlib==1.3.0
    # via kubernetes
requests-toolbelt==0.9.1
    # via twine
requests==2.25.1
    # via
    #   kubernetes
    #   requests-oauthlib
    #   requests-toolbelt
    #   twine
rfc3986==1.4.0
    # via twine
rsa==4.7.2
    # via google-auth
s3transfer==0.3.6
    # via boto3
six==1.15.0
    # via
    #   bleach
    #   cfn-flip
    #   google-auth
    #   jsonpath-ng
    #   kubernetes
    #   python-dateutil
    #   readme-renderer
    #   websocket-client
text-unidecode==1.3
    # via python-slugify
toml==0.10.2
    # via black
tqdm==4.56.2
    # via
    #   aws-orbit
    #   twine
twine==3.3.0
    # via -r requirements-dev.in
typed-ast==1.4.3
    # via
    #   black
    #   mypy
typeguard==2.12.0
    # via marshmallow-dataclass
typing-extensions==3.7.4.3
    # via
    #   black
    #   importlib-metadata
    #   jsii
    #   mypy
    #   typing-inspect
typing-inspect==0.6.0
    # via marshmallow-dataclass
urllib3==1.26.4
    # via
    #   botocore
    #   kubernetes
    #   requests
webencodings==0.5.1
    # via bleach
websocket-client==0.58.0
    # via kubernetes
wheel==0.36.2
    # via -r requirements-dev.in
zipp==3.4.1
    # via importlib-metadata

# The following packages are considered to be unsafe in a requirements file:
# pip
# setuptools<|MERGE_RESOLUTION|>--- conflicted
+++ resolved
@@ -89,11 +89,6 @@
     #   aws-cdk.aws-s3
     #   aws-cdk.aws-ssm
     #   aws-cdk.core
-<<<<<<< HEAD
-cryptography==3.4.7
-    # via secretstorage
-=======
->>>>>>> 838a9712
 decorator==5.0.6
     # via jsonpath-ng
 docutils==0.17
