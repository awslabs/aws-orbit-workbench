"""Database Module. Redshift and Athena functionalities"""

import json
import logging
import time
import urllib.parse
from typing import Dict, List, Optional, Tuple, Union
from urllib.parse import quote_plus

import boto3
import IPython.core.display
import sqlalchemy as sa
from IPython import get_ipython
from IPython.display import JSON
from pandas import DataFrame
from sqlalchemy.engine import create_engine
from sqlalchemy.orm import sessionmaker

from aws_orbit_sdk.common import *
from aws_orbit_sdk.glue_catalog import run_crawler
from aws_orbit_sdk.json import display_json
from aws_orbit_sdk.magics.database import AthenaMagics, RedshiftMagics

logging.basicConfig(
    format="%(asctime)s %(levelname)-8s %(message)s",
    level=logging.INFO,
    datefmt="%Y-%m-%d %H:%M:%S",
)
logger = logging.getLogger()

global __redshift__
global __athena__
__redshift__ = None
__athena__ = None


def check_in_jupyter():
    try:
        get_ipython()
        return True
    except NameError:
        return False


def get_redshift():
    global __redshift__
    if __redshift__ == None:
        __redshift__ = RedshiftUtils()
        if check_in_jupyter():
            ip = get_ipython()
            magics = RedshiftMagics(ip, __redshift__)
            ip.register_magics(magics)

    return __redshift__


def get_athena():
    global __athena__
    if __athena__ == None:
        __athena__ = AthenaUtils()
        if check_in_jupyter():
            ip = get_ipython()
            magics = AthenaMagics(ip, __athena__)
            ip.register_magics(magics)
    return __athena__


class DatabaseCommon:
    """
    Database functions, inherited by both Redshift and Athena classes.

    ...

    Attributes
    ----------
    current_engine : sqlalchemy.engine.Engine, optional

        A sql alchemy engine (default None).
    db_url : str, optional
        A sql alchemy connection string to a database (default None).
    redshift_role : str, optional
        The redshift role ARN that can be used to connect to Glue catalog (default None).
    db_class : str, optional
        The database class (default is None and is set when connecting to either Athena or Redshift).


    Methods
    -------
    def execute_ddl(self, ddl: str, namespace: Optional[Dict[str, str]] = dict()) -> None
        Executes a SQL ddl statement.

    def execute_query(self, sql: str, namespace: Optional[Dict[str, str]] = dict()) -> ResultProxy:
        Executes a SQL query.
    """

    current_engine = None
    db_url = None
    redshift_role = None
    db_class = None

    def execute_ddl(self, ddl: str, namespace: Optional[Dict[str, str]] = dict()) -> None:
        """
        Executes a SQL ddl statement.

        Parameters
        ----------
        ddl : str
            The data descrption language statement to execute in SQL.

        namespace : dict(), optional
            Mapping namespace keys to values if the values do not already exist.

        Returns
        -------
        None
            None.

        Examples
        --------
        >>> from aws.utils.notebooks.database import get_redshift
        >>> db_utils = get_redshift()
        >>> tableName = "myQuery1"
        >>> db_utils.execute_ddl(f'drop table if exists "mydatabase."{table_name}"')
        """

        with self.current_engine.connect() as conn:
            session = sessionmaker(bind=self.current_engine)()
            session.connection().connection.set_isolation_level(0)
            session.execute(ddl, namespace)
            conn.close()

    def execute_query(self, sql: str, namespace: Optional[Dict[str, str]] = dict()) -> sa.engine.result.ResultProxy:
        """
        Executes a SQL query.

        Parameters
        ----------
        sql : str
            SQL DML query.

        namespace : dict(), optional
            Mapping namespace keys to values if the values do not already exist.

        Returns
        -------
        rs : sqlalchemy.engine.result.ResultProxy
            Resulting data from sql query execution.

        Examples
        --------
        >>> from aws.utils.notebooks.database import get_redshift
        >>> db_utils = get_redshift()
        >>> db_utils.execute_query("select username from mydatabase.users")
        """

        with self.current_engine.connect() as conn:
            rs = self.current_engine.execute(sql, namespace)
            conn.close()
        return rs


class RedshiftUtils(DatabaseCommon):
    """
    Collection of Redshift functions used to easily connect and work with databases.

    Methods
    -------
    get_connection_to_redshift(self, clusterIdentifier, DbName, DbUser, lambdaName=None):
        Connect to an existing cluster or create a new cluster if it does not exists.

    create_external_schema(self, schema_name, glue_database)
         Creates external schema if it does not already exist from a glue data catalog database.

    create_external_table(self, select, database_name, table_name, format="Parquet", s3_location=None, options=""):
        Creates a new external table in the given database and runs a glue crawler to populate glue catalog tables with
        table metadata.

    connect_to_redshift(self, cluster_name, reuseCluster=True, startCluster=False, clusterArgs=dict()):
        Connects to a Redshift Cluster and returns connection information once redshift cluster is available for use.

    delete_redshift_cluster(self, cluster_name):
        Deletes a redshift cluster.

    get_redshift_functions(self):
        Provides a list of Redshift Functions that can be used.

    describe_redshift_function(self, funcName):
        Returns the environment variables for a specified redshift function.

    getCatalog(self, schema_name=None, table_name=None):
        Get Glue Catalog metadata of a specific Database table

    get_team_clusters(self, cluster_id=None):
        Retrieves Redshift Cluster information for the Team Cluster.

    """

    def get_connection_to_redshift(
        self,
        clusterIdentifier: str,
        DbName: str,
        DbUser: str,
        lambdaName: Optional[str] = None,
    ) -> Dict[str, Union[str, sa.engine.Engine]]:
        """
        Connect to an existing cluster or create a new cluster if it does not exists.

        Note
        ----
        To connect to existing cluster:
            **Cluster networking is configured correctly (has access to the Orbit Workbench VPC).
            **Cluster ESG was created, assigned to the cluster.
            **The ESG should have an ingress rule to allow inbound tcp on the redshift port from the Orbit Workbench
                instance SG.
            **A new teamspace should be launched from the Service Catalog and the ESG should be passed as a parameter
                to allow external traffic.

        Parameters
        ----------
        clusterIdentifier : str
            A unique name of the Redshift cluster, can be a new/existing cluster as well. If used with existing cluster,
            lambdaName should be given as well.
        DbName : str
            The Redshift DB name to connect to.
        DbUser : str
            The Redshift User name to connect with.
        lambdaName : str, optional
            For new cluster/mandatory for existing cluster connection, the lambda name which is responsible to get the
            cluster credentials.


        Returns
        -------
        db_url : str
            A sql alchemy connection string
        engine : sqlalchemy.engine.Engine
            A sql alchemy engine
        redshift_role : str
            The redshift role ARN that can be used to connect to Glue catalog

        (e.g. {'db_url': 'redshift+psycopg2://..', 'engine': engine,
        'redshift_role': 'arn:aws:iam::{accountid}:role/...'})

        Example
        --------
        >>> from aws.utils.notebooks.database import get_redshift
        >>> import json, urllib.parse
        >>> from sqlalchemy.engine import create_engine
        >>> response = get_redshift().get_connection_to_redshift(
        ...     clusterIdentifier = "my_cluster",
        ...     DbName = "my_database",
        ...     DBUser = "my_user",
        ...     lambdaName = None
        ...     )

        """

        redshift = boto3.client("redshift")

        if lambdaName:
            # Trying to get user and temp password from cluster
            try:
                lambda_client = boto3.client("lambda")
                response = lambda_client.invoke(
                    InvocationType="RequestResponse",
                    FunctionName=lambdaName,
                    Payload=json.dumps(
                        {
                            "DbUser": DbUser,
                            "DbName": DbName,
                            "clusterIdentifier": clusterIdentifier,
                        }
                    ),
                )

                # Parsing into JSON format
                data = json.loads(response["Payload"].read().decode("utf-8"))
                DbPassword = data["DbPassword"]
                DbUser = data["DbUser"]
            except Exception as e:
                logger.error(f"There was an error getting the cluster details: {data}")
                raise e
        else:
            response = redshift.get_cluster_credentials(
                DbUser=DbUser,
                DbName=DbName,
                AutoCreate=True,
                ClusterIdentifier=clusterIdentifier,
            )
            DbPassword = urllib.parse.quote(response["DbPassword"])
            DbUser = urllib.parse.quote(response["DbUser"])

        # Get the rest of the cluster properties
        clusterInfo = redshift.describe_clusters(ClusterIdentifier=clusterIdentifier)

        hostName = clusterInfo["Clusters"][0]["Endpoint"]["Address"]
        port = clusterInfo["Clusters"][0]["Endpoint"]["Port"]

        self.db_url = "redshift+psycopg2://{}:{}@{}:{}/{}".format(DbUser, DbPassword, hostName, port, DbName)
        if clusterInfo["Clusters"][0]["IamRoles"]:
            self.redshift_role = clusterInfo["Clusters"][0]["IamRoles"][0]["IamRoleArn"]
        else:
            self.redshift_role = None
        self.current_engine = create_engine(self.db_url)
        self.db_class = "redshift"
        return {
            "db_url": self.db_url,
            "engine": self.current_engine,
            "redshift_role": self.redshift_role,
        }

    def create_external_schema(self, schema_name: str, glue_database: str) -> None:
        """
        Creates external schema if it does not already exist from a glue data catalog database.

        Parameters
        ----------
        schema_name : str
            Name of the external schema that will be created.

        glue_database : str
            Name of the source database for creating the schema.

        Returns
        -------
        None
            None.

        Example
        -------
        >>> from aws.utils.notebooks.database import RedshiftUtils
        >>> RedshiftUtils.create_external_schema(schema_name="my_schema", glue_database="my_database")
        """

        createSchemaSql = f"create external schema IF NOT EXISTS {schema_name} from data catalog database '{glue_database}'\n iam_role '{self.redshift_role}'"
        self.execute_ddl(createSchemaSql, dict())

    def create_external_table(
        self,
        select: str,
        database_name: str,
        table_name: str,
        format: Optional[str] = "Parquet",
        s3_location: Optional[str] = None,
        options: Optional[str] = "",
    ) -> IPython.core.display.JSON:
        """
        Creates a new external table in the given database and runs a glue crawler to populate glue catalog tables with
        table metadata.

        Note
        ----
        This method function uses Amazon Redshift UNLOAD which splits the results of a select statement across a set of
        files, one or more files per node slice, to simplify parallel reloading of the data.

        Parameters
        ----------
        select : str
            SQL ddl statement for data to select (e.g. 'select * from table').
        database_name : str
            Name of database with existing data and schema.
        table_name : str
            The name of the table to be created.
        format : str, optional
            The file format for data files (default Parquet format).
        s3_location : str, optional
            The path to the Amazon S3 bucket or folder that contains the data files or a manifest file that contains a
            list of Amazon S3 object paths (used only if no database has no location).
        options : str, optional
            Specify additional table properties for when creating new table.

        Returns
        -------
        s : IPython.core.display.JSON
            An IPython JSON display representing the schema metadata for the table(s) / database

        Example
        --------
        >>> from aws.utils.notebooks.database import RedshiftUtils
        >>> from aws.utils.notebooks.json import display_json
        >>> RedshiftUtils.create_external_table(
        ...     select = 'select * from table1',
        ...     database_name = 'my_database',
        ...     table_name = 'myQuery1',
        ...     s3_location = 's3://bucketname/folder/'
        ... )
        """
        glue = boto3.client("glue")
        target_s3 = glue.get_database(Name=database_name)["Database"]["LocationUri"]
        s3 = boto3.client("s3")

        if target_s3 == None or len(target_s3) == 0:
            if s3_location != None:
                target_s3 = s3_location
            else:
                raise Exception("Database does not have a location , and location was not provided")
        bucket_name = target_s3[5:].split("/")[0]
        db_path = "/".join(target_s3[5:].split("/")[1:])
        s3_path = f"{target_s3}/{table_name}/"
        prefix = f"{db_path}/{table_name}/"
        response = s3.list_objects_v2(Bucket=bucket_name, Prefix=prefix)
        if "Contents" in response:
            for object in response["Contents"]:
                logger.info("Deleting {object['Key']}")
                s3.delete_object(Bucket=bucket_name, Key=object["Key"])

        ddl = f"""
            UNLOAD ('{select}')
                    TO '{s3_path}' iam_role '{self.redshift_role}'
                    FORMAT AS {format}
                    {options}
        """

        self.execute_ddl(ddl)

        logger.info("Query result s3 write complete.")

        run_crawler(f"crawler_for_{database_name}_{table_name}", database_name, s3_path)

        response = glue.get_table(DatabaseName=database_name, Name=table_name)

        recordCount = response["Table"]["Parameters"]["recordCount"]
        schema = response["Table"]["StorageDescriptor"]["Columns"]
        location = response["Table"]["StorageDescriptor"]["Location"]
        data_format = response["Table"]["Parameters"]["classification"]
        logger.info(f"Table {table_name} created: records: {recordCount}, format: {data_format}, location: {location}")
        s = {}
        for c in schema:
            s[c["Name"]] = c["Type"]
        return display_json(s, root="cols")

    def connect_to_redshift(
        self,
        cluster_name: str,
        reuseCluster: Optional[str] = True,
        startCluster: Optional[str] = False,
        clusterArgs: Optional[Dict[str, str]] = dict(),
    ) -> Dict[str, Union[str, sa.engine.Engine, bool]]:
        """
        Connects to a Redshift Cluster and returns connection information once redshift cluster is available for use.

        Parameters
        ----------
        cluster_name : str
            Name of the redshift cluster
        reuseCluster : bool, optional
            Boolean determining if you wish to reuse an existing cluster name (default True).
        startCluster : bool, optional
            Boolean determining if you wish to start a new cluster (default False)
        clusterArgs : dict(), optional
            Other redshift parameters you can optionally specify (e.g. auto_analyze, max_concurrency_scaling_clusters,
            statement_timeout, etc.)

        Returns
        -------
        db_url : str
            A sqlalchemy connection string.
        engine: sqlalchemy.engine.Engine
            A sql alchemy engine.
        cluster_identifier: str
            The unique identifier of the cluster.
        started: bool
            Boolean representing if cluster has started or not.
        redshift_role: str
            The redshift role ARN that can be used to access other AWS services when you execute the Amazon Redshift
            command.


        Examples
        --------
        >>> from aws.utils.notebooks.database import RedshiftUtils
        >>> from aws.utils.notebooks.common import get_properties
        >>> RedshiftUtils.connect_to_redshift(cluster_name= 'cluster-test')

        """

        props = get_properties()

        redshift = boto3.client("redshift")
        cluster_identifier = (props["AWS_ORBIT_ENV"] + "-" + props["AWS_ORBIT_TEAM_SPACE"] + "-" + cluster_name).lower()
        try:
            clusters = redshift.describe_clusters(ClusterIdentifier=cluster_identifier)["Clusters"]
        except:
            clusters = []

        started = False
        if reuseCluster:
            if not clusters:
                if not startCluster:
                    raise Exception("cannot find running Redshift cluster: " + cluster_identifier)
                else:
                    (cluster_identifier, user) = self._start_and_wait_for_redshift(
                        redshift, cluster_identifier, props, clusterArgs
                    )
                    started = True
            else:
                logger.info("Using internal cluster")
                user = "master"
        else:
            if not startCluster:
                raise Exception("If reuseCluster is False , then startCluster must be True")
            else:
                (cluster_identifier, user) = self._start_and_wait_for_redshift(
                    redshift, cluster_identifier, props, clusterArgs
                )
                started = True

        conn = self.get_connection_to_redshift(cluster_identifier, "defaultdb", user)

        return {
            "db_url": conn["db_url"],
            "engine": conn["engine"],
            "cluster_identifier": cluster_identifier,
            "started": started,
            # 'user': user,
            # 'password': password,
            "redshift_role": conn["redshift_role"],
        }

    def _get_cred_to_redshift_cluster(self, cluster_name: str) -> Dict[str, str]:

        """
        Invokes Lambda Function to Connect to a Redshift Cluster and returns user credentials (username and password)
        upon successful connection.

        """
        props = get_properties()
        funcName = "ConnectToRedshiftFunction"

        orbit = props["AWS_ORBIT_ENV"]
        team_space = props["AWS_ORBIT_TEAM_SPACE"]
        functionName = "{}-{}-{}".format(orbit, team_space, funcName)
        lambda_client = boto3.client("lambda")

        invoke_response = lambda_client.invoke(
            FunctionName=functionName,
            Payload=bytes(json.dumps({"cluster_name": cluster_name}), "utf-8"),
            InvocationType="RequestResponse",
            LogType="Tail",
        )
        response_payload = json.loads(invoke_response["Payload"].read().decode("utf-8"))
        if "200" != response_payload["statusCode"]:
            logger.error(response_payload)
            raise Exception("could not connect to cluster")

        return {
            "user": response_payload["user"],
            "password": response_payload["password"],
        }

    def delete_redshift_cluster(self, cluster_name: str) -> None:

        """
        Deletes a redshift cluster.

        Parameters
        ----------
        cluster_name : str
            The Redshift cluster name given when creating the cluster

        Returns
        -------
        None
            None.

        Example
        --------
        >>> from aws.utils.notebooks.database import RedshiftUtils
        >>> from aws.utils.notebooks.common import get_properties
        >>> RedshiftUtils.delete_redshift_cluster(cluster_name = "my_cluster")

        """

        props = get_properties()
        redshift = boto3.client("redshift")
<<<<<<< HEAD
        namespace = props["AWS_ORBIT_ENV"] + "-" + props["AWS_ORBIT_TEAM_SPACE"] + "-"
        cluster_identifier = cluster_name if namespace in cluster_name else cluster_name + cluster_name
=======
        namespace = props["AWS_ORBIT_ENV"] + "-" + props["ORBIT_TEAM_SPACE"] + "-"
        cluster_identifier = cluster_name if namespace in cluster_name else namespace + cluster_name
>>>>>>> 0aa8d10b

        res = redshift.delete_cluster(ClusterIdentifier=cluster_identifier, SkipFinalClusterSnapshot=True)

        if "errorMessage" in res:
            logger.error(res["errorMessage"])
        else:
            logger.info("Cluster termination started")

        return

    def get_redshift_functions(self) -> List[str]:
        """
        Provides a list of Redshift Functions that can be used.

        Parameters
        ----------
        None
            None.

        Returns
        -------
        functions: list
            List of Redshift Functions

        Examples
        --------
        >>> from aws.utils.notebooks.database import get_redshift
        >>> get_redshift().get_redshift_functions()
        """

        return list(self._get_redshift_functions().keys())

    def describe_redshift_function(self, funcName: str) -> Dict[str, str]:
        """
        Returns the environment variables for a specified redshift function.

        Parameters
        ----------
        funcName : str
            Name of a redshift function

        Returns
        -------
        description : Dict[str, str]
            Key-Value pairs of names and descriptions of the given redshift function environment variables.

        Examples
        --------
        >>> from aws.utils.notebooks.database import get_redshift
        >>> get_redshift().describe_redshift_function(funcName = 'get_connection_to_redshift')
        """

        return self._get_redshift_functions()[funcName]

    def _get_redshift_functions(self) -> Dict[str, Dict[str, str]]:
        """
        Returns a dictionary of all redshift function names  with their parameters/configuration
        using Lambda.list_functions().
        """

        lambda_client = boto3.client("lambda")
        props = get_properties()
        env_name = props["AWS_ORBIT_ENV"]
        team_space = props["AWS_ORBIT_TEAM_SPACE"]
        namespace = f"{env_name}-{team_space}"
        funcs = []
        while True:
            response = lambda_client.list_functions()
            token = response["NextMarker"] if "NextMarker" in response else None
            for func in response["Functions"]:
                if (
                    namespace in func["FunctionName"]
                    and "Environment" in func
                    and "Variables" in func["Environment"]
                    and "RedshiftClusterParameterGroup" in func["Environment"]["Variables"]
                    and "StartRedshift" in func["FunctionName"]
                ):
                    funcs.append(func)
            if token == None:
                break

        func_descs = {}

        for f in funcs:
            user_name = f["FunctionName"][f["FunctionName"].index("StartRedshift") + len("StartRedshift-") :]
            func_desc = f["Environment"]["Variables"]
            del func_desc["RedshiftClusterParameterGroup"]
            del func_desc["RedshiftClusterSubnetGroup"]
            del func_desc["RedshiftClusterSecurityGroup"]
            del func_desc[ORBIT_ENV]
            del func_desc[AWS_ORBIT_TEAM_SPACE]
            del func_desc["SecretId"]
            del func_desc["PortNumber"]
            del func_desc["Role"]
            func_descs[user_name] = func_desc

        return func_descs

    def _start_and_wait_for_redshift(
        self,
        redshift: boto3.client("redshift"),
        cluster_name: str,
        props: Dict[str, str],
        clusterArgs: Dict[str, str],
    ) -> Tuple[str, str]:
        """
        Starts the Redshift Cluster and waits until cluster is available for use.

        """
        env = props["AWS_ORBIT_ENV"]
        team_space = props["AWS_ORBIT_TEAM_SPACE"]
        funcName = f"Standard"
        if "redshift_start_function" in clusterArgs.keys():
            funcName = clusterArgs["redshift_start_function"]

        cluster_def_func = f"orbit-{env}-{team_space}-StartRedshift-{funcName}"

        lambda_client = boto3.client("lambda")
        clusterArgs["cluster_name"] = cluster_name
        invoke_response = lambda_client.invoke(
            FunctionName=cluster_def_func,
            Payload=bytes(json.dumps(clusterArgs), "utf-8"),
            InvocationType="RequestResponse",
            LogType="Tail",
        )

        response_payload = json.loads(invoke_response["Payload"].read().decode("utf-8"))
        if "statusCode" not in response_payload or "200" != response_payload["statusCode"]:
            logger.error(response_payload)
            raise Exception("could not start cluster")

        cluster_id = response_payload["cluster_id"]
        user = response_payload["username"]
        logger.info("cluster created: %s", cluster_id)
        logger.info("waiting for created cluster: %s", cluster_id)
        waiter = redshift.get_waiter("cluster_available")
        waiter.wait(ClusterIdentifier=cluster_id, WaiterConfig={"Delay": 60, "MaxAttempts": 15})
        time.sleep(60)  # allow DB to for another min
        return (cluster_id, user)

    def _add_json_schema(
        self,
        s3: boto3.client("s3"),
        glue: boto3.client("glue"),
        table: str,
        database_name: str,
        table_name: str,
    ) -> None:
        """
        Updates schema of specified table based on Glue Catalog metadata.

        """

        response = glue.get_table(DatabaseName=database_name, Name=table_name)
        # This is another way to get the properties. however, for now we will stick with the glue way that can also work in the future for Athena
        # """
        # SELECT  tablename, parameters
        #         FROM (
        #         SELECT btrim(ext_tables.tablename::text)::character varying(128) AS tablename,
        #         btrim(ext_tables.parameters::text)::character varying(500) AS parameters
        #         FROM pg_get_external_tables() ext_tables(esoid integer, schemaname character varying, tablename character varying, "location" character varying, input_format character varying,
        #         output_format character varying, serialization_lib character varying, serde_parameters character varying, compressed integer, parameters character varying)
        #         ) A
        #         LIMIT 10
        #         ;
        #
        # """

        if "Parameters" in response["Table"]:
            params = response["Table"]["Parameters"]
            if "json.schema" in params:
                schema_path = params["json.schema"]
                (bucket, key) = split_s3_path(schema_path)
                try:
                    s3_obj = s3.get_object(Bucket=bucket, Key=key)
                    content = s3_obj["Body"].read().decode("utf-8")
                    schema = json.loads(content)
                    table["jschema"] = schema
                except Exception as e:
                    logger.error(str(e))
                    raise Exception(f"Cannot access {table_name} schema file at: {schema_path}")

    def getCatalog(
        self, schema_name: Optional[str] = None, table_name: Optional[str] = None
    ) -> IPython.core.display.JSON:
        """
        Get Glue Catalog metadata of a specific Database table.

        Parameters
        ----------
        schema_name : str, optional
            Name of schema to retrieve Glue Catalog for (default looks at all schema with give tablenames in the
            current database)

        table_name : str, optional
            Name of table to retrieve Glue Catalog for (default looks at all tables with give schemanames in the
            current database)


        Returns
        -------
        schema : IPython.core.display.JSON
            An IPython JSON display representing the schema metadata for the table(s) / database

        Example
        --------
        >>> from aws.utils.notebooks.database import RedshiftUtils
        >>> from aws.utils.notebooks.json import display_json
        >>> RedshiftUtils.getCatalog(schema_name="my_schema",table_name="table1")
        """

        glue = boto3.client("glue")
        s3 = boto3.client("s3")
        sql = """
                    SELECT cols.schemaname, cols.tablename, cols.columnname, cols.external_type, cols.columnnum, tables.location, schemas.databasename, tables.parameters
                     FROM SVV_EXTERNAL_COLUMNS cols natural join SVV_EXTERNAL_TABLES tables natural join SVV_EXTERNAL_SCHEMAS schemas
                """

        if schema_name or table_name:
            sql += "WHERE "
            if schema_name and table_name:
                sql += f"schemaname = '{schema_name}' AND tablename = '{table_name}'"
            elif schema_name:
                sql += f"schemaname = '{schema_name}'"
            elif table_name:
                sql += f"tablename = '{table_name}'"

        sql += "\n order by schemas.schemaname, tables.tablename, columnnum\n"

        rs = self.current_engine.execute(sql)
        res = rs.fetchall()
        if len(res) == 0:
            print("no external schema or tables found")
            return

        df = DataFrame(res)
        df.columns = rs.keys()
        schemas = dict()
        for row in df.itertuples():
            if row[1] not in schemas:
                schemas[row[1]] = dict()
            if row[2] not in schemas[row[1]]:
                schemas[row[1]][row[2]] = dict()
                table = schemas[row[1]][row[2]]
                table["name"] = row[2]
                table["location"] = row[6]
                table["cols"] = dict()
                self._add_json_schema(s3, glue, table, row[7], row[2])
            table = schemas[row[1]][row[2]]
            colInfo = dict()
            colInfo["name"] = row[3]
            colInfo["type"] = row[4]
            colInfo["order"] = row[5]
            table["cols"][row[3]] = colInfo

        return display_json(schemas, root="glue databases")

    def get_team_clusters(
        self, cluster_id: Optional[str] = None
    ) -> Dict[str, Dict[str, Union[str, Dict[str, Union[str, int]]]]]:
        """
        Retrieves Redshift Cluster information for the Team Cluster.

        Parameters
        ----------
        cluster_id : str, optional
            Gets information for a specific cluster Id. Default looks at cluster tagged with 'AWS_ORBIT_TEAM_SPACE'

        Returns
        -------
        clusters_info : Dict[str, Dict[str, Union[str, Dict[str, Union[str, int]]]]]
            Information on the cluster(s) and their configuration.

        Example
        --------
        >>> from aws.utils.notebooks.database import RedshiftUtils
        >>> from aws.utils.notebooks.common import get_workspace
        >>> RedshiftUtils.get_team_clusters(cluster_id= "my_cluster")

        """

        redshift = boto3.client("redshift")
        props = get_properties()
        if cluster_id == None:
            clusters = redshift.describe_clusters(TagValues=[props["AWS_ORBIT_TEAM_SPACE"]])["Clusters"]
        else:
            clusters = redshift.describe_clusters(
                ClusterIdentifier=cluster_id,
            )["Clusters"]
        clusters_info = {}
        for cluster in clusters:
            cluster_id = cluster["ClusterIdentifier"]
            cluster_model = {}
            cluster_model["cluster_id"] = cluster_id
            cluster_model["Name"] = cluster_id
            cluster_model["State"] = cluster["ClusterStatus"]
            if "Endpoint" in cluster:
                cluster_model["ip"] = f"{cluster['Endpoint']['Address']}:{cluster['Endpoint']['Port']}"

            cluster_nodes_info = {
                "node_type": cluster["NodeType"],
                "nodes": len(cluster["ClusterNodes"]),
            }
            cluster_model["instances"] = cluster_nodes_info
            clusters_info[cluster_id] = cluster_model
            cluster_model["info"] = cluster
        return clusters_info


class AthenaUtils(DatabaseCommon):
    """Collection of Athena functions used to easily connect and work with databases.

    Methods
    -------
    get_connection_to_athena(self, DbName, region_name=None, S3QueryResultsLocation=None):
        Connect Athena to an existing database.

    getCatalog(self, database=None):
        Get Data Catalog of a specific Database


    """

    def get_connection_to_athena(
        self,
        DbName: str,
        region_name: Optional[str] = None,
        S3QueryResultsLocation: Optional[str] = None,
    ) -> Dict[str, Union[str, sa.engine.Engine]]:
        """
        Connect Athena to an existing database

        Parameters
        ----------
        DbName : str
            Name of the glue database name.

        region_name : str, optional
            The region to connect to athena. The default region will be used if receives None.

        S3QueryResultsLocation : str, optional
            The s3 bucket where to store query results. The results will not be saved if received None.


        Returns
        -------
        db_url : str
            A sql alchemy connection string.
        engine : sqlalchemy.engine.Engine
            A sql alchemy engine.

        Example
        --------
        >>> from aws.utils.notebooks.database import AthenaUtils
        >>> from sqlalchemy.engine import create_engine
        >>> from aws.utils.notebooks.common import get_workspace
        >>> (db_url,engine) = AthenaUtils.get_connection_to_athena(
        ...     DbName = glue_db,
        ...     my_region = my_region,
        ...     S3QueryResultsLocation = results_location)
        """

        workspace = get_workspace()
        if region_name == None:
            region_name = workspace["region"]

        if S3QueryResultsLocation == None:
            S3QueryResultsLocation = f"s3://{workspace['scratch-bucket']}/athena"

        template_con_str = (
            "awsathena+rest://athena.{region_name}.amazonaws.com:443/" "{schema_name}?s3_staging_dir={s3_staging_dir}"
        )
        conn_str = template_con_str.format(
            region_name=region_name,
            schema_name=DbName,
            s3_staging_dir=quote_plus(S3QueryResultsLocation),
        )

        engine = create_engine(conn_str)
        self.db_url = conn_str
        self.current_engine = engine
        self.db_class = "athena"
        return {
            "db_url": self.db_url,
            "engine": self.current_engine,
        }

    def getCatalog(self, database: Optional[str] = None) -> IPython.core.display.JSON:
        """
        Get Data Catalog of a specific Database

        Parameters
        ----------
        database : str
            Name of database to catalog.

        Returns
        -------
         schema : IPython.core.display.JSON
            An IPython JSON display representing the schema metadata for a database

        Example
        --------
        >>> from aws.utils.notebooks.database import AthenaUtils
        >>> from aws.utils.notebooks.json import display_json
        >>> AthenaUtils.getCatalog(database="my_database")
        """

        glue = boto3.client("glue")
        schemas = dict()
        response = glue.get_tables(DatabaseName=database, MaxResults=1000)
        for t in response["TableList"]:
            table = dict()
            schemas[t["Name"]] = table
            table["name"] = t["Name"]
            table["location"] = t["StorageDescriptor"]["Location"]
            table["cols"] = dict()
            for c in t["StorageDescriptor"]["Columns"]:
                col = dict()
                table["cols"][c["Name"]] = col
                col["name"] = c["Name"]
                col["type"] = c["Type"]

        return display_json(schemas, root="glue databases")<|MERGE_RESOLUTION|>--- conflicted
+++ resolved
@@ -573,13 +573,8 @@
 
         props = get_properties()
         redshift = boto3.client("redshift")
-<<<<<<< HEAD
         namespace = props["AWS_ORBIT_ENV"] + "-" + props["AWS_ORBIT_TEAM_SPACE"] + "-"
-        cluster_identifier = cluster_name if namespace in cluster_name else cluster_name + cluster_name
-=======
-        namespace = props["AWS_ORBIT_ENV"] + "-" + props["ORBIT_TEAM_SPACE"] + "-"
         cluster_identifier = cluster_name if namespace in cluster_name else namespace + cluster_name
->>>>>>> 0aa8d10b
 
         res = redshift.delete_cluster(ClusterIdentifier=cluster_identifier, SkipFinalClusterSnapshot=True)
 
