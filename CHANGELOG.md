# **Change Log**
All notable changes to this project will be documented in this file.

The format is based on [Keep a Changelog](https://keepachangelog.com/en/1.0.0/), and this project adheres to [Semantic Versioning](https://semver.org/spec/v2.0.0.html).
#
## **[1.2.0] - Unreleased**
### **Added**

- Added MaxAvailabilityZones to foundation deployment
- Added EfaEnabled to NodeGroups
- Added AvailabilityZones filter to NodeGroups
- Manifest validator to check the managed node group desired number of nodes value

### **Changed**

- REFACTOR: Moved the path of installation of VSCode to /home/jovyan/.code-server
<<<<<<< HEAD
- FIX: replace cert-manager/jobs with cert-manager/certifactes
- FIX: remove the ownerReference on userspace PodDefaults (because they're in the teamspace namespace)
- FIX: nodes_subnets vs private_subnets inconsistencies
- UPDATED: nvidia daemonset version
- UPDATED: vpc-cni version
=======
- FIX: nodes_subnets vs private_subnets inconsistencies
- UPDATED: nvidia daemonset version
- UPDATED: vpc-cni version
- FIX: replace cert-manager/jobs with cert-manager/certifactes
- FIX: remove the ownerReference on userspace PodDefaults (because they're in the teamspace namespace)
>>>>>>> 04a9fc45
- FIX: yaml parameter replacement regex

### **Removed**


#
## **[1.1.0]**
#
### **Added**

- SSO property in the plugin manifest.
- Adding demo notebooks cron jobs cleaner job.
- Made CodeArtifact Domain and Repository creation mandatory from foundation/environment if the user wont specify it.
- Script to deploy a demo
- Adding lakeformaton controlled database cleanup job
- Adding orbit admin role actions wrt emr-containers list and cancel jobs to allow virtual cluster deletion
- Added inventory of known images to image-replicator
- New initContainer on image-replicator primes environment by replicating inventory
- Added `deploy/destroy toolkit` command to CLI
- Added `deploy/destroy credentials` command to CLI
- Added multi-registry docker login to code-build-image
- Added Credential store in Secrets Manager for Docker credentials
- Enabled AWS_STS_REGIONAL_ENDPOINTS env variable on kubeflow Pods
- Enable/Disable WAF on ALB Controller dependent on internet-accessibility
- Added orbit/applied-podsettings annotation to Pods when PodSetting is applied
- Added podsetting support in regression notebooks and sdk
- Added Fargate Profile for kubeflow/istio-system Pods when deploying in isolated subnets
- Track Orbit usage

### **Changed**

- FIX: podsettings-pod-modifier wasn't applying resources to pods
- FIX: Fixed the cleanup of cognito pools.
- FEATURE: podsettings for teams implementation
- FIX: code-build-image defaults to legacy dependency resolver
- FIX: `--force-deletion` on kubeflow destroy, rather than another deploy
- FIX: added new `iam:TagOpenIDConnectProvider` permission to admin role
- FIX: istio-ingress wait/polling issuses
- FEATURE: orbit-system is first namespace deployed to enable environment manipulation
- FIX: SMLog support for users of Sagemaker Operators
- FIX: Added default values to pull kubectl in the k8s-utilities image
- FIX: Increase cluster-autoscaler resource limits
- FIX: image-replicator fails if unable to prime env from image inventory
- FIX: reset the resource_version in the orbit-controller when watch dies gracefully
- FIX: reduce destroy time by selectively removing k8s resources
- FIX: landing-page-service liveness and readiness probes in isolated subnet
- FIX: landing-page-service into Fargate task in isolated subnet
- FIX: fixed the issue of ray workers not joining ray head
- FIX: reduced the sleep time for resources deletion between user spaces
- FIX: Added `AuthenticationGroups` to the manifest.yaml under samples
- FIX: cleanup of istio-ingress raises exception when no cluster exists
- FIX: remove the ownerReference on userspace PodDefaults (because they're in the teamspace namespace)

### **Removed**

- Docker credentials from `foundation` and `env` commands
- S3 Docker credential store
- Duplicate cluster-autoscaler manifest creation<|MERGE_RESOLUTION|>--- conflicted
+++ resolved
@@ -14,19 +14,11 @@
 ### **Changed**
 
 - REFACTOR: Moved the path of installation of VSCode to /home/jovyan/.code-server
-<<<<<<< HEAD
-- FIX: replace cert-manager/jobs with cert-manager/certifactes
-- FIX: remove the ownerReference on userspace PodDefaults (because they're in the teamspace namespace)
-- FIX: nodes_subnets vs private_subnets inconsistencies
-- UPDATED: nvidia daemonset version
-- UPDATED: vpc-cni version
-=======
 - FIX: nodes_subnets vs private_subnets inconsistencies
 - UPDATED: nvidia daemonset version
 - UPDATED: vpc-cni version
 - FIX: replace cert-manager/jobs with cert-manager/certifactes
 - FIX: remove the ownerReference on userspace PodDefaults (because they're in the teamspace namespace)
->>>>>>> 04a9fc45
 - FIX: yaml parameter replacement regex
 
 ### **Removed**
