--- conflicted
+++ resolved
@@ -23,11 +23,8 @@
 - Enable/Disable WAF on ALB Controller dependent on internet-accessibility
 - Added orbit/applied-podsettings annotation to Pods when PodSetting is applied
 - Added podsetting support in regression notebooks and sdk
-<<<<<<< HEAD
 - Added Fargate Profile for kubeflow/istio-system Pods when deploying in isolated subnets
-=======
 - Track Orbit usage
->>>>>>> 737846eb
 
 ### **Changed**
 
