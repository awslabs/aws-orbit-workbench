# **Change Log**
All notable changes to this project will be documented in this file.

The format is based on [Keep a Changelog](https://keepachangelog.com/en/1.0.0/), and this project adheres to [Semantic Versioning](https://semver.org/spec/v2.0.0.html).
#
## **[1.1.0] - Unreleased**
#
### **Added**

<<<<<<< HEAD
- SSO property in the plugin manifest.   
- Adding demo notebooks cron jobs cleaner job.   
- Made CodeArtifact Domain and Repository creation mandatory from foundation/environment if the user wont specify it.   
=======
- SSO property in the plugin manifest
- Adding demo notebooks cron jobs cleaner job.
- Script to deploy a demo
>>>>>>> 7a290225

### **Changed**

- FIX: podsettings-pod-modifier wasn't applying resources to pods<|MERGE_RESOLUTION|>--- conflicted
+++ resolved
@@ -7,15 +7,10 @@
 #
 ### **Added**
 
-<<<<<<< HEAD
 - SSO property in the plugin manifest.   
 - Adding demo notebooks cron jobs cleaner job.   
 - Made CodeArtifact Domain and Repository creation mandatory from foundation/environment if the user wont specify it.   
-=======
-- SSO property in the plugin manifest
-- Adding demo notebooks cron jobs cleaner job.
 - Script to deploy a demo
->>>>>>> 7a290225
 
 ### **Changed**
 
