--- conflicted
+++ resolved
@@ -13,14 +13,11 @@
 ### **Changed**
 
 - REFACTOR: Moved the path of installation of VSCode to /home/jovyan/.code-server
-<<<<<<< HEAD
 - FIX: replace cert-manager/jobs with cert-manager/certifactes
 - FIX: remove the ownerReference on userspace PodDefaults (because they're in the teamspace namespace)
-=======
 - FIX: nodes_subnets vs private_subnets inconsistencies
 - UPDATED: nvidia daemonset version
 - UPDATED: vpc-cni version
->>>>>>> f8c40c2a
 - FIX: yaml parameter replacement regex
 
 ### **Removed**
