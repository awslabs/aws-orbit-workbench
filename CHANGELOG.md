# **Change Log**
All notable changes to this project will be documented in this file.

The format is based on [Keep a Changelog](https://keepachangelog.com/en/1.0.0/), and this project adheres to [Semantic Versioning](https://semver.org/spec/v2.0.0.html).
#
## **[1.2.0] - Unreleased**
### **Added**

- FEATURE: Added CLI support for podsettings (build and delete)
- Added MaxAvailabilityZones to foundation deployment
- Added EfaEnabled to NodeGroups
- Added AvailabilityZones filter to NodeGroups
- Manifest validator to check the managed node group desired number of nodes value

### **Changed**

- REFACTOR: Moved the path of installation of VSCode to /home/jovyan/.code-server
- FIX: nodes_subnets vs private_subnets inconsistencies
- UPDATED: nvidia daemonset version
- UPDATED: vpc-cni version
- FIX: replace cert-manager/jobs with cert-manager/certifactes
- FIX: remove the ownerReference on userspace PodDefaults (because they're in the teamspace namespace)
- FIX: yaml parameter replacement regex
- REFACTOR: modified overprovisioning plugin to leverage nodeSelector for application to nodeGroups
- FIX: greedy bucket deletion by prefix when destroying
- FIX: jupyter-webapp custom configmap
- FIX: restart SSM Agent DaemonSet after image replication
<<<<<<< HEAD
=======
- UPDATED: python packages and dependencies

>>>>>>> 16b8a11b

### **Removed**
-- REMOVED: call to install ~/.kube/config


#
## **[1.1.0]**
#
### **Added**

- SSO property in the plugin manifest.
- Adding demo notebooks cron jobs cleaner job.
- Made CodeArtifact Domain and Repository creation mandatory from foundation/environment if the user wont specify it.
- Script to deploy a demo
- Adding lakeformaton controlled database cleanup job
- Adding orbit admin role actions wrt emr-containers list and cancel jobs to allow virtual cluster deletion
- Added inventory of known images to image-replicator
- New initContainer on image-replicator primes environment by replicating inventory
- Added `deploy/destroy toolkit` command to CLI
- Added `deploy/destroy credentials` command to CLI
- Added multi-registry docker login to code-build-image
- Added Credential store in Secrets Manager for Docker credentials
- Enabled AWS_STS_REGIONAL_ENDPOINTS env variable on kubeflow Pods
- Enable/Disable WAF on ALB Controller dependent on internet-accessibility
- Added orbit/applied-podsettings annotation to Pods when PodSetting is applied
- Added podsetting support in regression notebooks and sdk
- Added Fargate Profile for kubeflow/istio-system Pods when deploying in isolated subnets
- Track Orbit usage

### **Changed**

- FIX: podsettings-pod-modifier wasn't applying resources to pods
- FIX: Fixed the cleanup of cognito pools.
- FEATURE: podsettings for teams implementation
- FIX: code-build-image defaults to legacy dependency resolver
- FIX: `--force-deletion` on kubeflow destroy, rather than another deploy
- FIX: added new `iam:TagOpenIDConnectProvider` permission to admin role
- FIX: istio-ingress wait/polling issuses
- FEATURE: orbit-system is first namespace deployed to enable environment manipulation
- FIX: SMLog support for users of Sagemaker Operators
- FIX: Added default values to pull kubectl in the k8s-utilities image
- FIX: Increase cluster-autoscaler resource limits
- FIX: image-replicator fails if unable to prime env from image inventory
- FIX: reset the resource_version in the orbit-controller when watch dies gracefully
- FIX: reduce destroy time by selectively removing k8s resources
- FIX: landing-page-service liveness and readiness probes in isolated subnet
- FIX: landing-page-service into Fargate task in isolated subnet
- FIX: fixed the issue of ray workers not joining ray head
- FIX: reduced the sleep time for resources deletion between user spaces
- FIX: Added `AuthenticationGroups` to the manifest.yaml under samples
- FIX: cleanup of istio-ingress raises exception when no cluster exists
- FIX: remove the ownerReference on userspace PodDefaults (because they're in the teamspace namespace)

### **Removed**

- Docker credentials from `foundation` and `env` commands
- S3 Docker credential store
- Duplicate cluster-autoscaler manifest creation<|MERGE_RESOLUTION|>--- conflicted
+++ resolved
@@ -25,11 +25,8 @@
 - FIX: greedy bucket deletion by prefix when destroying
 - FIX: jupyter-webapp custom configmap
 - FIX: restart SSM Agent DaemonSet after image replication
-<<<<<<< HEAD
-=======
 - UPDATED: python packages and dependencies
 
->>>>>>> 16b8a11b
 
 ### **Removed**
 -- REMOVED: call to install ~/.kube/config
