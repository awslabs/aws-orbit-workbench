--- conflicted
+++ resolved
@@ -4,26 +4,9 @@
 The format is based on [Keep a Changelog](https://keepachangelog.com/en/1.0.0/), and this project adheres to [Semantic Versioning](https://semver.org/spec/v2.0.0.html).
 #
 
-## **[1.3.4] **
-
-### **Added**
-- Added support for VPIC CIDR extensions (manifest boolean flag secondary_cidr)
-### **Changed**
-
-### **Removed**
-
-
-## **[1.3.3] **
-
-### **Added**
-- Added tagging support for customer-managed policies in Teams  (orbit-available=true)
-- ISSUE-1149: fixed landing page images/links for Chrome
-
-### **Changed**
-
-### **Removed**
-
-## **[1.3.2] **
+## **[1.4.0] - Unreleased **
+
+### **Added**
 
 - Added orbitjob-operator and CRD
 - Added schedule (cron string) to orbitjob CRD
@@ -36,18 +19,7 @@
 
 
 ### **Changed**
-FIX - Removed the istio-system pod disruption budget before tearing down the EKS cluster. The PDB was causing a dead-lock
-
-<<<<<<< HEAD
-## **[1.3.1]**
-
-### **Added**
-
-### **Changed**
-- FIX - support for SAML authentication
-- FIX - updated logoc for AutenticatedGroups to team mappings
-- FIX - changed storage-driver for build image and image replicator
-=======
+
 - Moved away from Job index to Status object of K8s job to report the current status
 - Updated SDK to use OrbitJobs instead of Jobs and CronJobs
 - Changed Lake Creator notebook
@@ -62,10 +34,55 @@
 - adding userspace cr creation into post auth lambda
 - ISSUE-1149: fixed landing page images/links for Chrome
 
->>>>>>> f7b620e9
 ### **Removed**
 
 - removed namespace controller deployment
+
+
+## **[1.3.4] **
+
+### **Added**
+- Added support for VPIC CIDR extensions (manifest boolean flag secondary_cidr)
+### **Changed**
+
+### **Removed**
+
+
+## **[1.3.3] **
+
+### **Added**
+- Added tagging support for customer-managed policies in Teams  (orbit-available=true)
+- ISSUE-1149: fixed landing page images/links for Chrome
+
+### **Changed**
+
+### **Removed**
+
+## **[1.3.2] **
+
+- Added orbitjob-operator and CRD
+- Added schedule (cron string) to orbitjob CRD
+- Added monitoring to OrbitJob so pytest can evaluate the jobs execution
+- Added PyTest for lake admin, creator and user
+- Added 'one-click' support for trial usage of AWS Workbench
+- Added Userspace Role and RoleBinding
+- Added TeamSpace operator
+- Added Userspace Operator PyTest
+
+### **Changed**
+FIX - Removed the istio-system pod disruption budget before tearing down the EKS cluster. The PDB was causing a dead-lock
+
+## **[1.3.1]**
+
+### **Added**
+
+### **Changed**
+- FIX - support for SAML authentication
+- FIX - updated logoc for AutenticatedGroups to team mappings
+- FIX - changed storage-driver for build image and image replicator
+
+### **Removed**
+
 
 ## **[1.3.0]**
 
