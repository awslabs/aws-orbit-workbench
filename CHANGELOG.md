# **Change Log**
All notable changes to this project will be documented in this file.

The format is based on [Keep a Changelog](https://keepachangelog.com/en/1.0.0/), and this project adheres to [Semantic Versioning](https://semver.org/spec/v2.0.0.html).
#
## **[1.3.0] - Unreleased **

### **Added**
- iamidentitymapping for team role to team RoleBinding and ClusterRoleBinding
- ImageReplication Operator and informative CRDs
- Opttional removal of docker credentials on env destroy
- Lens support in jupyter-user-apps
- Added support for Path prefix to Orbit frameowork's IAM roles
### **Changed**

- FIX: overprovisioning fixed to support gpu
- FIX: force support pods (istio-system,knative-serving, etc.) to run on ENV nodes
- FIX: remove system:masters group from team -runner role mappings
- FIX: alb-ingress-controller deployment in isolated env
- FIX: fsx csi driver changes and helm chart cache refresh in the orbit-controller
- FIX: podsettings call typos
- FIX: added suppprt for sql parameters in magics (ddl and create_external_table --- database.py)
- FIX: added suppprt for  parameters in magics (run_notebooks and schedule_notebooks --- orbit.py)
- FIX: Example-6-Schedule-Notebook, removed git:// reference
- FIX: ecr repo filter logic used to delete existing env repos
- FIX: make sure Laekformation regression tests do not run in -iso envs
- FIX: Fixed the way we generate self signed certs
<<<<<<< HEAD

- FIX: Regression tests for athena notebook needs parameterized env_name in users.population_by_age table
=======
- FIX: regression tests for DataBrew needed parameterized names
>>>>>>> adcfbb10
### **Removed**
- REMOVED: changes to team-script-launcher...filesystem is now always used
- REMOVED: orbit profile support (use podsettings)

## **[1.2.0]**
### **Added**

- FEATURE: Added CLI support for podsettings (build and delete)
- Added MaxAvailabilityZones to foundation deployment
- Added EfaEnabled to NodeGroups
- Added AvailabilityZones filter to NodeGroups
- Manifest validator to check the managed node group desired number of nodes value
- Added support for `Custom Domain Name` attribute to point Orbit using custom dns
- Added support for externally providing `SSL CertArn`
- Added Multi stage Orbit deployment ability

### **Changed**

- REFACTOR: Moved the path of installation of VSCode to /home/jovyan/.code-server
- FIX: nodes_subnets vs private_subnets inconsistencies
- UPDATED: nvidia daemonset version
- UPDATED: vpc-cni version
- FIX: replace cert-manager/jobs with cert-manager/certifactes
- FIX: remove the ownerReference on userspace PodDefaults (because they're in the teamspace namespace)
- FIX: yaml parameter replacement regex
- REFACTOR: modified overprovisioning plugin to leverage nodeSelector for application to nodeGroups
- FIX: greedy bucket deletion by prefix when destroying
- FIX: jupyter-webapp custom configmap
- FIX: configured team_scrip_launcher to optinally add an FS mount
- FIX: clean-lakeformation-glue-database does not user fs, added in lighter image
- FIX: restart SSM Agent DaemonSet after image replication
- UPDATED: python packages and dependencies
- UPDATED: Fsx Lustre serviceaccount IAM role policy change to allow fsx resource tagging
- FIX: force alb-controller in kubeflow to use env nodes
- FIX: redshift plugin describe cluster based on specific env and team tags
- FIX: added region to team when deploying plugins

### **Removed**
-- REMOVED: call to install ~/.kube/config


#
## **[1.1.0]**
#
### **Added**

- SSO property in the plugin manifest.
- Adding demo notebooks cron jobs cleaner job.
- Made CodeArtifact Domain and Repository creation mandatory from foundation/environment if the user wont specify it.
- Script to deploy a demo
- Adding lakeformaton controlled database cleanup job
- Adding orbit admin role actions wrt emr-containers list and cancel jobs to allow virtual cluster deletion
- Added inventory of known images to image-replicator
- New initContainer on image-replicator primes environment by replicating inventory
- Added `deploy/destroy toolkit` command to CLI
- Added `deploy/destroy credentials` command to CLI
- Added multi-registry docker login to code-build-image
- Added Credential store in Secrets Manager for Docker credentials
- Enabled AWS_STS_REGIONAL_ENDPOINTS env variable on kubeflow Pods
- Enable/Disable WAF on ALB Controller dependent on internet-accessibility
- Added orbit/applied-podsettings annotation to Pods when PodSetting is applied
- Added podsetting support in regression notebooks and sdk
- Added Fargate Profile for kubeflow/istio-system Pods when deploying in isolated subnets
- Track Orbit usage

### **Changed**

- FIX: podsettings-pod-modifier wasn't applying resources to pods
- FIX: Fixed the cleanup of cognito pools.
- FEATURE: podsettings for teams implementation
- FIX: code-build-image defaults to legacy dependency resolver
- FIX: `--force-deletion` on kubeflow destroy, rather than another deploy
- FIX: added new `iam:TagOpenIDConnectProvider` permission to admin role
- FIX: istio-ingress wait/polling issuses
- FEATURE: orbit-system is first namespace deployed to enable environment manipulation
- FIX: SMLog support for users of Sagemaker Operators
- FIX: Added default values to pull kubectl in the k8s-utilities image
- FIX: Increase cluster-autoscaler resource limits
- FIX: image-replicator fails if unable to prime env from image inventory
- FIX: reset the resource_version in the orbit-controller when watch dies gracefully
- FIX: reduce destroy time by selectively removing k8s resources
- FIX: landing-page-service liveness and readiness probes in isolated subnet
- FIX: landing-page-service into Fargate task in isolated subnet
- FIX: fixed the issue of ray workers not joining ray head
- FIX: reduced the sleep time for resources deletion between user spaces
- FIX: Added `AuthenticationGroups` to the manifest.yaml under samples
- FIX: cleanup of istio-ingress raises exception when no cluster exists
- FIX: remove the ownerReference on userspace PodDefaults (because they're in the teamspace namespace)

### **Removed**

- Docker credentials from `foundation` and `env` commands
- S3 Docker credential store
- Duplicate cluster-autoscaler manifest creation<|MERGE_RESOLUTION|>--- conflicted
+++ resolved
@@ -25,12 +25,8 @@
 - FIX: ecr repo filter logic used to delete existing env repos
 - FIX: make sure Laekformation regression tests do not run in -iso envs
 - FIX: Fixed the way we generate self signed certs
-<<<<<<< HEAD
-
 - FIX: Regression tests for athena notebook needs parameterized env_name in users.population_by_age table
-=======
 - FIX: regression tests for DataBrew needed parameterized names
->>>>>>> adcfbb10
 ### **Removed**
 - REMOVED: changes to team-script-launcher...filesystem is now always used
 - REMOVED: orbit profile support (use podsettings)
