--- conflicted
+++ resolved
@@ -12,11 +12,8 @@
 - Added schedule (cron string) to orbitjob CRD
 - Added monitoring to OrbitJob so pytest can evaluate the jobs execution
 - Added PyTest for lake admin, creator and user
-<<<<<<< HEAD
 - Added 'one-click' support for trial usage of AWS Workbench
 
-=======
->>>>>>> c0df9c2d
 ### **Changed**
 
 - Moved away from Job index to Status object of K8s job to report the current status
