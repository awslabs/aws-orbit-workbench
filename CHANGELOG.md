--- conflicted
+++ resolved
@@ -5,16 +5,14 @@
 #
 ## **[1.2.0] - Unreleased**
 ### **Added**
-<<<<<<< HEAD
+
 - FEATURE: Added CLI support for podsettings (build and delete)
-=======
-
 - Manifest validator to check the managed node group desired number of nodes value
 
->>>>>>> f0685d20
 ### **Changed**
 
 - REFACTOR: Moved the path of installation of VSCode to /home/jovyan/.code-server
+
 ### **Removed**
 
 
