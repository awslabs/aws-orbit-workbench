# **Change Log**
All notable changes to this project will be documented in this file.

The format is based on [Keep a Changelog](https://keepachangelog.com/en/1.0.0/), and this project adheres to [Semantic Versioning](https://semver.org/spec/v2.0.0.html).
#

## **[1.4.0] - Unreleased **

### **Added**

### **Changed**

### **Removed**

## **[1.3.0]**

### **Added**

- iamidentitymapping for team role to team RoleBinding and ClusterRoleBinding
- ImageReplication Operator and informative CRDs
- Opttional removal of docker credentials on env destroy
- Lens support in jupyter-user-apps
- TeamSpace CRD and Operator
- UserSpace CRD and Operator
- Added support for Path prefix to Orbit frameowork's IAM roles

### **Changed**

- FIX: overprovisioning fixed to support gpu
- FIX: force support pods (istio-system,knative-serving, etc.) to run on ENV nodes
- FIX: remove system:masters group from team -runner role mappings
- FIX: alb-ingress-controller deployment in isolated env
- FIX: fsx csi driver changes and helm chart cache refresh in the orbit-controller
- FIX: podsettings call typos
- FIX: added suppprt for sql parameters in magics (ddl and create_external_table --- database.py)
- FIX: added suppprt for  parameters in magics (run_notebooks and schedule_notebooks --- orbit.py)
- FIX: Example-6-Schedule-Notebook, removed git:// reference
- FIX: ecr repo filter logic used to delete existing env repos
- FIX: make sure Laekformation regression tests do not run in -iso envs
- REFACTOR: orbit-controller operators, webhooks, and controllers
- FIX: mpi-operator not version locked, `latest` fails to start
- FIX: Fixed the way we generate self signed certs
<<<<<<< HEAD
- FIX: regression tests for DataBrew needed parameterized names
=======
- FIX: Regression tests for athena notebook needs parameterized env_name in users.population_by_age table
- FIX: regression tests for DataBrew needed parameterized names
- FIX: fix podsettings filter when copying into user namespace
- FIX: imagereplication-pod-webhook patching when no changes occur

>>>>>>> 022660bf
### **Removed**

- REMOVED: changes to team-script-launcher...filesystem is now always used
- REMOVED: orbit profile support (use podsettings)
- REMOVED: sagemaker on eks tests for isolated envs

## **[1.2.0]**

### **Added**

- FEATURE: Added CLI support for podsettings (build and delete)
- Added MaxAvailabilityZones to foundation deployment
- Added EfaEnabled to NodeGroups
- Added AvailabilityZones filter to NodeGroups
- Manifest validator to check the managed node group desired number of nodes value
- Added support for `Custom Domain Name` attribute to point Orbit using custom dns
- Added support for externally providing `SSL CertArn`
- Added Multi stage Orbit deployment ability

### **Changed**

- REFACTOR: Moved the path of installation of VSCode to /home/jovyan/.code-server
- FIX: nodes_subnets vs private_subnets inconsistencies
- UPDATED: nvidia daemonset version
- UPDATED: vpc-cni version
- FIX: replace cert-manager/jobs with cert-manager/certifactes
- FIX: remove the ownerReference on userspace PodDefaults (because they're in the teamspace namespace)
- FIX: yaml parameter replacement regex
- REFACTOR: modified overprovisioning plugin to leverage nodeSelector for application to nodeGroups
- FIX: greedy bucket deletion by prefix when destroying
- FIX: jupyter-webapp custom configmap
- FIX: configured team_scrip_launcher to optinally add an FS mount
- FIX: clean-lakeformation-glue-database does not user fs, added in lighter image
- FIX: restart SSM Agent DaemonSet after image replication
- UPDATED: python packages and dependencies
- UPDATED: Fsx Lustre serviceaccount IAM role policy change to allow fsx resource tagging
- FIX: force alb-controller in kubeflow to use env nodes
- FIX: redshift plugin describe cluster based on specific env and team tags
- FIX: added region to team when deploying plugins

### **Removed**
-- REMOVED: call to install ~/.kube/config


#
## **[1.1.0]**
#
### **Added**

- SSO property in the plugin manifest.
- Adding demo notebooks cron jobs cleaner job.
- Made CodeArtifact Domain and Repository creation mandatory from foundation/environment if the user wont specify it.
- Script to deploy a demo
- Adding lakeformaton controlled database cleanup job
- Adding orbit admin role actions wrt emr-containers list and cancel jobs to allow virtual cluster deletion
- Added inventory of known images to image-replicator
- New initContainer on image-replicator primes environment by replicating inventory
- Added `deploy/destroy toolkit` command to CLI
- Added `deploy/destroy credentials` command to CLI
- Added multi-registry docker login to code-build-image
- Added Credential store in Secrets Manager for Docker credentials
- Enabled AWS_STS_REGIONAL_ENDPOINTS env variable on kubeflow Pods
- Enable/Disable WAF on ALB Controller dependent on internet-accessibility
- Added orbit/applied-podsettings annotation to Pods when PodSetting is applied
- Added podsetting support in regression notebooks and sdk
- Added Fargate Profile for kubeflow/istio-system Pods when deploying in isolated subnets
- Track Orbit usage

### **Changed**

- FIX: podsettings-pod-modifier wasn't applying resources to pods
- FIX: Fixed the cleanup of cognito pools.
- FEATURE: podsettings for teams implementation
- FIX: code-build-image defaults to legacy dependency resolver
- FIX: `--force-deletion` on kubeflow destroy, rather than another deploy
- FIX: added new `iam:TagOpenIDConnectProvider` permission to admin role
- FIX: istio-ingress wait/polling issuses
- FEATURE: orbit-system is first namespace deployed to enable environment manipulation
- FIX: SMLog support for users of Sagemaker Operators
- FIX: Added default values to pull kubectl in the k8s-utilities image
- FIX: Increase cluster-autoscaler resource limits
- FIX: image-replicator fails if unable to prime env from image inventory
- FIX: reset the resource_version in the orbit-controller when watch dies gracefully
- FIX: reduce destroy time by selectively removing k8s resources
- FIX: landing-page-service liveness and readiness probes in isolated subnet
- FIX: landing-page-service into Fargate task in isolated subnet
- FIX: fixed the issue of ray workers not joining ray head
- FIX: reduced the sleep time for resources deletion between user spaces
- FIX: Added `AuthenticationGroups` to the manifest.yaml under samples
- FIX: cleanup of istio-ingress raises exception when no cluster exists
- FIX: remove the ownerReference on userspace PodDefaults (because they're in the teamspace namespace)

### **Removed**

- Docker credentials from `foundation` and `env` commands
- S3 Docker credential store
- Duplicate cluster-autoscaler manifest creation<|MERGE_RESOLUTION|>--- conflicted
+++ resolved
@@ -40,15 +40,11 @@
 - REFACTOR: orbit-controller operators, webhooks, and controllers
 - FIX: mpi-operator not version locked, `latest` fails to start
 - FIX: Fixed the way we generate self signed certs
-<<<<<<< HEAD
-- FIX: regression tests for DataBrew needed parameterized names
-=======
 - FIX: Regression tests for athena notebook needs parameterized env_name in users.population_by_age table
 - FIX: regression tests for DataBrew needed parameterized names
 - FIX: fix podsettings filter when copying into user namespace
 - FIX: imagereplication-pod-webhook patching when no changes occur
 
->>>>>>> 022660bf
 ### **Removed**
 
 - REMOVED: changes to team-script-launcher...filesystem is now always used
