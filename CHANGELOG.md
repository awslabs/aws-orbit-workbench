# **Change Log**
All notable changes to this project will be documented in this file.

The format is based on [Keep a Changelog](https://keepachangelog.com/en/1.0.0/), and this project adheres to [Semantic Versioning](https://semver.org/spec/v2.0.0.html).
#

## **[1.4.0] - Unreleased **

### **Added**

- Added orbitjob-operator and CRD
- Added schedule (cron string) to orbitjob CRD
- Added monitoring to OrbitJob so pytest can evaluate the jobs execution
- Added PyTest for lake admin, creator and user
- Added 'one-click' support for trial usage of AWS Workbench
- Added Userspace Role and RoleBinding

### **Changed**

- Moved away from Job index to Status object of K8s job to report the current status
- Updated SDK to use OrbitJobs instead of Jobs and CronJobs
- Changed Lake Creator notebook
- Added sleep to Orbit SDK based OrbitJob CR job status check
- Updating README.md
- Fixed the expiring kubeconfig issue for long living k8s jobs
- Fixing lake-creator pytest shell script and refactoring lake-creator pytest files
<<<<<<< HEAD
- Removing lake user specific cron job notebooks from regression 
- Refactored namespace controller into userspace operator
- adding userspace cr creation into post auth lambda
- removed namespace controller deployment
=======
- Removing lake user specific cron job notebooks from regression
- Removing profiles section from JL UI 
>>>>>>> 38f67aa2

### **Removed**


## **[1.3.0]**

### **Added**

- iamidentitymapping for team role to team RoleBinding and ClusterRoleBinding
- ImageReplication Operator and informative CRDs
- Opttional removal of docker credentials on env destroy
- Lens support in jupyter-user-apps
- TeamSpace CRD and Operator
- UserSpace CRD and Operator
- Added support for Path prefix to Orbit frameowork's IAM roles


### **Changed**

- FIX: overprovisioning fixed to support gpu
- FIX: force support pods (istio-system,knative-serving, etc.) to run on ENV nodes
- FIX: remove system:masters group from team -runner role mappings
- FIX: alb-ingress-controller deployment in isolated env
- FIX: fsx csi driver changes and helm chart cache refresh in the orbit-controller
- FIX: podsettings call typos
- FIX: added suppprt for sql parameters in magics (ddl and create_external_table --- database.py)
- FIX: added suppprt for  parameters in magics (run_notebooks and schedule_notebooks --- orbit.py)
- FIX: Example-6-Schedule-Notebook, removed git:// reference
- FIX: ecr repo filter logic used to delete existing env repos
- FIX: make sure Laekformation regression tests do not run in -iso envs
- REFACTOR: orbit-controller operators, webhooks, and controllers
- FIX: mpi-operator not version locked, `latest` fails to start
- FIX: Fixed the way we generate self signed certs
- FIX: Regression tests for athena notebook needs parameterized env_name in users.population_by_age table
- FIX: regression tests for DataBrew needed parameterized names
- FIX: fix podsettings filter when copying into user namespace
- FIX: imagereplication-pod-webhook patching when no changes occur
- FIX: Removed the istio-system PDB before destroying istio-system resources, causing dead-lock

### **Removed**

- REMOVED: changes to team-script-launcher...filesystem is now always used
- REMOVED: orbit profile support (use podsettings)
- REMOVED: sagemaker on eks tests for isolated envs

## **[1.2.0]**

### **Added**

- FEATURE: Added CLI support for podsettings (build and delete)
- Added MaxAvailabilityZones to foundation deployment
- Added EfaEnabled to NodeGroups
- Added AvailabilityZones filter to NodeGroups
- Manifest validator to check the managed node group desired number of nodes value
- Added support for `Custom Domain Name` attribute to point Orbit using custom dns
- Added support for externally providing `SSL CertArn`
- Added Multi stage Orbit deployment ability

### **Changed**

- REFACTOR: Moved the path of installation of VSCode to /home/jovyan/.code-server
- FIX: nodes_subnets vs private_subnets inconsistencies
- UPDATED: nvidia daemonset version
- UPDATED: vpc-cni version
- FIX: replace cert-manager/jobs with cert-manager/certifactes
- FIX: remove the ownerReference on userspace PodDefaults (because they're in the teamspace namespace)
- FIX: yaml parameter replacement regex
- REFACTOR: modified overprovisioning plugin to leverage nodeSelector for application to nodeGroups
- FIX: greedy bucket deletion by prefix when destroying
- FIX: jupyter-webapp custom configmap
- FIX: configured team_scrip_launcher to optinally add an FS mount
- FIX: clean-lakeformation-glue-database does not user fs, added in lighter image
- FIX: restart SSM Agent DaemonSet after image replication
- UPDATED: python packages and dependencies
- UPDATED: Fsx Lustre serviceaccount IAM role policy change to allow fsx resource tagging
- FIX: force alb-controller in kubeflow to use env nodes
- FIX: redshift plugin describe cluster based on specific env and team tags
- FIX: added region to team when deploying plugins

### **Removed**
-- REMOVED: call to install ~/.kube/config


#
## **[1.1.0]**
#
### **Added**

- SSO property in the plugin manifest.
- Adding demo notebooks cron jobs cleaner job.
- Made CodeArtifact Domain and Repository creation mandatory from foundation/environment if the user wont specify it.
- Script to deploy a demo
- Adding lakeformaton controlled database cleanup job
- Adding orbit admin role actions wrt emr-containers list and cancel jobs to allow virtual cluster deletion
- Added inventory of known images to image-replicator
- New initContainer on image-replicator primes environment by replicating inventory
- Added `deploy/destroy toolkit` command to CLI
- Added `deploy/destroy credentials` command to CLI
- Added multi-registry docker login to code-build-image
- Added Credential store in Secrets Manager for Docker credentials
- Enabled AWS_STS_REGIONAL_ENDPOINTS env variable on kubeflow Pods
- Enable/Disable WAF on ALB Controller dependent on internet-accessibility
- Added orbit/applied-podsettings annotation to Pods when PodSetting is applied
- Added podsetting support in regression notebooks and sdk
- Added Fargate Profile for kubeflow/istio-system Pods when deploying in isolated subnets
- Track Orbit usage

### **Changed**

- FIX: podsettings-pod-modifier wasn't applying resources to pods
- FIX: Fixed the cleanup of cognito pools.
- FEATURE: podsettings for teams implementation
- FIX: code-build-image defaults to legacy dependency resolver
- FIX: `--force-deletion` on kubeflow destroy, rather than another deploy
- FIX: added new `iam:TagOpenIDConnectProvider` permission to admin role
- FIX: istio-ingress wait/polling issuses
- FEATURE: orbit-system is first namespace deployed to enable environment manipulation
- FIX: SMLog support for users of Sagemaker Operators
- FIX: Added default values to pull kubectl in the k8s-utilities image
- FIX: Increase cluster-autoscaler resource limits
- FIX: image-replicator fails if unable to prime env from image inventory
- FIX: reset the resource_version in the orbit-controller when watch dies gracefully
- FIX: reduce destroy time by selectively removing k8s resources
- FIX: landing-page-service liveness and readiness probes in isolated subnet
- FIX: landing-page-service into Fargate task in isolated subnet
- FIX: fixed the issue of ray workers not joining ray head
- FIX: reduced the sleep time for resources deletion between user spaces
- FIX: Added `AuthenticationGroups` to the manifest.yaml under samples
- FIX: cleanup of istio-ingress raises exception when no cluster exists
- FIX: remove the ownerReference on userspace PodDefaults (because they're in the teamspace namespace)

### **Removed**

- Docker credentials from `foundation` and `env` commands
- S3 Docker credential store
- Duplicate cluster-autoscaler manifest creation<|MERGE_RESOLUTION|>--- conflicted
+++ resolved
@@ -24,18 +24,15 @@
 - Updating README.md
 - Fixed the expiring kubeconfig issue for long living k8s jobs
 - Fixing lake-creator pytest shell script and refactoring lake-creator pytest files
-<<<<<<< HEAD
+- Removing lake user specific cron job notebooks from regression
+- Removing profiles section from JL UI 
 - Removing lake user specific cron job notebooks from regression 
 - Refactored namespace controller into userspace operator
 - adding userspace cr creation into post auth lambda
-- removed namespace controller deployment
-=======
-- Removing lake user specific cron job notebooks from regression
-- Removing profiles section from JL UI 
->>>>>>> 38f67aa2
 
 ### **Removed**
 
+- removed namespace controller deployment
 
 ## **[1.3.0]**
 
