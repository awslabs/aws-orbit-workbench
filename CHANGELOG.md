# **Change Log**
All notable changes to this project will be documented in this file.

The format is based on [Keep a Changelog](https://keepachangelog.com/en/1.0.0/), and this project adheres to [Semantic Versioning](https://semver.org/spec/v2.0.0.html).
#
## **[1.3.0] - Unreleased **

### **Added**
- iamidentitymapping for team role to team RoleBinding and ClusterRoleBinding
- ImageReplication Operator and informative CRDs
- Opttional removal of docker credentials on env destroy

### **Changed**
- FIX: overprovisioning fixed to support gpu
- FIX: force support pods (istio-system,knative-serving, etc.) to run on ENV nodes
- FIX: remove system:masters group from team -runner role mappings
- FIX: alb-ingress-controller deployment in isolated env
<<<<<<< HEAD
- FIX: fsx csi driver changes and helm chart cache refresh in the orbit-controller
=======
- FIX: podsettings call typos
>>>>>>> 34ec9255

### **Removed**
- removed: changes to team-script-launcher...filesystem is now always used

## **[1.2.0]**
### **Added**

- FEATURE: Added CLI support for podsettings (build and delete)
- Added MaxAvailabilityZones to foundation deployment
- Added EfaEnabled to NodeGroups
- Added AvailabilityZones filter to NodeGroups
- Manifest validator to check the managed node group desired number of nodes value
- Added support for `Custom Domain Name` attribute to point Orbit using custom dns
- Added support for externally providing `SSL CertArn`
- Added Multi stage Orbit deployment ability

### **Changed**

- REFACTOR: Moved the path of installation of VSCode to /home/jovyan/.code-server
- FIX: nodes_subnets vs private_subnets inconsistencies
- UPDATED: nvidia daemonset version
- UPDATED: vpc-cni version
- FIX: replace cert-manager/jobs with cert-manager/certifactes
- FIX: remove the ownerReference on userspace PodDefaults (because they're in the teamspace namespace)
- FIX: yaml parameter replacement regex
- REFACTOR: modified overprovisioning plugin to leverage nodeSelector for application to nodeGroups
- FIX: greedy bucket deletion by prefix when destroying
- FIX: jupyter-webapp custom configmap
- FIX: configured team_scrip_launcher to optinally add an FS mount
- FIX: clean-lakeformation-glue-database does not user fs, added in lighter image
- FIX: restart SSM Agent DaemonSet after image replication
- UPDATED: python packages and dependencies
- UPDATED: Fsx Lustre serviceaccount IAM role policy change to allow fsx resource tagging
- FIX: force alb-controller in kubeflow to use env nodes
- FIX: redshift plugin describe cluster based on specific env and team tags
- FIX: added region to team when deploying plugins

### **Removed**
-- REMOVED: call to install ~/.kube/config


#
## **[1.1.0]**
#
### **Added**

- SSO property in the plugin manifest.
- Adding demo notebooks cron jobs cleaner job.
- Made CodeArtifact Domain and Repository creation mandatory from foundation/environment if the user wont specify it.
- Script to deploy a demo
- Adding lakeformaton controlled database cleanup job
- Adding orbit admin role actions wrt emr-containers list and cancel jobs to allow virtual cluster deletion
- Added inventory of known images to image-replicator
- New initContainer on image-replicator primes environment by replicating inventory
- Added `deploy/destroy toolkit` command to CLI
- Added `deploy/destroy credentials` command to CLI
- Added multi-registry docker login to code-build-image
- Added Credential store in Secrets Manager for Docker credentials
- Enabled AWS_STS_REGIONAL_ENDPOINTS env variable on kubeflow Pods
- Enable/Disable WAF on ALB Controller dependent on internet-accessibility
- Added orbit/applied-podsettings annotation to Pods when PodSetting is applied
- Added podsetting support in regression notebooks and sdk
- Added Fargate Profile for kubeflow/istio-system Pods when deploying in isolated subnets
- Track Orbit usage

### **Changed**

- FIX: podsettings-pod-modifier wasn't applying resources to pods
- FIX: Fixed the cleanup of cognito pools.
- FEATURE: podsettings for teams implementation
- FIX: code-build-image defaults to legacy dependency resolver
- FIX: `--force-deletion` on kubeflow destroy, rather than another deploy
- FIX: added new `iam:TagOpenIDConnectProvider` permission to admin role
- FIX: istio-ingress wait/polling issuses
- FEATURE: orbit-system is first namespace deployed to enable environment manipulation
- FIX: SMLog support for users of Sagemaker Operators
- FIX: Added default values to pull kubectl in the k8s-utilities image
- FIX: Increase cluster-autoscaler resource limits
- FIX: image-replicator fails if unable to prime env from image inventory
- FIX: reset the resource_version in the orbit-controller when watch dies gracefully
- FIX: reduce destroy time by selectively removing k8s resources
- FIX: landing-page-service liveness and readiness probes in isolated subnet
- FIX: landing-page-service into Fargate task in isolated subnet
- FIX: fixed the issue of ray workers not joining ray head
- FIX: reduced the sleep time for resources deletion between user spaces
- FIX: Added `AuthenticationGroups` to the manifest.yaml under samples
- FIX: cleanup of istio-ingress raises exception when no cluster exists
- FIX: remove the ownerReference on userspace PodDefaults (because they're in the teamspace namespace)

### **Removed**

- Docker credentials from `foundation` and `env` commands
- S3 Docker credential store
- Duplicate cluster-autoscaler manifest creation<|MERGE_RESOLUTION|>--- conflicted
+++ resolved
@@ -15,11 +15,8 @@
 - FIX: force support pods (istio-system,knative-serving, etc.) to run on ENV nodes
 - FIX: remove system:masters group from team -runner role mappings
 - FIX: alb-ingress-controller deployment in isolated env
-<<<<<<< HEAD
 - FIX: fsx csi driver changes and helm chart cache refresh in the orbit-controller
-=======
 - FIX: podsettings call typos
->>>>>>> 34ec9255
 
 ### **Removed**
 - removed: changes to team-script-launcher...filesystem is now always used
