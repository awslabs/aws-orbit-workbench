# **Change Log**
All notable changes to this project will be documented in this file.

The format is based on [Keep a Changelog](https://keepachangelog.com/en/1.0.0/), and this project adheres to [Semantic Versioning](https://semver.org/spec/v2.0.0.html).
#

## **[1.4.0] - Unreleased **

### **Added**

- Added orbitjob-operator and CRD
- Added schedule (cron string) to orbitjob CRD
- Added monitoring to OrbitJob so pytest can evaluate the jobs execution
- Added PyTest for lake admin, creator and user
### **Changed**

- Moved away from Job index to Status object of K8s job to report the current status
<<<<<<< HEAD
- Updated SDK to use OrbitJobs instead of Jobs and CronJobs
=======
- Changed Lake Creator notebook
>>>>>>> 56693bd5

### **Removed**


## **[1.3.0]**

### **Added**

- iamidentitymapping for team role to team RoleBinding and ClusterRoleBinding
- ImageReplication Operator and informative CRDs
- Opttional removal of docker credentials on env destroy
- Lens support in jupyter-user-apps
- TeamSpace CRD and Operator
- UserSpace CRD and Operator
- Added support for Path prefix to Orbit frameowork's IAM roles


### **Changed**

- FIX: overprovisioning fixed to support gpu
- FIX: force support pods (istio-system,knative-serving, etc.) to run on ENV nodes
- FIX: remove system:masters group from team -runner role mappings
- FIX: alb-ingress-controller deployment in isolated env
- FIX: fsx csi driver changes and helm chart cache refresh in the orbit-controller
- FIX: podsettings call typos
- FIX: added suppprt for sql parameters in magics (ddl and create_external_table --- database.py)
- FIX: added suppprt for  parameters in magics (run_notebooks and schedule_notebooks --- orbit.py)
- FIX: Example-6-Schedule-Notebook, removed git:// reference
- FIX: ecr repo filter logic used to delete existing env repos
- FIX: make sure Laekformation regression tests do not run in -iso envs
- REFACTOR: orbit-controller operators, webhooks, and controllers
- FIX: mpi-operator not version locked, `latest` fails to start
- FIX: Fixed the way we generate self signed certs
- FIX: Regression tests for athena notebook needs parameterized env_name in users.population_by_age table
- FIX: regression tests for DataBrew needed parameterized names
- FIX: fix podsettings filter when copying into user namespace
- FIX: imagereplication-pod-webhook patching when no changes occur

### **Removed**

- REMOVED: changes to team-script-launcher...filesystem is now always used
- REMOVED: orbit profile support (use podsettings)
- REMOVED: sagemaker on eks tests for isolated envs

## **[1.2.0]**

### **Added**

- FEATURE: Added CLI support for podsettings (build and delete)
- Added MaxAvailabilityZones to foundation deployment
- Added EfaEnabled to NodeGroups
- Added AvailabilityZones filter to NodeGroups
- Manifest validator to check the managed node group desired number of nodes value
- Added support for `Custom Domain Name` attribute to point Orbit using custom dns
- Added support for externally providing `SSL CertArn`
- Added Multi stage Orbit deployment ability

### **Changed**

- REFACTOR: Moved the path of installation of VSCode to /home/jovyan/.code-server
- FIX: nodes_subnets vs private_subnets inconsistencies
- UPDATED: nvidia daemonset version
- UPDATED: vpc-cni version
- FIX: replace cert-manager/jobs with cert-manager/certifactes
- FIX: remove the ownerReference on userspace PodDefaults (because they're in the teamspace namespace)
- FIX: yaml parameter replacement regex
- REFACTOR: modified overprovisioning plugin to leverage nodeSelector for application to nodeGroups
- FIX: greedy bucket deletion by prefix when destroying
- FIX: jupyter-webapp custom configmap
- FIX: configured team_scrip_launcher to optinally add an FS mount
- FIX: clean-lakeformation-glue-database does not user fs, added in lighter image
- FIX: restart SSM Agent DaemonSet after image replication
- UPDATED: python packages and dependencies
- UPDATED: Fsx Lustre serviceaccount IAM role policy change to allow fsx resource tagging
- FIX: force alb-controller in kubeflow to use env nodes
- FIX: redshift plugin describe cluster based on specific env and team tags
- FIX: added region to team when deploying plugins

### **Removed**
-- REMOVED: call to install ~/.kube/config


#
## **[1.1.0]**
#
### **Added**

- SSO property in the plugin manifest.
- Adding demo notebooks cron jobs cleaner job.
- Made CodeArtifact Domain and Repository creation mandatory from foundation/environment if the user wont specify it.
- Script to deploy a demo
- Adding lakeformaton controlled database cleanup job
- Adding orbit admin role actions wrt emr-containers list and cancel jobs to allow virtual cluster deletion
- Added inventory of known images to image-replicator
- New initContainer on image-replicator primes environment by replicating inventory
- Added `deploy/destroy toolkit` command to CLI
- Added `deploy/destroy credentials` command to CLI
- Added multi-registry docker login to code-build-image
- Added Credential store in Secrets Manager for Docker credentials
- Enabled AWS_STS_REGIONAL_ENDPOINTS env variable on kubeflow Pods
- Enable/Disable WAF on ALB Controller dependent on internet-accessibility
- Added orbit/applied-podsettings annotation to Pods when PodSetting is applied
- Added podsetting support in regression notebooks and sdk
- Added Fargate Profile for kubeflow/istio-system Pods when deploying in isolated subnets
- Track Orbit usage

### **Changed**

- FIX: podsettings-pod-modifier wasn't applying resources to pods
- FIX: Fixed the cleanup of cognito pools.
- FEATURE: podsettings for teams implementation
- FIX: code-build-image defaults to legacy dependency resolver
- FIX: `--force-deletion` on kubeflow destroy, rather than another deploy
- FIX: added new `iam:TagOpenIDConnectProvider` permission to admin role
- FIX: istio-ingress wait/polling issuses
- FEATURE: orbit-system is first namespace deployed to enable environment manipulation
- FIX: SMLog support for users of Sagemaker Operators
- FIX: Added default values to pull kubectl in the k8s-utilities image
- FIX: Increase cluster-autoscaler resource limits
- FIX: image-replicator fails if unable to prime env from image inventory
- FIX: reset the resource_version in the orbit-controller when watch dies gracefully
- FIX: reduce destroy time by selectively removing k8s resources
- FIX: landing-page-service liveness and readiness probes in isolated subnet
- FIX: landing-page-service into Fargate task in isolated subnet
- FIX: fixed the issue of ray workers not joining ray head
- FIX: reduced the sleep time for resources deletion between user spaces
- FIX: Added `AuthenticationGroups` to the manifest.yaml under samples
- FIX: cleanup of istio-ingress raises exception when no cluster exists
- FIX: remove the ownerReference on userspace PodDefaults (because they're in the teamspace namespace)

### **Removed**

- Docker credentials from `foundation` and `env` commands
- S3 Docker credential store
- Duplicate cluster-autoscaler manifest creation<|MERGE_RESOLUTION|>--- conflicted
+++ resolved
@@ -12,14 +12,12 @@
 - Added schedule (cron string) to orbitjob CRD
 - Added monitoring to OrbitJob so pytest can evaluate the jobs execution
 - Added PyTest for lake admin, creator and user
+
 ### **Changed**
 
 - Moved away from Job index to Status object of K8s job to report the current status
-<<<<<<< HEAD
 - Updated SDK to use OrbitJobs instead of Jobs and CronJobs
-=======
 - Changed Lake Creator notebook
->>>>>>> 56693bd5
 
 ### **Removed**
 
