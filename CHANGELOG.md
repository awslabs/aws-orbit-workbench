# **Change Log**
All notable changes to this project will be documented in this file.

The format is based on [Keep a Changelog](https://keepachangelog.com/en/1.0.0/), and this project adheres to [Semantic Versioning](https://semver.org/spec/v2.0.0.html).
#
## **[1.1.0] - Unreleased**
#
### **Added**

- SSO property in the plugin manifest
- Adding demo notebooks cron jobs cleaner job.
<<<<<<< HEAD
- Adding lakeformaton controlled database cleanup job
- Adding orbit admin role actions wrt emr-containers list and cancel jobs to allow virtual cluster deletion
=======
- Script to deploy a demo

### **Changed**

- FIX: podsettings-pod-modifier wasn't applying resources to pods
>>>>>>> 7a290225
<|MERGE_RESOLUTION|>--- conflicted
+++ resolved
@@ -9,13 +9,10 @@
 
 - SSO property in the plugin manifest
 - Adding demo notebooks cron jobs cleaner job.
-<<<<<<< HEAD
+- Script to deploy a demo
 - Adding lakeformaton controlled database cleanup job
 - Adding orbit admin role actions wrt emr-containers list and cancel jobs to allow virtual cluster deletion
-=======
-- Script to deploy a demo
 
 ### **Changed**
 
-- FIX: podsettings-pod-modifier wasn't applying resources to pods
->>>>>>> 7a290225
+- FIX: podsettings-pod-modifier wasn't applying resources to pods