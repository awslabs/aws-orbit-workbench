--- conflicted
+++ resolved
@@ -20,11 +20,9 @@
 - Updated SDK to use OrbitJobs instead of Jobs and CronJobs
 - Changed Lake Creator notebook
 - Added sleep to Orbit SDK based OrbitJob CR job status check
-<<<<<<< HEAD
 - Updating README.md
-=======
 - Fixed the expiring kubeconfig issue for long living k8s jobs
->>>>>>> bcce32ce
+
 
 ### **Removed**
 
