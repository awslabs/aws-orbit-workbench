# **Change Log**
All notable changes to this project will be documented in this file.

The format is based on [Keep a Changelog](https://keepachangelog.com/en/1.0.0/), and this project adheres to [Semantic Versioning](https://semver.org/spec/v2.0.0.html).
#
## **[1.1.0] - Unreleased**
#
### **Added**

- SSO property in the plugin manifest.
- Adding demo notebooks cron jobs cleaner job.
- Made CodeArtifact Domain and Repository creation mandatory from foundation/environment if the user wont specify it.
- Script to deploy a demo
- Adding lakeformaton controlled database cleanup job
- Adding orbit admin role actions wrt emr-containers list and cancel jobs to allow virtual cluster deletion
- Added inventory of known images to image-replicator
- New initContainer on image-replicator primes environment by replicating inventory
- Added `deploy/destroy toolkit` command to CLI
- Added `deploy/destroy credentials` command to CLI
- Added multi-registry docker login to code-build-image
- Added Credential store in Secrets Manager for Docker credentials
- Enabled AWS_STS_REGIONAL_ENDPOINTS env variable on kubeflow Pods
- Enable/Disable WAF on ALB Controller dependent on internet-accessibility
- Added orbit/applied-podsettings annotation to Pods when PodSetting is applied

### **Changed**

- FIX: podsettings-pod-modifier wasn't applying resources to pods
- FIX: Fixed the cleanup of cognito pools.
- FEATURE: podsettings for teams implementation
- FIX: code-build-image defaults to legacy dependency resolver
- FIX: `--force-deletion` on kubeflow destroy, rather than another deploy
- FIX: added new `iam:TagOpenIDConnectProvider` permission to admin role
- FIX: istio-ingress wait/polling issuses
- FEATURE: orbit-system is first namespace deployed to enable environment manipulation
- FIX: SMLog support for users of Sagemaker Operators
- FIX: Added default values to pull kubectl in the k8s-utilities image
<<<<<<< HEAD
- FIX: image-replicator fails if unable to prime env from image inventory
=======
- FIX: Increase cluster-autoscaler resource limits
>>>>>>> c973f04e

### **Removed**

- Docker credentials from `foundation` and `env` commands
- S3 Docker credential store
- Duplicate cluster-autoscaler manifest creation

<|MERGE_RESOLUTION|>--- conflicted
+++ resolved
@@ -35,11 +35,8 @@
 - FEATURE: orbit-system is first namespace deployed to enable environment manipulation
 - FIX: SMLog support for users of Sagemaker Operators
 - FIX: Added default values to pull kubectl in the k8s-utilities image
-<<<<<<< HEAD
+- FIX: Increase cluster-autoscaler resource limits
 - FIX: image-replicator fails if unable to prime env from image inventory
-=======
-- FIX: Increase cluster-autoscaler resource limits
->>>>>>> c973f04e
 
 ### **Removed**
 
