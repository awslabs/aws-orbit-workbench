# **Change Log**
All notable changes to this project will be documented in this file.

The format is based on [Keep a Changelog](https://keepachangelog.com/en/1.0.0/), and this project adheres to [Semantic Versioning](https://semver.org/spec/v2.0.0.html).
#
## **[1.2.0] - Unreleased**
### **Added**
### **Changed**

- REFACTOR: Moved the path of installation of VSCode to /home/jovyan/.code-server
- FIX: replace cert-manager/jobs with cert-manager/certifactes
- FIX: remove the ownerReference on userspace PodDefaults (because they're in the teamspace namespace)

### **Removed**


#
## **[1.1.0]**
#
### **Added**

- SSO property in the plugin manifest.
- Adding demo notebooks cron jobs cleaner job.
- Made CodeArtifact Domain and Repository creation mandatory from foundation/environment if the user wont specify it.
- Script to deploy a demo
- Adding lakeformaton controlled database cleanup job
- Adding orbit admin role actions wrt emr-containers list and cancel jobs to allow virtual cluster deletion
- Added inventory of known images to image-replicator
- New initContainer on image-replicator primes environment by replicating inventory
- Added `deploy/destroy toolkit` command to CLI
- Added `deploy/destroy credentials` command to CLI
- Added multi-registry docker login to code-build-image
- Added Credential store in Secrets Manager for Docker credentials
- Enabled AWS_STS_REGIONAL_ENDPOINTS env variable on kubeflow Pods
- Enable/Disable WAF on ALB Controller dependent on internet-accessibility
- Added orbit/applied-podsettings annotation to Pods when PodSetting is applied
- Added podsetting support in regression notebooks and sdk
- Added Fargate Profile for kubeflow/istio-system Pods when deploying in isolated subnets
- Track Orbit usage

### **Changed**

- FIX: podsettings-pod-modifier wasn't applying resources to pods
- FIX: Fixed the cleanup of cognito pools.
- FEATURE: podsettings for teams implementation
- FIX: code-build-image defaults to legacy dependency resolver
- FIX: `--force-deletion` on kubeflow destroy, rather than another deploy
- FIX: added new `iam:TagOpenIDConnectProvider` permission to admin role
- FIX: istio-ingress wait/polling issuses
- FEATURE: orbit-system is first namespace deployed to enable environment manipulation
- FIX: SMLog support for users of Sagemaker Operators
- FIX: Added default values to pull kubectl in the k8s-utilities image
- FIX: Increase cluster-autoscaler resource limits
- FIX: image-replicator fails if unable to prime env from image inventory
- FIX: reset the resource_version in the orbit-controller when watch dies gracefully
- FIX: reduce destroy time by selectively removing k8s resources
- FIX: landing-page-service liveness and readiness probes in isolated subnet
- FIX: landing-page-service into Fargate task in isolated subnet
- FIX: fixed the issue of ray workers not joining ray head
- FIX: reduced the sleep time for resources deletion between user spaces
- FIX: Added `AuthenticationGroups` to the manifest.yaml under samples
- FIX: cleanup of istio-ingress raises exception when no cluster exists
<<<<<<< HEAD
=======
- FIX: remove the ownerReference on userspace PodDefaults (because they're in the teamspace namespace)
- FIX: yaml parameter replacement regex
>>>>>>> 7119d624

### **Removed**

- Docker credentials from `foundation` and `env` commands
- S3 Docker credential store
- Duplicate cluster-autoscaler manifest creation<|MERGE_RESOLUTION|>--- conflicted
+++ resolved
@@ -10,6 +10,7 @@
 - REFACTOR: Moved the path of installation of VSCode to /home/jovyan/.code-server
 - FIX: replace cert-manager/jobs with cert-manager/certifactes
 - FIX: remove the ownerReference on userspace PodDefaults (because they're in the teamspace namespace)
+- FIX: yaml parameter replacement regex
 
 ### **Removed**
 
@@ -60,11 +61,7 @@
 - FIX: reduced the sleep time for resources deletion between user spaces
 - FIX: Added `AuthenticationGroups` to the manifest.yaml under samples
 - FIX: cleanup of istio-ingress raises exception when no cluster exists
-<<<<<<< HEAD
-=======
 - FIX: remove the ownerReference on userspace PodDefaults (because they're in the teamspace namespace)
-- FIX: yaml parameter replacement regex
->>>>>>> 7119d624
 
 ### **Removed**
 
