# **Change Log**
All notable changes to this project will be documented in this file.

The format is based on [Keep a Changelog](https://keepachangelog.com/en/1.0.0/), and this project adheres to [Semantic Versioning](https://semver.org/spec/v2.0.0.html).
#
## **[1.1.0] - Unreleased**
#
### **Added**

- SSO property in the plugin manifest.
- Adding demo notebooks cron jobs cleaner job.
- Made CodeArtifact Domain and Repository creation mandatory from foundation/environment if the user wont specify it.
- Script to deploy a demo
- Adding lakeformaton controlled database cleanup job
- Adding orbit admin role actions wrt emr-containers list and cancel jobs to allow virtual cluster deletion
- Added inventory of known images to image-replicator
- New initContainer on image-replicator primes environment by replicating inventory
- Added `deploy/destroy toolkit` command to CLI
- Added `deploy/destroy credentials` command to CLI
- Added multi-registry docker login to code-build-image
- Added Credential store in Secrets Manager for Docker credentials
- Enabled AWS_STS_REGIONAL_ENDPOINTS env variable on kubeflow Pods
- Enable/Disable WAF on ALB Controller dependent on internet-accessibility
- Added orbit/applied-podsettings annotation to Pods when PodSetting is applied
- Added podsetting support in regression notebooks and sdk
- Added Fargate Profile for kubeflow/istio-system Pods when deploying in isolated subnets
- Track Orbit usage

### **Changed**

- FIX: podsettings-pod-modifier wasn't applying resources to pods
- FIX: Fixed the cleanup of cognito pools.
- FEATURE: podsettings for teams implementation
- FIX: code-build-image defaults to legacy dependency resolver
- FIX: `--force-deletion` on kubeflow destroy, rather than another deploy
- FIX: added new `iam:TagOpenIDConnectProvider` permission to admin role
- FIX: istio-ingress wait/polling issuses
- FEATURE: orbit-system is first namespace deployed to enable environment manipulation
- FIX: SMLog support for users of Sagemaker Operators
- FIX: Added default values to pull kubectl in the k8s-utilities image
- FIX: Increase cluster-autoscaler resource limits
- FIX: image-replicator fails if unable to prime env from image inventory
- FIX: reset the resource_version in the orbit-controller when watch dies gracefully
- FIX: reduce destroy time by selectively removing k8s resources
- FIX: landing-page-service liveness and readiness probes in isolated subnet
- FIX: landing-page-service into Fargate task in isolated subnet
- FIX: fixed the issue of ray workers not joining ray head
- FIX: reduced the sleep time for resources deletion between user spaces
- FIX: Added `AuthenticationGroups` to the manifest.yaml under samples
- FIX: cleanup of istio-ingress raises exception when no cluster exists
<<<<<<< HEAD
- FIX: replace cert-manager/jobs with cert-manager/certifactes
=======
- FIX: remove the ownerReference on userspace PodDefaults (because they're in the teamspace namespace)
>>>>>>> c159259a

### **Removed**

- Docker credentials from `foundation` and `env` commands
- S3 Docker credential store
- Duplicate cluster-autoscaler manifest creation<|MERGE_RESOLUTION|>--- conflicted
+++ resolved
@@ -48,11 +48,8 @@
 - FIX: reduced the sleep time for resources deletion between user spaces
 - FIX: Added `AuthenticationGroups` to the manifest.yaml under samples
 - FIX: cleanup of istio-ingress raises exception when no cluster exists
-<<<<<<< HEAD
 - FIX: replace cert-manager/jobs with cert-manager/certifactes
-=======
 - FIX: remove the ownerReference on userspace PodDefaults (because they're in the teamspace namespace)
->>>>>>> c159259a
 
 ### **Removed**
 
