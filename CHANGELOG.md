--- conflicted
+++ resolved
@@ -27,18 +27,16 @@
 - FIX: podsettings-pod-modifier wasn't applying resources to pods
 - FIX: Fixed the cleanup of cognito pools.
 - FEATURE: podsettings for teams implementation
-<<<<<<< HEAD
 - FIX: code-build-image defaults to legacy dependency resolver
 - FIX: `--force-deletion` on kubeflow destroy, rather than another deploy
 - FIX: added new `iam:TagOpenIDConnectProvider` permission to admin role
 - FIX: istio-ingress wait/polling issuses
 - FEATURE: orbit-system is first namespace deployed to enable environment manipulation
+- FIX: SMLog support for users of Sagemaker Operators
 
 ### **Removed**
 
 - Docker credentials from `foundation` and `env` commands
 - S3 Docker credential store
 - Duplicate cluster-autoscaler manifest creation
-=======
-- FIX: SMLog support for users of Sagemaker Operators
->>>>>>> 02530a1a
+
