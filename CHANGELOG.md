# **Change Log**
All notable changes to this project will be documented in this file.

The format is based on [Keep a Changelog](https://keepachangelog.com/en/1.0.0/), and this project adheres to [Semantic Versioning](https://semver.org/spec/v2.0.0.html).
#
## **[1.3.0] - Unreleased **

### **Added**
- iamidentitymapping for team role to team RoleBinding and ClusterRoleBinding
- ImageReplication Operator and informative CRDs
- Opttional removal of docker credentials on env destroy
- Lens support in jupyter-user-apps
<<<<<<< HEAD
- TeamSpace CRD and Operator
- UserSpace CRD and Operator

=======
- Added support for Path prefix to Orbit frameowork's IAM roles
>>>>>>> 01a9481b
### **Changed**

- FIX: overprovisioning fixed to support gpu
- FIX: force support pods (istio-system,knative-serving, etc.) to run on ENV nodes
- FIX: remove system:masters group from team -runner role mappings
- FIX: alb-ingress-controller deployment in isolated env
- FIX: fsx csi driver changes and helm chart cache refresh in the orbit-controller
- FIX: podsettings call typos
- FIX: added suppprt for sql parameters in magics (ddl and create_external_table --- database.py)
- FIX: added suppprt for  parameters in magics (run_notebooks and schedule_notebooks --- orbit.py)
- FIX: Example-6-Schedule-Notebook, removed git:// reference
- FIX: ecr repo filter logic used to delete existing env repos
- FIX: make sure Laekformation regression tests do not run in -iso envs
<<<<<<< HEAD
- REFACTOR: orbit-controller operators, webhooks, and controllers

=======
- FIX: Fixed the way we generate self signed certs
- FIX: Regression tests for athena notebook needs parameterized env_name in users.population_by_age table
- FIX: regression tests for DataBrew needed parameterized names
>>>>>>> 01a9481b
### **Removed**
- REMOVED: changes to team-script-launcher...filesystem is now always used
- REMOVED: orbit profile support (use podsettings)

## **[1.2.0]**
### **Added**

- FEATURE: Added CLI support for podsettings (build and delete)
- Added MaxAvailabilityZones to foundation deployment
- Added EfaEnabled to NodeGroups
- Added AvailabilityZones filter to NodeGroups
- Manifest validator to check the managed node group desired number of nodes value
- Added support for `Custom Domain Name` attribute to point Orbit using custom dns
- Added support for externally providing `SSL CertArn`
- Added Multi stage Orbit deployment ability

### **Changed**

- REFACTOR: Moved the path of installation of VSCode to /home/jovyan/.code-server
- FIX: nodes_subnets vs private_subnets inconsistencies
- UPDATED: nvidia daemonset version
- UPDATED: vpc-cni version
- FIX: replace cert-manager/jobs with cert-manager/certifactes
- FIX: remove the ownerReference on userspace PodDefaults (because they're in the teamspace namespace)
- FIX: yaml parameter replacement regex
- REFACTOR: modified overprovisioning plugin to leverage nodeSelector for application to nodeGroups
- FIX: greedy bucket deletion by prefix when destroying
- FIX: jupyter-webapp custom configmap
- FIX: configured team_scrip_launcher to optinally add an FS mount
- FIX: clean-lakeformation-glue-database does not user fs, added in lighter image
- FIX: restart SSM Agent DaemonSet after image replication
- UPDATED: python packages and dependencies
- UPDATED: Fsx Lustre serviceaccount IAM role policy change to allow fsx resource tagging
- FIX: force alb-controller in kubeflow to use env nodes
- FIX: redshift plugin describe cluster based on specific env and team tags
- FIX: added region to team when deploying plugins

### **Removed**
-- REMOVED: call to install ~/.kube/config


#
## **[1.1.0]**
#
### **Added**

- SSO property in the plugin manifest.
- Adding demo notebooks cron jobs cleaner job.
- Made CodeArtifact Domain and Repository creation mandatory from foundation/environment if the user wont specify it.
- Script to deploy a demo
- Adding lakeformaton controlled database cleanup job
- Adding orbit admin role actions wrt emr-containers list and cancel jobs to allow virtual cluster deletion
- Added inventory of known images to image-replicator
- New initContainer on image-replicator primes environment by replicating inventory
- Added `deploy/destroy toolkit` command to CLI
- Added `deploy/destroy credentials` command to CLI
- Added multi-registry docker login to code-build-image
- Added Credential store in Secrets Manager for Docker credentials
- Enabled AWS_STS_REGIONAL_ENDPOINTS env variable on kubeflow Pods
- Enable/Disable WAF on ALB Controller dependent on internet-accessibility
- Added orbit/applied-podsettings annotation to Pods when PodSetting is applied
- Added podsetting support in regression notebooks and sdk
- Added Fargate Profile for kubeflow/istio-system Pods when deploying in isolated subnets
- Track Orbit usage

### **Changed**

- FIX: podsettings-pod-modifier wasn't applying resources to pods
- FIX: Fixed the cleanup of cognito pools.
- FEATURE: podsettings for teams implementation
- FIX: code-build-image defaults to legacy dependency resolver
- FIX: `--force-deletion` on kubeflow destroy, rather than another deploy
- FIX: added new `iam:TagOpenIDConnectProvider` permission to admin role
- FIX: istio-ingress wait/polling issuses
- FEATURE: orbit-system is first namespace deployed to enable environment manipulation
- FIX: SMLog support for users of Sagemaker Operators
- FIX: Added default values to pull kubectl in the k8s-utilities image
- FIX: Increase cluster-autoscaler resource limits
- FIX: image-replicator fails if unable to prime env from image inventory
- FIX: reset the resource_version in the orbit-controller when watch dies gracefully
- FIX: reduce destroy time by selectively removing k8s resources
- FIX: landing-page-service liveness and readiness probes in isolated subnet
- FIX: landing-page-service into Fargate task in isolated subnet
- FIX: fixed the issue of ray workers not joining ray head
- FIX: reduced the sleep time for resources deletion between user spaces
- FIX: Added `AuthenticationGroups` to the manifest.yaml under samples
- FIX: cleanup of istio-ingress raises exception when no cluster exists
- FIX: remove the ownerReference on userspace PodDefaults (because they're in the teamspace namespace)

### **Removed**

- Docker credentials from `foundation` and `env` commands
- S3 Docker credential store
- Duplicate cluster-autoscaler manifest creation<|MERGE_RESOLUTION|>--- conflicted
+++ resolved
@@ -6,17 +6,15 @@
 ## **[1.3.0] - Unreleased **
 
 ### **Added**
+
 - iamidentitymapping for team role to team RoleBinding and ClusterRoleBinding
 - ImageReplication Operator and informative CRDs
 - Opttional removal of docker credentials on env destroy
 - Lens support in jupyter-user-apps
-<<<<<<< HEAD
 - TeamSpace CRD and Operator
 - UserSpace CRD and Operator
+- Added support for Path prefix to Orbit frameowork's IAM roles
 
-=======
-- Added support for Path prefix to Orbit frameowork's IAM roles
->>>>>>> 01a9481b
 ### **Changed**
 
 - FIX: overprovisioning fixed to support gpu
@@ -30,19 +28,18 @@
 - FIX: Example-6-Schedule-Notebook, removed git:// reference
 - FIX: ecr repo filter logic used to delete existing env repos
 - FIX: make sure Laekformation regression tests do not run in -iso envs
-<<<<<<< HEAD
 - REFACTOR: orbit-controller operators, webhooks, and controllers
-
-=======
 - FIX: Fixed the way we generate self signed certs
 - FIX: Regression tests for athena notebook needs parameterized env_name in users.population_by_age table
 - FIX: regression tests for DataBrew needed parameterized names
->>>>>>> 01a9481b
+
 ### **Removed**
+
 - REMOVED: changes to team-script-launcher...filesystem is now always used
 - REMOVED: orbit profile support (use podsettings)
 
 ## **[1.2.0]**
+
 ### **Added**
 
 - FEATURE: Added CLI support for podsettings (build and delete)
