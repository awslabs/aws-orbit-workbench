--- conflicted
+++ resolved
@@ -61,29 +61,8 @@
 
 #=================   END conda  =================
 
-<<<<<<< HEAD
 FROM conda AS lab
-=======
-ADD pip.conf /etc/pip.conf
-ADD VERSION /opt/orbit/VERSION
-RUN chown jovyan /opt/orbit/VERSION
-RUN conda run pip install --upgrade \
-    softwarelabs-remote-toolkit==0.1.0 \
-    aws-orbit==$(cat /opt/orbit/VERSION) \
-    aws-orbit-sdk==$(cat /opt/orbit/VERSION) \
-    aws-orbit-jupyterlab-orbit==$(cat /opt/orbit/VERSION)
-RUN rm /etc/pip.conf
 
-# add bundle with docker image sources
-COPY aws-orbit_jupyter-user.tar.gz /opt/orbit/aws-orbit_jupyter-user.tar.gz
-RUN chown jovyan /opt/orbit/aws-orbit_jupyter-user.tar.gz
-
-
-
-# ######################################
-# # Jupyter Lab extensions
-# ######################################
->>>>>>> e6f8eed9
 
 ENV JUPYTER_ENABLE_LAB yes
 RUN jupyter serverextension enable --py jupyterlab --sys-prefix && \
