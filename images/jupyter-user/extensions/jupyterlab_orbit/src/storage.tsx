--- conflicted
+++ resolved
@@ -4,13 +4,7 @@
 import {
   ReactWidget,
   ICommandPalette,
-<<<<<<< HEAD
-  MainAreaWidget,
-  // showDialog,
-  // Dialog
-=======
   MainAreaWidget
->>>>>>> 33043585
 } from '@jupyterlab/apputils';
 import { LabIcon } from '@jupyterlab/ui-components';
 import { Menu } from '@lumino/widgets';
@@ -48,10 +42,6 @@
 
 export interface IUseItemsReturn {
   data: any[];
-<<<<<<< HEAD
-  // closeAllCallback: (name: string) => void;
-=======
->>>>>>> 33043585
   refreshCallback: () => void;
   setData: Dispatch<SetStateAction<any[]>>;
 }
@@ -84,33 +74,6 @@
   }
 };
 
-<<<<<<< HEAD
-// export const deleteItem = async (
-//   name: string,
-//   type: string
-// ): Promise<IItem[]> => {
-//   const dataToSend = { name: name };
-//   try {
-//     const parameters: IDictionary<number | string> = {
-//       type: type
-//     };
-//     const reply: IItem[] | undefined = await request(
-//       'storage',
-//       parameters,
-//       {
-//         body: JSON.stringify(dataToSend),
-//         method: 'DELETE'
-//       }
-//     );
-//     return reply;
-//   } catch (reason) {
-//     console.error(`Error on DELETE ${dataToSend}.\n${reason}`);
-//     return [];
-//   }
-// };
-
-=======
->>>>>>> 33043585
 const useItems = (type: string, app: JupyterFrontEnd): IUseItemsReturn => {
   const [data, setData] = useState([]);
 
@@ -136,28 +99,6 @@
     fetchData();
   }, []);
 
-<<<<<<< HEAD
-  // const closeAllCallback = (name: string) => {
-  //   void showDialog({
-  //     title: `Delete all ${name} storage`,
-  //     body: 'Are you sure about it?',
-  //     buttons: [
-  //       Dialog.cancelButton({ label: 'Cancel' }),
-  //       Dialog.warnButton({ label: 'Delete All' })
-  //     ]
-  //   }).then(result => {
-  //     if (result.button.accept) {
-  //       console.log('DELETE ALL!');
-  //       data.map(async x => {
-  //         await deleteItem(x.name, type);
-  //       });
-  //       setData([]);
-  //     }
-  //   });
-  // };
-
-=======
->>>>>>> 33043585
   const refreshCallback = async () => {
     console.log(`[${NAME}] Refresh!`);
     const parameters: IDictionary<number | string> = {
