import React, { useEffect } from 'react';
import * as utils from '../typings/utils';
import { TableWidget } from './table/table';
import ReactJson from 'react-json-view';
import { IUseItemsReturn, getStateIcon, getNodeType } from '../containers';
import { Tooltip } from 'antd';
import { JupyterFrontEnd } from '@jupyterlab/application';

const columns = [
  {
    title: 'Name',
    dataIndex: 'name',
    sorter: {
      compare: utils.Sorter.DEFAULT,
      multiple: 2
    }
  },
  {
    title: 'Status',
    dataIndex: 'job_state',
    defaultSortOrder: 'descend',
    sorter: {
      compare: (a: string, b: string) => {
        console.log(`Sorting a=${a} b=${b}`);
        if (a === b) {
          return 0;
        }
        if (a === 'running') {
          return 1;
        }
        if (b === 'running') {
          return 2;
        }
        return 0;
      },
      multiple: 1
    },
    render: (text: any, record: any) => {
      const { title, color, icon } = getStateIcon(text);
      return (
        <Tooltip placement="topLeft" title={title} color={color} key={'Orbit'}>
          <span> {icon} </span>
        </Tooltip>
      );
    }
  },
  {
    title: 'Tasks',
    dataIndex: 'tasks',
    sorter: {
      compare: utils.Sorter.DEFAULT,
      multiple: 3
    },
    render: (text: any, record: any) => {
      return (
        <Tooltip
          placement="topLeft"
          title={`${JSON.stringify(text)}`}
          key={'Orbit'}
        >
          <span>{record.notebook}</span>
        </Tooltip>
      );
    }
  },
  {
    title: 'Start Time',
    dataIndex: 'time',
    sorter: {
      compare: utils.Sorter.DATE,
      multiple: 3
    }
  },
  {
    title: 'Completion Time',
    dataIndex: 'completionTime',
    sorter: {
      compare: utils.Sorter.DEFAULT,
      multiple: 3
    }
  },
  {
    title: 'Node Type',
    dataIndex: 'node_type',
    align: 'center',
    sorter: {
      compare: utils.Sorter.DEFAULT,
      multiple: 4
    },
    render: (text: any, record: any) => {
      const { title, color, icon } = getNodeType(text);
      return (
        <Tooltip placement="topLeft" title={title} color={color} key={'Orbit'}>
          <div>{icon}</div>
        </Tooltip>
      );
    }
  },
  {
    title: 'Duration',
    dataIndex: 'duration',
    sorter: {
      compare: utils.Sorter.DEFAULT,
      multiple: 5
    }
  }
];

const expandable = (): {} => {
  return {
    expandedRowRender: (record: { info: object }) => (
      <p>
        <ReactJson
          src={record.info}
          name={'job description'}
          collapsed={1}
          displayDataTypes={false}
        />
      </p>
    )
  };
};

export const ContainerCentralPanel = (props: {
  title: string;
  type: string;
  useItems: (type: string, app: JupyterFrontEnd) => IUseItemsReturn;
}): JSX.Element => {
  // eslint-disable-next-line @typescript-eslint/ban-ts-ignore
  // @ts-ignore
  const { data, closeAllCallback, refreshCallback, setData } = props.useItems(
    props.type
  );

  useEffect(() => {
<<<<<<< HEAD
    console.log('Testing');
=======
>>>>>>> 2a404a6e
    const interval = setInterval(refreshCallback, 60000);
    return () => clearInterval(interval);
  }, []);

  return (
    <div>
      <div>
        <TableWidget
          type={props.type}
          title={props.title}
          data={data}
          columns={columns}
          expandable={expandable}
        />
      </div>
    </div>
  );
};<|MERGE_RESOLUTION|>--- conflicted
+++ resolved
@@ -133,10 +133,6 @@
   );
 
   useEffect(() => {
-<<<<<<< HEAD
-    console.log('Testing');
-=======
->>>>>>> 2a404a6e
     const interval = setInterval(refreshCallback, 60000);
     return () => clearInterval(interval);
   }, []);
