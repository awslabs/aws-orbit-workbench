--- conflicted
+++ resolved
@@ -7,11 +7,7 @@
             {
                 "title": "beneficiary_summary",
                 "key": "2",
-<<<<<<< HEAD
-                "location": "s3://orbit-dev-env-demo-lake-750821335976-827207/cms_raw_db/Beneficiary_Summary",
-=======
                 "location": "s3://orbit-dev-env-demo-lake-*******-827207/cms_raw_db/Beneficiary_Summary",
->>>>>>> 33043585
                 "children": [
                     {
                         "title": "desynpuf_id",
@@ -277,11 +273,7 @@
             {
                 "title": "beneficiary_summary_raw",
                 "key": "35",
-<<<<<<< HEAD
-                "location": "s3://orbit-dev-env-demo-lake-750821335976-827207/extracted/Beneficiary_Summary",
-=======
                 "location": "s3://orbit-dev-env-demo-lake-*******-827207/extracted/Beneficiary_Summary",
->>>>>>> 33043585
                 "children": [
                     {
                         "title": "desynpuf_id",
@@ -547,11 +539,7 @@
             {
                 "title": "carrier_claims",
                 "key": "68",
-<<<<<<< HEAD
-                "location": "s3://orbit-dev-env-demo-lake-750821335976-827207/cms_raw_db/Carrier_Claims",
-=======
                 "location": "s3://orbit-dev-env-demo-lake-*******-827207/cms_raw_db/Carrier_Claims",
->>>>>>> 33043585
                 "children": [
                     {
                         "title": "desynpuf_id",
@@ -1697,11 +1685,7 @@
             {
                 "title": "carrier_claims_raw",
                 "key": "211",
-<<<<<<< HEAD
-                "location": "s3://orbit-dev-env-demo-lake-750821335976-827207/extracted/Carrier_Claims",
-=======
                 "location": "s3://orbit-dev-env-demo-lake-*******-827207/extracted/Carrier_Claims",
->>>>>>> 33043585
                 "children": [
                     {
                         "title": "desynpuf_id",
@@ -2847,11 +2831,7 @@
             {
                 "title": "inpatient_claims",
                 "key": "354",
-<<<<<<< HEAD
-                "location": "s3://orbit-dev-env-demo-lake-750821335976-827207/cms_raw_db/Inpatient_Claims",
-=======
                 "location": "s3://orbit-dev-env-demo-lake-*******-827207/cms_raw_db/Inpatient_Claims",
->>>>>>> 33043585
                 "children": [
                     {
                         "title": "desynpuf_id",
@@ -3509,11 +3489,7 @@
             {
                 "title": "inpatient_claims_raw",
                 "key": "436",
-<<<<<<< HEAD
-                "location": "s3://orbit-dev-env-demo-lake-750821335976-827207/extracted/Inpatient_Claims",
-=======
                 "location": "s3://orbit-dev-env-demo-lake-*******-827207/extracted/Inpatient_Claims",
->>>>>>> 33043585
                 "children": [
                     {
                         "title": "desynpuf_id",
@@ -4171,11 +4147,7 @@
             {
                 "title": "outpatient_claims",
                 "key": "518",
-<<<<<<< HEAD
-                "location": "s3://orbit-dev-env-demo-lake-750821335976-827207/cms_raw_db/Outpatient_Claims",
-=======
                 "location": "s3://orbit-dev-env-demo-lake-*******-827207/cms_raw_db/Outpatient_Claims",
->>>>>>> 33043585
                 "children": [
                     {
                         "title": "desynpuf_id",
@@ -4793,11 +4765,7 @@
             {
                 "title": "outpatient_claims_raw",
                 "key": "595",
-<<<<<<< HEAD
-                "location": "s3://orbit-dev-env-demo-lake-750821335976-827207/extracted/Outpatient_Claims",
-=======
                 "location": "s3://orbit-dev-env-demo-lake-*******-827207/extracted/Outpatient_Claims",
->>>>>>> 33043585
                 "children": [
                     {
                         "title": "desynpuf_id",
@@ -5415,11 +5383,7 @@
             {
                 "title": "prescription_drug_events",
                 "key": "672",
-<<<<<<< HEAD
-                "location": "s3://orbit-dev-env-demo-lake-750821335976-827207/cms_raw_db/Prescription_Drug_Events",
-=======
                 "location": "s3://orbit-dev-env-demo-lake-*******-827207/cms_raw_db/Prescription_Drug_Events",
->>>>>>> 33043585
                 "children": [
                     {
                         "title": "desynpuf_id",
@@ -5493,11 +5457,7 @@
             {
                 "title": "prescription_drug_events_raw",
                 "key": "681",
-<<<<<<< HEAD
-                "location": "s3://orbit-dev-env-demo-lake-750821335976-827207/extracted/Prescription_Drug_Events",
-=======
                 "location": "s3://orbit-dev-env-demo-lake-*******-827207/extracted/Prescription_Drug_Events",
->>>>>>> 33043585
                 "children": [
                     {
                         "title": "desynpuf_id",
@@ -8037,11 +7997,7 @@
             {
                 "title": "myctastable",
                 "key": "992",
-<<<<<<< HEAD
-                "location": "s3://orbit-foundation-dev-env-scratch-750821335976-beec8a/lake-user/scratch_db_dev_env_lake_user/myctastable",
-=======
                 "location": "s3://orbit-foundation-dev-env-scratch-*******-beec8a/lake-user/scratch_db_dev_env_lake_user/myctastable",
->>>>>>> 33043585
                 "children": [
                     {
                         "title": "desynpuf_id",
@@ -8307,11 +8263,7 @@
             {
                 "title": "mytemptable",
                 "key": "1025",
-<<<<<<< HEAD
-                "location": "s3://orbit-foundation-dev-env-scratch-750821335976-beec8a/lake-user/scratch_db_dev_env_lake_user/myTempTable/",
-=======
                 "location": "s3://orbit-foundation-dev-env-scratch-*******-beec8a/lake-user/scratch_db_dev_env_lake_user/myTempTable/",
->>>>>>> 33043585
                 "children": [
                     {
                         "title": "age",
@@ -8359,11 +8311,7 @@
             {
                 "title": "population_by_age",
                 "key": "1031",
-<<<<<<< HEAD
-                "location": "s3://orbit-foundation-dev-env-scratch-750821335976-beec8a/lake-user/athena/tables/75d5d19f-555f-4d40-b686-b9f4c01cf81c",
-=======
                 "location": "s3://orbit-foundation-dev-env-scratch-*******-beec8a/lake-user/athena/tables/75d5d19f-555f-4d40-b686-b9f4c01cf81c",
->>>>>>> 33043585
                 "children": [
                     {
                         "title": "age",
