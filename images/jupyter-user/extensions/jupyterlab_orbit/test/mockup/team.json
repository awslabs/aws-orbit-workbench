{
<<<<<<< HEAD
    "BaseImageAddress": "750821335976.dkr.ecr.us-west-2.amazonaws.com/orbit-dev-env-jupyter-user:latest",
=======
    "BaseImageAddress": "*******.dkr.ecr.us-west-2.amazonaws.com/orbit-dev-env-jupyter-user:latest",
>>>>>>> 33043585
    "BootstrapS3Prefix": "teams/dev-env/bootstrap/",
    "ContainerDefaults": {
        "cpu": 4,
        "memory": 16384
    },
    "ContainerRunnerArn": null,
    "EcsClusterName": null,
    "EfsApId": "fsap-06b6a370eb298e588",
    "EfsId": "fs-24510d23",
    "EfsLifeCycle": "AFTER_7_DAYS",
    "EksK8SApiArn": null,
<<<<<<< HEAD
    "EksPodRoleArn": "arn:aws:iam::750821335976:role/orbit-dev-env-lake-creator-role",
    "Fargate": false,
    "FinalImageAddress": "750821335976.dkr.ecr.us-west-2.amazonaws.com/orbit-dev-env-jupyter-user:latest",
=======
    "EksPodRoleArn": "arn:aws:iam::*******:role/orbit-dev-env-lake-creator-role",
    "Fargate": false,
    "FinalImageAddress": "*******.dkr.ecr.us-west-2.amazonaws.com/orbit-dev-env-jupyter-user:latest",
>>>>>>> 33043585
    "GrantSudo": true,
    "Image": null,
    "JupyterUrl": "a8ca15438081644778d6d928302c11db-159651880.us-west-2.elb.amazonaws.com",
    "JupyterhubInboundRanges": [
        "0.0.0.0/0"
    ],
    "K8Admin": true,
    "Name": "lake-creator",
    "Policies": [
        "orbit-dev-env-demo-lake-creator-add-policy"
    ],
    "Profiles": [],
<<<<<<< HEAD
    "ScratchBucket": "orbit-foundation-dev-env-scratch-750821335976-beec8a",
    "SsmParameterName": "/orbit/dev-env/teams/lake-creator/context",
    "StackName": "orbit-dev-env-lake-creator",
    "TeamKmsKeyArn": "arn:aws:kms:us-west-2:750821335976:key/71ee162b-bdff-46b0-8359-eec1e3d40813",
=======
    "ScratchBucket": "orbit-foundation-dev-env-scratch-*******-beec8a",
    "SsmParameterName": "/orbit/dev-env/teams/lake-creator/context",
    "StackName": "orbit-dev-env-lake-creator",
    "TeamKmsKeyArn": "arn:aws:kms:us-west-2:*******:key/71ee162b-bdff-46b0-8359-eec1e3d40813",
>>>>>>> 33043585
    "TeamSecurityGroupId": "sg-0fdb8fc9fe83ef942",
    "TeamSsmParameterName": "/orbit/dev-env/teams/lake-creator/team",
    "region": "us-west-2",
    "env_name": "dev-env",
    "team_space": "lake-creator"
}<|MERGE_RESOLUTION|>--- conflicted
+++ resolved
@@ -1,9 +1,5 @@
 {
-<<<<<<< HEAD
-    "BaseImageAddress": "750821335976.dkr.ecr.us-west-2.amazonaws.com/orbit-dev-env-jupyter-user:latest",
-=======
     "BaseImageAddress": "*******.dkr.ecr.us-west-2.amazonaws.com/orbit-dev-env-jupyter-user:latest",
->>>>>>> 33043585
     "BootstrapS3Prefix": "teams/dev-env/bootstrap/",
     "ContainerDefaults": {
         "cpu": 4,
@@ -15,15 +11,9 @@
     "EfsId": "fs-24510d23",
     "EfsLifeCycle": "AFTER_7_DAYS",
     "EksK8SApiArn": null,
-<<<<<<< HEAD
-    "EksPodRoleArn": "arn:aws:iam::750821335976:role/orbit-dev-env-lake-creator-role",
-    "Fargate": false,
-    "FinalImageAddress": "750821335976.dkr.ecr.us-west-2.amazonaws.com/orbit-dev-env-jupyter-user:latest",
-=======
     "EksPodRoleArn": "arn:aws:iam::*******:role/orbit-dev-env-lake-creator-role",
     "Fargate": false,
     "FinalImageAddress": "*******.dkr.ecr.us-west-2.amazonaws.com/orbit-dev-env-jupyter-user:latest",
->>>>>>> 33043585
     "GrantSudo": true,
     "Image": null,
     "JupyterUrl": "a8ca15438081644778d6d928302c11db-159651880.us-west-2.elb.amazonaws.com",
@@ -36,17 +26,10 @@
         "orbit-dev-env-demo-lake-creator-add-policy"
     ],
     "Profiles": [],
-<<<<<<< HEAD
-    "ScratchBucket": "orbit-foundation-dev-env-scratch-750821335976-beec8a",
-    "SsmParameterName": "/orbit/dev-env/teams/lake-creator/context",
-    "StackName": "orbit-dev-env-lake-creator",
-    "TeamKmsKeyArn": "arn:aws:kms:us-west-2:750821335976:key/71ee162b-bdff-46b0-8359-eec1e3d40813",
-=======
     "ScratchBucket": "orbit-foundation-dev-env-scratch-*******-beec8a",
     "SsmParameterName": "/orbit/dev-env/teams/lake-creator/context",
     "StackName": "orbit-dev-env-lake-creator",
     "TeamKmsKeyArn": "arn:aws:kms:us-west-2:*******:key/71ee162b-bdff-46b0-8359-eec1e3d40813",
->>>>>>> 33043585
     "TeamSecurityGroupId": "sg-0fdb8fc9fe83ef942",
     "TeamSsmParameterName": "/orbit/dev-env/teams/lake-creator/team",
     "region": "us-west-2",
