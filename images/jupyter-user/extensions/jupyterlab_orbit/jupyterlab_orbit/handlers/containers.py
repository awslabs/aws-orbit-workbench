--- conflicted
+++ resolved
@@ -46,15 +46,9 @@
         self.log.info(f"GET - {self.__class__}")
         if "MOCK" not in os.environ or os.environ["MOCK"] == "0":
             DATA = controller.list_my_running_jobs()
-<<<<<<< HEAD
-            # self.log.info(json.dumps(DATA))
-            if 'MOCK' in os.environ:
-                with open('./extensions/jupyterlab_orbit/jupyterlab_orbit/mockup/your_containers.json', 'w') as outfile:
-=======
-            self.log.info(json.dumps(DATA))
+            #self.log.info(json.dumps(DATA))
             if "MOCK" in os.environ:
                 with open("./extensions/jupyterlab_orbit/jupyterlab_orbit/mockup/your_containers.json", "w") as outfile:
->>>>>>> 862b8118
                     json.dump(DATA, outfile)
         else:
             path = Path(__file__).parent / "../mockup/your_containers.json"
