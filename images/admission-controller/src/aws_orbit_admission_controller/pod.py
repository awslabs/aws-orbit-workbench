#  Copyright Amazon.com, Inc. or its affiliates. All Rights Reserved.
#
#    Licensed under the Apache License, Version 2.0 (the "License").
#    You may not use this file except in compliance with the License.
#    You may obtain a copy of the License at
#
#        http://www.apache.org/licenses/LICENSE-2.0
#
#    Unless required by applicable law or agreed to in writing, software
#    distributed under the License is distributed on an "AS IS" BASIS,
#    WITHOUT WARRANTIES OR CONDITIONS OF ANY KIND, either express or implied.
#    See the License for the specific language governing permissions and
#    limitations under the License.

import base64
import copy
import logging
import re
from typing import Any, Dict, List, Optional, cast

import jsonpatch
from aws_orbit_admission_controller import load_config
from flask import jsonify
from kubernetes import dynamic
from kubernetes.client import api_client
from kubernetes.dynamic import exceptions as k8s_exceptions

ORBIT_API_VERSION = "v1"
ORBIT_API_GROUP = "orbit.aws"
ORBIT_SYSTEM_NAMESPACE = "orbit-system"
ORBIT_SYSTEM_POD_SETTINGS = None


def get_client() -> dynamic.DynamicClient:
    load_config()
    return dynamic.DynamicClient(client=api_client.ApiClient())


def get_pod_settings(client: dynamic.DynamicClient) -> List[Dict[str, Any]]:
    api = client.resources.get(api_version=ORBIT_API_VERSION, group=ORBIT_API_GROUP, kind="PodSetting")
    pod_settings = api.get(label_selector="orbit/space")
    return cast(List[Dict[str, Any]], pod_settings.to_dict().get("items", []))


def get_namespace_setting(client: dynamic.DynamicClient, namespace: str, name: str) -> Optional[Dict[str, Any]]:
    api = client.resources.get(api_version=ORBIT_API_VERSION, group=ORBIT_API_GROUP, kind="NamespaceSetting")

    try:
        return cast(Dict[str, Any], api.get(name=name, namespace=namespace).to_dict())
    except k8s_exceptions.NotFoundError:
        return None


def filter_pod_settings(
    pod_settings: List[Dict[str, Any]], namespace: str, pod: Dict[str, Any]
) -> List[Dict[str, Any]]:
    filtered_pod_settings: List[Dict[str, Any]] = []
    for pod_setting in pod_settings:
        if pod_setting["metadata"]["namespace"] != namespace:
            continue

        pod_labels = pod["metadata"].get("labels", {})

        for key, value in pod_setting["spec"]["podSelector"].get("matchLabels", {}).items():
            if pod_labels.get(key, None) != value:
                continue

        for match_expression in pod_setting["spec"]["podSelector"].get("matchExpressions", []):
            pod_label_value = pod_labels.get(match_expression["key"], None)
            operator = match_expression["operator"]
            values = match_expression.get("values", [])

            if operator == "Exists" and pod_label_value is None:
                continue
            if operator == "NotExists" and pod_label_value is not None:
                continue
            if operator == "In" and pod_label_value not in values:
                continue
            if operator == "NotIn" and pod_label_value in values:
                continue

        filtered_pod_settings.append(pod_setting)
    return filtered_pod_settings


def apply_pod_setting_to_pod(pod_setting: Dict[str, Any], pod: Dict[str, Any], logger: logging.Logger) -> None:
    ps_spec = pod_setting["spec"]
    pod_spec = pod["spec"]

    if "serviceAccountName" in ps_spec:
        pod_spec["serviceAccountName"] = ps_spec.get("serviceAccountName", None)

    if "labels" in ps_spec:
        pod["metadata"]["labels"] = {**pod["metadata"].get("labels", {}), **ps_spec.get("labels", {})}

    if "annotations" in ps_spec:
        pod["metadata"]["annotations"] = {**pod["metadata"].get("annotations", {}), **ps_spec.get("annotations", {})}

    if "nodeSelector" in ps_spec:
        pod_spec["nodeSelector"] = {**pod_spec.get("nodeSelector", {}), **ps_spec.get("nodeSelector", {})}

    if "securityContext" in ps_spec:
        pod_spec["securityContext"] = {**pod_spec.get("securityContext", {}), **ps_spec.get("securityContext", {})}

    if "volumes" in ps_spec:
        # Filter out any existing volumes with names that match pod_setting volumes
        pod_spec["volumes"] = [
            pv
            for pv in pod_spec.get("volumes", [])
            if pv["name"] not in [psv["name"] for psv in ps_spec.get("volumes", [])]
        ]
        # Extend pod volumes with pod_setting volumes
        pod_spec["volumes"].extend(ps_spec.get("volumes", []))

<<<<<<< HEAD
    containerSelector = (
        re.compile(r".*")
        if ps_spec["containerSelector"]["regex"] == "*"
        else re.compile(ps_spec["containerSelector"]["regex"])
    )
=======
    containerSelector = re.compile(ps_spec["containerSelector"]["regex"])
>>>>>>> 9c611d60
    for container in pod_spec.get("initContainers", []):
        if containerSelector.match(container.get("name", "")):
            apply_pod_setting_to_container(pod_setting=pod_setting, container=container)
    for container in pod_spec.get("containers", []):
        if containerSelector.match(container.get("name", "")):
            apply_pod_setting_to_container(pod_setting=pod_setting, container=container)
    logger.debug("modified pod: %s", pod)


def apply_pod_setting_to_container(pod_setting: Dict[str, Any], container: Dict[str, Any]) -> None:
    ps_spec = pod_setting["spec"]

<<<<<<< HEAD
    #
=======
>>>>>>> 9c611d60
    if "image" in ps_spec:
        container["image"] = ps_spec.get("image", None)

    if "imagePullPolicy" in ps_spec:
        container["imagePullPolicy"] = ps_spec.get("imagePullPolicy", None)

    if "lifecycle" in ps_spec:
        container["lifecycle"] = {**container.get("lifecycle", {}), **ps_spec.get("lifecycle", {})}

<<<<<<< HEAD
    if "command" in ps_spec:
        container["command"] = ps_spec["command"]

    if "args" in ps_spec:
        container["args"] = ps_spec["args"]

=======
>>>>>>> 9c611d60
    if "env" in ps_spec:
        # Filter out any existing env items with names that match pod_setting env items
        container["env"] = [
            pv for pv in container.get("env", []) if pv["name"] not in [psv["name"] for psv in ps_spec.get("env", [])]
        ]
        # Extend container env items with container pod_setting env items
        container["env"].extend(ps_spec.get("env", []))

    if "envFrom" in ps_spec:
        # Extend container envFrom with pod_setting envFrom
        container["envFrom"].extend(ps_spec.get("envFrom", []))

    if "volumeMounts" in ps_spec:
        # Filter out any existing volumes with names that match pod_setting volumes
        container["volumeMounts"] = [
            pv
            for pv in container.get("volumeMounts", [])
            if pv["name"] not in [psv["name"] for psv in ps_spec.get("volumeMounts", [])]
        ]
        # Extend container volumes with container volumes
        container["volumeMounts"].extend(ps_spec.get("volumeMounts", []))


def get_response(uid: str, patch: Optional[Dict[str, Any]] = None) -> str:
    if patch:
        return cast(
            str,
            jsonify(
                {
                    "response": {
                        "allowed": True,
                        "uid": uid,
                        "patch": base64.b64encode(str(patch).encode()).decode(),
                        "patchtype": "JSONPatch",
                    }
                }
            ),
        )
    else:
        return cast(
            str,
            jsonify(
                {
                    "response": {
                        "allowed": True,
                        "uid": uid,
                    }
                }
            ),
        )


def process_request(logger: logging.Logger, request: Dict[str, Any]) -> Any:
    if request.get("dryRun", False):
        logger.info("Dry run - Skip Pod Mutation")
        return get_response(uid=request["uid"])

    pod = request["object"]
    modified_pod = copy.deepcopy(pod)

    logger.info("request: %s", request)

    client = get_client()
    global ORBIT_SYSTEM_POD_SETTINGS
    ORBIT_SYSTEM_POD_SETTINGS = (
        get_pod_settings(client=client) if ORBIT_SYSTEM_POD_SETTINGS is None else ORBIT_SYSTEM_POD_SETTINGS
    )
    logger.debug("podsettings: %s", ORBIT_SYSTEM_POD_SETTINGS)

    namespace_setting = get_namespace_setting(
        client=client, namespace=ORBIT_SYSTEM_NAMESPACE, name=request["namespace"]
    )
    if namespace_setting is None:
        logger.info("namespacesetting named %s not found in namesapce %s", request["namespace"], ORBIT_SYSTEM_NAMESPACE)
        return get_response(uid=request["uid"])

    team_namespace = namespace_setting["spec"]["team"]
    team_pod_settings = filter_pod_settings(pod_settings=ORBIT_SYSTEM_POD_SETTINGS, namespace=team_namespace, pod=pod)
    logger.debug("filtered podsettings: %s", team_pod_settings)

    try:
        for pod_setting in team_pod_settings:
            logger.debug("applying podsetting: %s", pod_setting)
            apply_pod_setting_to_pod(pod_setting=pod_setting, pod=modified_pod, logger=logger)
    except Exception as e:
        logger.exception(e)
        pass

    patch = jsonpatch.JsonPatch.from_diff(pod, modified_pod)
    logger.info("patch: %s", str(patch).encode())
    return get_response(uid=request["uid"], patch=patch)<|MERGE_RESOLUTION|>--- conflicted
+++ resolved
@@ -87,21 +87,27 @@
     ps_spec = pod_setting["spec"]
     pod_spec = pod["spec"]
 
+    # Merge
     if "serviceAccountName" in ps_spec:
         pod_spec["serviceAccountName"] = ps_spec.get("serviceAccountName", None)
 
+    # Merge
     if "labels" in ps_spec:
         pod["metadata"]["labels"] = {**pod["metadata"].get("labels", {}), **ps_spec.get("labels", {})}
 
+    # Merge
     if "annotations" in ps_spec:
         pod["metadata"]["annotations"] = {**pod["metadata"].get("annotations", {}), **ps_spec.get("annotations", {})}
 
+    # Merge
     if "nodeSelector" in ps_spec:
         pod_spec["nodeSelector"] = {**pod_spec.get("nodeSelector", {}), **ps_spec.get("nodeSelector", {})}
 
+    # Merge
     if "securityContext" in ps_spec:
         pod_spec["securityContext"] = {**pod_spec.get("securityContext", {}), **ps_spec.get("securityContext", {})}
 
+    # Merge
     if "volumes" in ps_spec:
         # Filter out any existing volumes with names that match pod_setting volumes
         pod_spec["volumes"] = [
@@ -112,15 +118,11 @@
         # Extend pod volumes with pod_setting volumes
         pod_spec["volumes"].extend(ps_spec.get("volumes", []))
 
-<<<<<<< HEAD
     containerSelector = (
         re.compile(r".*")
         if ps_spec["containerSelector"]["regex"] == "*"
         else re.compile(ps_spec["containerSelector"]["regex"])
     )
-=======
-    containerSelector = re.compile(ps_spec["containerSelector"]["regex"])
->>>>>>> 9c611d60
     for container in pod_spec.get("initContainers", []):
         if containerSelector.match(container.get("name", "")):
             apply_pod_setting_to_container(pod_setting=pod_setting, container=container)
@@ -133,28 +135,27 @@
 def apply_pod_setting_to_container(pod_setting: Dict[str, Any], container: Dict[str, Any]) -> None:
     ps_spec = pod_setting["spec"]
 
-<<<<<<< HEAD
-    #
-=======
->>>>>>> 9c611d60
+    # Replace
     if "image" in ps_spec:
         container["image"] = ps_spec.get("image", None)
 
+    # Replace
     if "imagePullPolicy" in ps_spec:
         container["imagePullPolicy"] = ps_spec.get("imagePullPolicy", None)
 
+    # Merge
     if "lifecycle" in ps_spec:
         container["lifecycle"] = {**container.get("lifecycle", {}), **ps_spec.get("lifecycle", {})}
 
-<<<<<<< HEAD
+    # Replace
     if "command" in ps_spec:
         container["command"] = ps_spec["command"]
 
+    # Replace
     if "args" in ps_spec:
         container["args"] = ps_spec["args"]
 
-=======
->>>>>>> 9c611d60
+    # Merge
     if "env" in ps_spec:
         # Filter out any existing env items with names that match pod_setting env items
         container["env"] = [
@@ -163,10 +164,12 @@
         # Extend container env items with container pod_setting env items
         container["env"].extend(ps_spec.get("env", []))
 
+    # Extend
     if "envFrom" in ps_spec:
         # Extend container envFrom with pod_setting envFrom
         container["envFrom"].extend(ps_spec.get("envFrom", []))
 
+    # Merge
     if "volumeMounts" in ps_spec:
         # Filter out any existing volumes with names that match pod_setting volumes
         container["volumeMounts"] = [
