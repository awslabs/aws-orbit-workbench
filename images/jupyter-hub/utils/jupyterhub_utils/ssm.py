--- conflicted
+++ resolved
@@ -39,9 +39,5 @@
 
 for team in MANIFEST["teams"]:
     if team["name"] == TEAM and team["image"] is not None:
-<<<<<<< HEAD
-        IMAGE = f"{ACCOUNT_ID}.dkr.ecr.{REGION}.amazonaws.com/datamaker-{ENV_NAME}-{team['image']['name']}:{team['image']['version']}"
-=======
         IMAGE = f"{ACCOUNT_ID}.dkr.ecr.{REGION}.amazonaws.com/datamaker-{ENV_NAME}-{team['image']['name']}:"
-        f"{team['image']['version']}"
->>>>>>> 7bb52e7f
+        f"{team['image']['version']}"