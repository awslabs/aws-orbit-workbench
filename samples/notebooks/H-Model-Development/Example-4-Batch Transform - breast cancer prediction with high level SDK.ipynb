{
 "cells": [
  {
   "cell_type": "markdown",
   "metadata": {
    "nbpresent": {
     "id": "42b5e80b-ad1d-4335-a1f7-10a91127e3dc"
    }
   },
   "source": [
    "# Amazon SageMaker Batch Transform: Associate prediction results with their corresponding input records\n",
    "_**Use SageMaker's XGBoost to train a binary classification model and for a list of tumors in batch file, predict if each is malignant**_\n",
    "\n",
    "_**It also shows how to use the input output joining / filter feature in Batch transform in details**_\n",
    "\n",
    "---\n",
    "\n",
    "\n",
    "\n",
    "## Background\n",
    "This purpose of this notebook is to train a model using SageMaker's XGBoost and UCI's breast cancer diagnostic data set to illustrate at how to run batch inferences and how to use the Batch Transform I/O join feature. UCI's breast cancer diagnostic data set is available at https://archive.ics.uci.edu/ml/datasets/Breast+Cancer+Wisconsin+%28Diagnostic%29. The data set is also available on Kaggle at https://www.kaggle.com/uciml/breast-cancer-wisconsin-data. The purpose here is to use this data set to build a predictve model of whether a breast mass image indicates benign or malignant tumor. \n",
    "\n",
    "\n",
    "\n",
    "---\n",
    "\n",
    "## Setup\n",
    "\n",
    "Let's start by specifying:\n",
    "\n",
    "* The SageMaker role arn used to give training and batch transform access to your data. The snippet below will use the same role used by your SageMaker notebook instance. Otherwise, specify the full ARN of a role with the SageMakerFullAccess policy attached.\n",
    "* The S3 bucket that you want to use for training and storing model objects."
   ]
  },
  {
   "cell_type": "code",
   "execution_count": null,
   "metadata": {
    "isConfigCell": true,
    "nbpresent": {
     "id": "6427e831-8f89-45c0-b150-0b134397d79a"
    }
   },
   "outputs": [],
   "source": [
    "import os\n",
    "import boto3\n",
<<<<<<< HEAD
    "import boto3\n",
=======
>>>>>>> c2e0e252
    "import json\n",
    "import sagemaker\n",
    "import pprint\n",
    "from aws_orbit_sdk.common import get_workspace\n",
    "\n",
    "workspace = get_workspace()\n",
    "#pprint.pprint(workspace)\n",
    "role = workspace['EksPodRoleArn']\n",
    "print(role)\n",
    "\n",
    "sess = sagemaker.Session()\n",
    "bucket=sess.default_bucket()\n",
    "prefix = 'sagemaker/breast-cancer-prediction-xgboost' # place to upload training files within the bucket"
   ]
  },
  {
   "cell_type": "code",
   "execution_count": null,
   "metadata": {},
   "outputs": [],
   "source": [
    "# Sagemaker bucket name\n",
    "bucket"
   ]
  },
  {
   "cell_type": "code",
   "execution_count": null,
   "metadata": {},
   "outputs": [],
   "source": [
<<<<<<< HEAD
    "# Cleaning sagemaker bucket\n",
    "!aws s3 rm s3://$bucket/ --recursive"
   ]
  },
  {
   "cell_type": "code",
   "execution_count": null,
   "metadata": {},
   "outputs": [],
   "source": [
=======
>>>>>>> c2e0e252
    "!aws s3 ls s3://$bucket/ --human-readable --recursive"
   ]
  },
  {
   "cell_type": "markdown",
   "metadata": {
    "nbpresent": {
     "id": "142777ae-c072-448e-b941-72bc75735d01"
    }
   },
   "source": [
    "---\n",
    "## Data preparation\n",
    "\n",
    "Data Source: https://archive.ics.uci.edu/ml/machine-learning-databases/breast-cancer-wisconsin/wdbc.data\n",
    "        https://www.kaggle.com/uciml/breast-cancer-wisconsin-data\n",
    "\n",
    "Let's download the data and save it in the local folder with the name data.csv and take a look at it."
   ]
  },
  {
   "cell_type": "code",
   "execution_count": null,
   "metadata": {},
   "outputs": [],
   "source": [
    "env_name = workspace[\"env_name\"]\n",
    "ssm_parameter_name = f\"/orbit/{env_name}/demo\"\n",
    "ssm_client = boto3.client(service_name=\"ssm\")\n",
    "demo_json = json.loads(ssm_client.get_parameter(Name=ssm_parameter_name)[\"Parameter\"][\"Value\"])"
   ]
  },
  {
   "cell_type": "code",
   "execution_count": null,
   "metadata": {},
   "outputs": [],
   "source": [
    "# Demo lake buckets\n",
    "demo_json"
   ]
  },
  {
   "cell_type": "code",
   "execution_count": null,
   "metadata": {},
   "outputs": [],
   "source": [
    "data_bucket = demo_json[\"LakeBucket\"].split(\":\")[-1]"
   ]
  },
  {
   "cell_type": "code",
   "execution_count": null,
   "metadata": {},
   "outputs": [],
   "source": [
    "# Import Data from toolkit bucket. \n",
    "wdbc_data_path = f\"s3://{data_bucket}/landing/data/sagemaker/wdbc.data\"\n",
    "wdbc_data_path"
   ]
  },
  {
   "cell_type": "code",
   "execution_count": null,
   "metadata": {},
   "outputs": [],
   "source": [
    "# Import Data from toolkit bucket. \n",
    "!aws s3 cp $wdbc_data_path ./"
   ]
  },
  {
   "cell_type": "code",
   "execution_count": null,
   "metadata": {
    "nbpresent": {
     "id": "f8976dad-6897-4c7e-8c95-ae2f53070ef5"
    }
   },
   "outputs": [],
   "source": [
    "import pandas as pd\n",
    "import numpy as np\n",
    "\n",
    "data = pd.read_csv('./wdbc.data', header = None)\n",
    "\n",
    "# specify columns extracted from wbdc.names\n",
    "data.columns = [\"id\",\"diagnosis\",\"radius_mean\",\"texture_mean\",\"perimeter_mean\",\"area_mean\",\"smoothness_mean\",\n",
    "                \"compactness_mean\",\"concavity_mean\",\"concave points_mean\",\"symmetry_mean\",\"fractal_dimension_mean\",\n",
    "                \"radius_se\",\"texture_se\",\"perimeter_se\",\"area_se\",\"smoothness_se\",\"compactness_se\",\"concavity_se\",\n",
    "                \"concave points_se\",\"symmetry_se\",\"fractal_dimension_se\",\"radius_worst\",\"texture_worst\",\n",
    "                \"perimeter_worst\",\"area_worst\",\"smoothness_worst\",\"compactness_worst\",\"concavity_worst\",\n",
    "                \"concave points_worst\",\"symmetry_worst\",\"fractal_dimension_worst\"] \n",
    "\n",
    "# save the data\n",
    "data.to_csv(\"data.csv\", sep=',', index=False)\n",
    "\n",
    "data.sample(8)\n"
   ]
  },
  {
   "cell_type": "markdown",
   "metadata": {},
   "source": [
    "#### Key observations:\n",
    "* The data has 569 observations and 32 columns.\n",
    "* The first field is the 'id' attribute that we will want to drop before batch inference and add to the final inference output next to the probability of malignancy.\n",
    "* Second field, 'diagnosis', is an indicator of the actual diagnosis ('M' = Malignant; 'B' = Benign).\n",
    "* There are 30 other numeric features that we will use for training and inferencing."
   ]
  },
  {
   "cell_type": "markdown",
   "metadata": {},
   "source": [
    "Let's replace the M/B diagnosis with a 1/0 boolean value. "
   ]
  },
  {
   "cell_type": "code",
   "execution_count": null,
   "metadata": {},
   "outputs": [],
   "source": [
    "data['diagnosis']=data['diagnosis'].apply(lambda x: ((x ==\"M\"))+0)\n",
    "data.sample(8)"
   ]
  },
  {
   "cell_type": "markdown",
   "metadata": {},
   "source": [
    "Let's split the data as follows: 80% for training, 10% for validation and let's set 10% aside for our batch inference job. In addition, let's drop the 'id' field on the training set and validation set as 'id' is not a training feature. For our batch set however, we keep the 'id' feature. We'll want to filter it out prior to running our inferences so that the input data features match the ones of training set and then ultimately, we'll want to join it with inference result. We are however dropping the diagnosis attribute for the batch set since this is what we'll try to predict."
   ]
  },
  {
   "cell_type": "code",
   "execution_count": null,
   "metadata": {},
   "outputs": [],
   "source": [
    "#data split in three sets, training, validation and batch inference\n",
    "rand_split = np.random.rand(len(data))\n",
    "train_list = rand_split < 0.8\n",
    "val_list = (rand_split >= 0.8) & (rand_split < 0.9)\n",
    "batch_list = rand_split >= 0.9\n",
    "\n",
    "data_train = data[train_list].drop(['id'],axis=1)\n",
    "data_val = data[val_list].drop(['id'],axis=1)\n",
    "data_batch = data[batch_list].drop(['diagnosis'],axis=1)\n",
    "data_batch_noID = data_batch.drop(['id'],axis=1)\n"
   ]
  },
  {
   "cell_type": "markdown",
   "metadata": {
    "nbpresent": {
     "id": "ff9d10f9-b611-423b-80da-6dcdafd1c8b9"
    }
   },
   "source": [
    "Let's upload those data sets in S3"
   ]
  },
  {
   "cell_type": "code",
   "execution_count": null,
   "metadata": {
    "nbpresent": {
     "id": "cd8e3431-79d9-40b6-91d1-d67cd61894e7"
    }
   },
   "outputs": [],
   "source": [
    "train_file = 'train_data.csv'\n",
    "data_train.to_csv(train_file,index=False,header=False)\n",
    "sess.upload_data(train_file, key_prefix='{}/train'.format(prefix))\n",
    "\n",
    "validation_file = 'validation_data.csv'\n",
    "data_val.to_csv(validation_file,index=False,header=False)\n",
    "sess.upload_data(validation_file, key_prefix='{}/validation'.format(prefix))\n",
    "\n",
    "batch_file = 'batch_data.csv'\n",
    "data_batch.to_csv(batch_file,index=False,header=False)\n",
    "sess.upload_data(batch_file, key_prefix='{}/batch'.format(prefix))\n",
    "    \n",
    "batch_file_noID = 'batch_data_noID.csv'\n",
    "data_batch_noID.to_csv(batch_file_noID,index=False,header=False)\n",
    "sess.upload_data(batch_file_noID, key_prefix='{}/batch'.format(prefix))   \n"
   ]
  },
  {
   "cell_type": "code",
   "execution_count": null,
   "metadata": {},
   "outputs": [],
   "source": [
<<<<<<< HEAD
    "!aws s3 ls s3://sagemaker-us-west-2-044923722733/ --recursive --human-readable"
=======
    "!aws s3 ls s3://$bucket/ --recursive --human-readable"
>>>>>>> c2e0e252
   ]
  },
  {
   "cell_type": "markdown",
   "metadata": {
    "nbpresent": {
     "id": "71cbcebd-a2a5-419e-8e50-b2bc0909f564"
    }
   },
   "source": [
    "---\n",
    "\n",
    "## Training job and model creation"
   ]
  },
  {
   "cell_type": "markdown",
   "metadata": {
    "nbpresent": {
     "id": "bd113b8e-adc1-4091-a26f-a426149fe604"
    }
   },
   "source": [
    "The below cell uses the [SageMaker Python SDK](https://github.com/aws/sagemaker-python-sdk) to kick off the training job using both our training set and validation set. Not that the objective is set to 'binary:logistic' which trains a model to output a probability between 0 and 1 (here the probability of a tumor being malignant)."
   ]
  },
  {
   "cell_type": "code",
   "execution_count": null,
   "metadata": {
    "nbpresent": {
     "id": "f3b125ad-a2d5-464c-8cfa-bd203034eee4"
    }
   },
   "outputs": [],
   "source": [
    "%%time\n",
    "from time import gmtime, strftime\n",
    "from sagemaker.amazon.amazon_estimator import get_image_uri\n",
    "\n",
    "job_name = 'xgb-' + strftime(\"%Y-%m-%d-%H-%M-%S\", gmtime())\n",
    "output_location = 's3://{}/{}/output/{}'.format(bucket, prefix, job_name)\n",
    "image = sagemaker.image_uris.retrieve('xgboost', boto3.Session().region_name, '1')\n",
    "\n",
    "\n",
    "sm_estimator = sagemaker.estimator.Estimator(image,\n",
    "                                             role,\n",
    "                                             instance_count=1,\n",
    "                                             instance_type='ml.m5.4xlarge',\n",
    "                                             volume_size=50,\n",
    "                                             input_mode='File',\n",
    "                                             output_path=output_location,\n",
    "                                             sagemaker_session=sess)\n",
    "\n",
    "sm_estimator.set_hyperparameters(objective=\"binary:logistic\",\n",
    "                                 max_depth=5,\n",
    "                                 eta=0.2,\n",
    "                                 gamma=4,\n",
    "                                 min_child_weight=6,\n",
    "                                 subsample=0.8,\n",
    "                                 silent=0,\n",
    "                                 num_round=100)\n",
    "\n",
    "train_data = sagemaker.inputs.TrainingInput('s3://{}/{}/train'.format(bucket, prefix), distribution='FullyReplicated', \n",
    "                                        content_type='text/csv', s3_data_type='S3Prefix')\n",
    "validation_data = sagemaker.inputs.TrainingInput('s3://{}/{}/validation'.format(bucket, prefix), distribution='FullyReplicated', \n",
    "                                             content_type='text/csv', s3_data_type='S3Prefix')\n",
    "data_channels = {'train': train_data, 'validation': validation_data}\n",
    "\n",
    "\n",
    "# Start training by calling the fit method in the estimator\n",
    "sm_estimator.fit(inputs=data_channels, logs=True)"
   ]
  },
  {
   "cell_type": "markdown",
   "metadata": {
    "nbpresent": {
     "id": "397fb60a-c48b-453f-88ea-4d832b70c919"
    }
   },
   "source": [
    "---\n",
    "\n",
    "## Batch Transform\n",
    "\n",
    "In SageMaker Batch Transform, we introduced 3 new attributes - __input_filter__, __join_source__ and __output_filter__. In the below cell, we use the [SageMaker Python SDK](https://github.com/aws/sagemaker-python-sdk) to kick-off several Batch Transform jobs using different configurations of these 3 new attributes. Please refer to [this page](https://docs.aws.amazon.com/sagemaker/latest/dg/batch-transform-data-processing.html) to learn more about how to use them.\n",
    "\n",
    "\n"
   ]
  },
  {
   "cell_type": "markdown",
   "metadata": {},
   "source": [
    "#### 1. Create a transform job with the default configurations\n",
    "Let's first skip these 3 new attributes and inspect the inference results. We'll use it as a baseline to compare to the results with data processing."
   ]
  },
  {
   "cell_type": "code",
   "execution_count": null,
   "metadata": {},
   "outputs": [],
   "source": [
    "%%time\n",
    "\n",
    "sm_transformer = sm_estimator.transformer(1, 'ml.m4.xlarge')\n",
    "\n",
    "# start a transform job\n",
    "input_location = 's3://{}/{}/batch/{}'.format(bucket, prefix, batch_file_noID) # use input data without ID column\n",
    "sm_transformer.transform(input_location, content_type='text/csv', split_type='Line')\n",
    "sm_transformer.wait()"
   ]
  },
  {
   "cell_type": "markdown",
   "metadata": {},
   "source": [
    "Let's inspect the output of the Batch Transform job in S3. It should show the list probabilities of tumors being malignant."
   ]
  },
  {
   "cell_type": "code",
   "execution_count": null,
   "metadata": {},
   "outputs": [],
   "source": [
    "import json\n",
    "import io\n",
    "from urllib.parse import urlparse\n",
    "\n",
    "def get_csv_output_from_s3(s3uri, file_name):\n",
    "    parsed_url = urlparse(s3uri)\n",
    "    bucket_name = parsed_url.netloc\n",
    "    prefix = parsed_url.path[1:]\n",
    "    s3 = boto3.resource('s3')\n",
    "    obj = s3.Object(bucket_name, '{}/{}'.format(prefix, file_name))\n",
    "    return obj.get()[\"Body\"].read().decode('utf-8')    \n",
    "\n"
   ]
  },
  {
   "cell_type": "code",
   "execution_count": null,
   "metadata": {},
   "outputs": [],
   "source": [
    "output = get_csv_output_from_s3(sm_transformer.output_path, '{}.out'.format(batch_file_noID))\n",
    "output_df = pd.read_csv(io.StringIO(output), sep=\",\", header=None)\n",
    "output_df.head(8)"
   ]
  },
  {
   "cell_type": "markdown",
   "metadata": {},
   "source": [
    "#### 2. Join the input and the prediction results \n",
    "Now, let's associate the prediction results with their corresponding input records. We can also use the __input_filter__ to exclude the ID column easily and there's no need to have a separate file in S3.\n",
    "\n",
    "* Set __input_filter__ to \"$[1:]\": indicates that we are excluding column 0 (the 'ID') before processing the inferences and keeping everything from column 1 to the last column (all the features or predictors)  \n",
    "  \n",
    "  \n",
    "* Set __join_source__ to \"Input\": indicates our desire to join the input data with the inference results  \n",
    "\n",
    "* Leave __output_filter__ to default ('$'), indicating that the joined input and inference results be will saved as output."
   ]
  },
  {
   "cell_type": "code",
   "execution_count": null,
   "metadata": {},
   "outputs": [],
   "source": [
    "# content_type / accept and split_type / assemble_with are required to use IO joining feature\n",
    "sm_transformer.assemble_with = 'Line'\n",
    "sm_transformer.accept = 'text/csv'\n",
    "\n",
    "# start a transform job\n",
    "input_location = 's3://{}/{}/batch/{}'.format(bucket, prefix, batch_file) # use input data with ID column cause InputFilter will filter it out\n",
    "sm_transformer.transform(input_location, split_type='Line', content_type='text/csv', input_filter='$[1:]', join_source='Input')\n",
    "sm_transformer.wait()\n",
    "\n"
   ]
  },
  {
   "cell_type": "markdown",
   "metadata": {},
   "source": [
    "Let's inspect the output of the Batch Transform job in S3. It should show the list of tumors identified by their original feature columns and their corresponding probabilities of being malignant."
   ]
  },
  {
   "cell_type": "code",
   "execution_count": null,
   "metadata": {},
   "outputs": [],
   "source": [
    "output = get_csv_output_from_s3(sm_transformer.output_path, '{}.out'.format(batch_file))\n",
    "output_df = pd.read_csv(io.StringIO(output), sep=\",\", header=None)\n",
    "output_df.head(8)\n"
   ]
  },
  {
   "cell_type": "markdown",
   "metadata": {},
   "source": [
    "#### 3. Update the output filter to keep only ID and prediction results\n",
    "Let's change __output_filter__ to \"$[0,-1]\", indicating that when presenting the output, we only want to keep column 0 (the 'ID') and the last column (the inference result i.e. the probability of a given tumor to be malignant)"
   ]
  },
  {
   "cell_type": "code",
   "execution_count": null,
   "metadata": {},
   "outputs": [],
   "source": [
    "# start another transform job\n",
    "sm_transformer.transform(input_location, split_type='Line', content_type='text/csv', input_filter='$[1:]', join_source='Input', output_filter='$[0,-1]')\n",
    "sm_transformer.wait()\n",
    "\n"
   ]
  },
  {
   "cell_type": "markdown",
   "metadata": {},
   "source": [
    "Now, let's inspect the output of the Batch Transform job in S3 again. It should show 2 columns: the ID and their corresponding probabilities of being malignant."
   ]
  },
  {
   "cell_type": "code",
   "execution_count": null,
   "metadata": {},
   "outputs": [],
   "source": [
    "output = get_csv_output_from_s3(sm_transformer.output_path, '{}.out'.format(batch_file))\n",
    "output_df = pd.read_csv(io.StringIO(output), sep=\",\", header=None)\n",
    "output_df.head(8)"
   ]
  },
  {
   "cell_type": "markdown",
   "metadata": {},
   "source": [
    "In summary, we can use newly introduced 3 attributes - __input_filter__, __join_source__, __output_filter__ to \n",
    "1. Filter / select useful features from the input dataset. e.g. exclude ID columns.\n",
    "2. Associate the prediction results with their corresponding input records.\n",
    "3. Filter the original or joined results before saving to S3. e.g. keep ID and probability columns only."
   ]
  }
 ],
 "metadata": {
  "kernelspec": {
   "display_name": "conda_python3",
   "language": "python",
   "name": "conda_python3"
  },
  "language_info": {
   "codemirror_mode": {
    "name": "ipython",
    "version": 3
   },
   "file_extension": ".py",
   "mimetype": "text/x-python",
   "name": "python",
   "nbconvert_exporter": "python",
   "pygments_lexer": "ipython3",
   "version": "3.6.10"
  },
  "notice": "Copyright 2017 Amazon.com, Inc. or its affiliates. All Rights Reserved.  Licensed under the Apache License, Version 2.0 (the License). You may not use this file except in compliance with the License. A copy of the License is located at http://aws.amazon.com/apache2.0/ or in the license file accompanying this file. This file is distributed on an AS IS BASIS, WITHOUT WARRANTIES OR CONDITIONS OF ANY KIND, either express or implied. See the License for the specific language governing permissions and limitations under the License."
 },
 "nbformat": 4,
 "nbformat_minor": 4
}<|MERGE_RESOLUTION|>--- conflicted
+++ resolved
@@ -45,10 +45,6 @@
    "source": [
     "import os\n",
     "import boto3\n",
-<<<<<<< HEAD
-    "import boto3\n",
-=======
->>>>>>> c2e0e252
     "import json\n",
     "import sagemaker\n",
     "import pprint\n",
@@ -80,19 +76,6 @@
    "metadata": {},
    "outputs": [],
    "source": [
-<<<<<<< HEAD
-    "# Cleaning sagemaker bucket\n",
-    "!aws s3 rm s3://$bucket/ --recursive"
-   ]
-  },
-  {
-   "cell_type": "code",
-   "execution_count": null,
-   "metadata": {},
-   "outputs": [],
-   "source": [
-=======
->>>>>>> c2e0e252
     "!aws s3 ls s3://$bucket/ --human-readable --recursive"
    ]
   },
@@ -291,11 +274,7 @@
    "metadata": {},
    "outputs": [],
    "source": [
-<<<<<<< HEAD
-    "!aws s3 ls s3://sagemaker-us-west-2-044923722733/ --recursive --human-readable"
-=======
     "!aws s3 ls s3://$bucket/ --recursive --human-readable"
->>>>>>> c2e0e252
    ]
   },
   {
@@ -335,6 +314,7 @@
     "%%time\n",
     "from time import gmtime, strftime\n",
     "from sagemaker.amazon.amazon_estimator import get_image_uri\n",
+    "\n",
     "\n",
     "job_name = 'xgb-' + strftime(\"%Y-%m-%d-%H-%M-%S\", gmtime())\n",
     "output_location = 's3://{}/{}/output/{}'.format(bucket, prefix, job_name)\n",
