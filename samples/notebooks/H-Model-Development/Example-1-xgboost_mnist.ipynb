--- conflicted
+++ resolved
@@ -75,16 +75,6 @@
     "import copy\n",
     "import time\n",
     "from time import gmtime, strftime\n",
-<<<<<<< HEAD
-    "from aws_orbit_sdk.common import get_workspace\n",
-    "workspace = get_workspace()\n",
-    "\n",
-    "role = workspace['EksPodRoleArn']\n",
-    "print(role)\n",
-    "\n",
-    "pprint.pprint(workspace)\n",
-    "region = boto3.Session().region_name"
-=======
     "import sagemaker\n",
     "from aws_orbit_sdk.common import get_workspace\n",
     "workspace = get_workspace()\n",
@@ -101,34 +91,17 @@
     "# S3 bucket for saving code and model artifacts.\n",
     "# Feel free to specify a different bucket and prefix\n",
     "#bucket = sess.default_bucket()"
->>>>>>> c2e0e252
-   ]
-  },
-  {
-   "cell_type": "code",
-   "execution_count": null,
-   "metadata": {},
-   "outputs": [],
-   "source": [
-<<<<<<< HEAD
-    "env_name = workspace[\"env_name\"]\n",
-    "ssm_parameter_name = f\"/orbit/{env_name}/demo\"\n",
-    "ssm_client = boto3.client(service_name=\"ssm\")\n",
-    "demo_json = json.loads(ssm_client.get_parameter(Name=ssm_parameter_name)[\"Parameter\"][\"Value\"])"
-   ]
-  },
-  {
-   "cell_type": "code",
-   "execution_count": null,
-   "metadata": {},
-   "outputs": [],
-   "source": [
-    "# Demo lake buckets\n",
-=======
+   ]
+  },
+  {
+   "cell_type": "code",
+   "execution_count": null,
+   "metadata": {},
+   "outputs": [],
+   "source": [
     "ssm_parameter_name = \"/orbit/dev-env/demo\"\n",
     "ssm_client = boto3.client(service_name=\"ssm\")\n",
     "demo_json = json.loads(ssm_client.get_parameter(Name=ssm_parameter_name)[\"Parameter\"][\"Value\"])\n",
->>>>>>> c2e0e252
     "demo_json"
    ]
   },
@@ -139,10 +112,7 @@
    "outputs": [],
    "source": [
     "# Get demo env bucket name from ssm parameter. \n",
-<<<<<<< HEAD
-=======
     "# S3 bucket for saving code and model artifacts.\n",
->>>>>>> c2e0e252
     "bucket = demo_json[\"LakeBucket\"].split(\":\")[-1]"
    ]
   },
@@ -338,15 +308,9 @@
    "metadata": {},
    "outputs": [],
    "source": [
-<<<<<<< HEAD
-    "from sagemaker.amazon.amazon_estimator import get_image_uri\n",
-    "container = get_image_uri(region, 'xgboost')\n",
-    "#container = get_image_uri(region, 'xgboost', '1.0-1')"
-=======
     "from sagemaker.image_uris import retrieve\n",
     "\n",
     "container = retrieve(framework=\"xgboost\", region=region, version='1.0-1')"
->>>>>>> c2e0e252
    ]
   },
   {
@@ -902,20 +866,7 @@
    "pygments_lexer": "ipython3",
    "version": "3.6.10"
   },
-<<<<<<< HEAD
-  "notice": "Copyright 2017 Amazon.com, Inc. or its affiliates. All Rights Reserved. Licensed under the Apache License, Version 2.0 (the \"License\"). You may not use this file except in compliance with the License. A copy of the License is located at http://aws.amazon.com/apache2.0/ or in the \"license\" file accompanying this file. This file is distributed on an \"AS IS\" BASIS, WITHOUT WARRANTIES OR CONDITIONS OF ANY KIND, either express or implied. See the License for the specific language governing permissions and limitations under the License.",
-  "pycharm": {
-   "stem_cell": {
-    "cell_type": "raw",
-    "metadata": {
-     "collapsed": false
-    },
-    "source": []
-   }
-  }
-=======
   "notice": "Copyright 2017 Amazon.com, Inc. or its affiliates. All Rights Reserved. Licensed under the Apache License, Version 2.0 (the \"License\"). You may not use this file except in compliance with the License. A copy of the License is located at http://aws.amazon.com/apache2.0/ or in the \"license\" file accompanying this file. This file is distributed on an \"AS IS\" BASIS, WITHOUT WARRANTIES OR CONDITIONS OF ANY KIND, either express or implied. See the License for the specific language governing permissions and limitations under the License."
->>>>>>> c2e0e252
  },
  "nbformat": 4,
  "nbformat_minor": 4
