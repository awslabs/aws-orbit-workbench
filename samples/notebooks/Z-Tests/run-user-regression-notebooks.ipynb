--- conflicted
+++ resolved
@@ -162,12 +162,7 @@
     "                    }],\n",
     "            \"compute\": {\n",
     "              \"container\" : {\n",
-<<<<<<< HEAD
-    "                  \"p_concurrent\": \"1\"                  \n",
-=======
-    "                  \"p_concurrent\": \"1\",\n",
-    "                  \"profile\": \"small\"\n",
->>>>>>> 7b78c3bc
+    "                  \"p_concurrent\": \"1\"\n",
     "              },\n",
     "              \"node_type\": \"ec2\",\n",
     "              \"profile\": \"small\"\n",
