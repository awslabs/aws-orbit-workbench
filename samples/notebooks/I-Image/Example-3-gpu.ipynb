{
 "cells": [
  {
   "cell_type": "markdown",
<<<<<<< HEAD
=======
   "id": "ee78b08c",
>>>>>>> a4cd47bd
   "metadata": {},
   "source": [
    "<!--\n",
    "#  Copyright Amazon.com, Inc. or its affiliates. All Rights Reserved.\n",
    "#\n",
    "#    Licensed under the Apache License, Version 2.0 (the \"License\").\n",
    "#    You may not use this file except in compliance with the License.\n",
    "#    You may obtain a copy of the License at\n",
    "#\n",
    "#        http://www.apache.org/licenses/LICENSE-2.0\n",
    "#\n",
    "#    Unless required by applicable law or agreed to in writing, software\n",
    "#    distributed under the License is distributed on an \"AS IS\" BASIS,\n",
    "#    WITHOUT WARRANTIES OR CONDITIONS OF ANY KIND, either express or implied.\n",
    "#    See the License for the specific language governing permissions and\n",
    "#    limitations under the License.\n",
    "-->\n",
    "\n",
    "# Sample notebook to build a Jupyter Image with GPU enabled.\n",
    "\n",
    "## Content\n",
    "1. [Configuration](#Configuration)\n",
    "1. [Preparation](#Preparation)\n",
    "1. [Build Image](#Build-Image)\n",
    "1. [Running Container using the profile](#Running-container)\n"
   ]
  },
  {
   "cell_type": "markdown",
<<<<<<< HEAD
=======
   "id": "6c94c07b",
>>>>>>> a4cd47bd
   "metadata": {},
   "source": [
    "### Configuration"
   ]
  },
  {
   "cell_type": "code",
   "execution_count": null,
<<<<<<< HEAD
=======
   "id": "96b7e432",
>>>>>>> a4cd47bd
   "metadata": {},
   "outputs": [],
   "source": [
    "image_name = 'gpu-jupyter-user'\n",
    "folder_name = 'aws-orbit_jupyter-user'"
   ]
  },
  {
   "cell_type": "markdown",
<<<<<<< HEAD
=======
   "id": "24092acf",
>>>>>>> a4cd47bd
   "metadata": {},
   "source": [
    "### Preparation\n",
    "The standard `jupyter-user` image we deploy contains a copy of the source files we use to build the image. These sources can be used to build and deploy customized images. Here we demonstrate how to use these sources to build a custom image with an alternative `BASE_IMAGE` that is preconfigured with GPU libraries."
   ]
  },
  {
   "cell_type": "code",
   "execution_count": null,
<<<<<<< HEAD
=======
   "id": "0f9934df",
>>>>>>> a4cd47bd
   "metadata": {},
   "outputs": [],
   "source": [
    "archive = f'{folder_name}.tar.gz'\n",
    "\n",
    "!rm -r ./$folder_name\n",
    "\n",
    "!cp /opt/orbit/$archive ./$archive\n",
    "\n",
    "!tar zxvf ./$archive "
   ]
  },
  {
   "cell_type": "markdown",
<<<<<<< HEAD
=======
   "id": "7171516e",
>>>>>>> a4cd47bd
   "metadata": {},
   "source": [
    "### Build Image"
   ]
  },
  {
   "cell_type": "markdown",
<<<<<<< HEAD
=======
   "id": "3219448b",
>>>>>>> a4cd47bd
   "metadata": {},
   "source": [
    "Lets see how  orbit build image works..."
   ]
  },
  {
   "cell_type": "code",
   "execution_count": null,
<<<<<<< HEAD
=======
   "id": "62ebc7ac",
>>>>>>> a4cd47bd
   "metadata": {},
   "outputs": [],
   "source": [
    "!orbit build image --help"
   ]
  },
  {
   "cell_type": "markdown",
<<<<<<< HEAD
=======
   "id": "7c52d71d",
>>>>>>> a4cd47bd
   "metadata": {},
   "source": [
    "get our orbit env and team names"
   ]
  },
  {
   "cell_type": "code",
   "execution_count": null,
<<<<<<< HEAD
=======
   "id": "7657e6dc",
>>>>>>> a4cd47bd
   "metadata": {},
   "outputs": [],
   "source": [
    "env_name = %env AWS_ORBIT_ENV\n",
    "team_name = %env AWS_ORBIT_TEAM_SPACE\n",
    "user_name = %env USERNAME\n",
    "namespace = %env AWS_ORBIT_USER_SPACE\n",
    "(env_name,team_name, user_name, namespace)"
   ]
  },
  {
   "cell_type": "markdown",
<<<<<<< HEAD
=======
   "id": "f780e8eb",
>>>>>>> a4cd47bd
   "metadata": {},
   "source": [
    "Repository name will be created from the image name prefixed by the env context.  Users are only able to manipulate ECR repos that start with 'orbit-{env_name}/users/'"
   ]
  },
  {
   "cell_type": "code",
   "execution_count": null,
<<<<<<< HEAD
=======
   "id": "7a1d3b32",
>>>>>>> a4cd47bd
   "metadata": {},
   "outputs": [],
   "source": [
    "repository_name = (f\"orbit-{env_name}/users/{image_name}\")\n",
    "repository_name"
   ]
  },
  {
   "cell_type": "code",
   "execution_count": null,
<<<<<<< HEAD
=======
   "id": "3f6fb9a8",
>>>>>>> a4cd47bd
   "metadata": {},
   "outputs": [],
   "source": [
    "!aws ecr delete-repository --repository-name $repository_name --force"
   ]
  },
  {
   "cell_type": "code",
   "execution_count": null,
<<<<<<< HEAD
=======
   "id": "a676b7f8",
>>>>>>> a4cd47bd
   "metadata": {},
   "outputs": [],
   "source": [
    "pwd = %pwd\n",
    "pwd"
   ]
  },
  {
   "cell_type": "markdown",
<<<<<<< HEAD
=======
   "id": "7826c185",
>>>>>>> a4cd47bd
   "metadata": {},
   "source": [
    "Now lets run the command.\n",
    "\n",
    "**_This can take some time (~20 minutes)._**"
   ]
  },
  {
   "cell_type": "code",
   "execution_count": null,
<<<<<<< HEAD
=======
   "id": "29d45abf",
>>>>>>> a4cd47bd
   "metadata": {},
   "outputs": [],
   "source": [
    "%%time\n",
    "\n",
    "output = !orbit build image -e $env_name -d $pwd/$folder_name -n $image_name -s bundle.sh --timeout 45 --build-arg BASE_IMAGE=cschranz/gpu-jupyter\n",
    "output"
   ]
  },
  {
   "cell_type": "markdown",
<<<<<<< HEAD
=======
   "id": "850408fb",
>>>>>>> a4cd47bd
   "metadata": {},
   "source": [
    "Lets get the image address from the output of the previous command"
   ]
  },
  {
   "cell_type": "code",
   "execution_count": null,
<<<<<<< HEAD
=======
   "id": "3ab3630b",
>>>>>>> a4cd47bd
   "metadata": {},
   "outputs": [],
   "source": [
    "look_for = 'ECR Image Address='\n",
    "image = None\n",
    "for o in output:\n",
    "    if look_for in o:\n",
    "        image = o[o.index(look_for) + len(look_for):]\n",
    "        print(image)\n",
    "\n",
    "assert(image != None)       \n",
    "    "
   ]
  },
  {
   "cell_type": "code",
   "execution_count": null,
<<<<<<< HEAD
=======
   "id": "43595c60",
>>>>>>> a4cd47bd
   "metadata": {},
   "outputs": [],
   "source": [
    "# check that the image was built\n",
    "import json\n",
    "print(repository_name)\n",
    "images = !aws ecr list-images --repository-name $repository_name\n",
    "images = \"\".join(images)\n",
    "im = json.loads(images)\n",
    "print(im['imageIds'])\n",
    "assert(len(im['imageIds']) > 0)"
   ]
  },
  {
   "cell_type": "markdown",
<<<<<<< HEAD
=======
   "id": "4da8b2dd",
>>>>>>> a4cd47bd
   "metadata": {},
   "source": [
    "### Building the PodSetting for the Image"
   ]
  },
  {
   "cell_type": "code",
   "execution_count": null,
<<<<<<< HEAD
=======
   "id": "a9aea4b1",
>>>>>>> a4cd47bd
   "metadata": {},
   "outputs": [],
   "source": [
    "import json\n",
    "\n",
    "customnameGPU = \"orbit-gpu-image-sample-\"+team_name\n",
    "\n",
    "with open(\"podsetting_gpu.yaml\", \"w\") as file:\n",
    "    file.write(\"\"\"\n",
    "    kind: PodSetting\n",
    "    apiVersion: orbit.aws/v1\n",
    "    metadata:\n",
    "      labels:\n",
    "        orbit/env: {env_name}\n",
    "        orbit/space: team\n",
    "        orbit/team: {team_name}\n",
    "      name: {customname}\n",
    "      namespace: {team_name}\n",
    "    spec:\n",
    "      containerSelector:\n",
    "        jsonpath: metadata.labels.app\n",
    "      desc: Machine Learning Image GPU - 2 CPU + 4G MEM + 1 GPU\n",
    "      env:\n",
    "        - name: custom_name\n",
    "          value: custom_value\n",
    "      image: >-\n",
    "        {image}\n",
    "      nodeSelector:\n",
    "        orbit/node-group: primary-gpu\n",
    "      podSelector:\n",
    "        matchExpressions:\n",
    "          - key: orbit/{customname}\n",
    "            operator: Exists\n",
    "      resources:\n",
    "        limits:\n",
    "          cpu: '2.0'\n",
    "          memory: 4Gi\n",
    "          nvidia.com/gpu: '1'\n",
    "        requests:\n",
    "          cpu: '2.0'\n",
    "          memory: 4Gi\n",
    "          nvidia.com/gpu: '1'\n",
    "      securityContext:\n",
    "        runAsUser: 1000\n",
    "    \"\"\".format(team_name=team_name,env_name=env_name,customname=customnameGPU,image=image)\n",
    ")"
   ]
  },
  {
   "cell_type": "code",
   "execution_count": null,
<<<<<<< HEAD
=======
   "id": "2f96f595",
>>>>>>> a4cd47bd
   "metadata": {},
   "outputs": [],
   "source": [
    "!kubectl apply -f podsetting_gpu.yaml -n {team_name}"
   ]
  },
  {
   "cell_type": "code",
   "execution_count": null,
<<<<<<< HEAD
=======
   "id": "4dcf3d80",
>>>>>>> a4cd47bd
   "metadata": {},
   "outputs": [],
   "source": [
    "import json\n",
    "\n",
    "customnameVGPU = \"orbit-vgpu-image-sample-\"+team_name\n",
    "\n",
    "with open(\"podsetting_vgpu.yaml\", \"w\") as file:\n",
    "    file.write(\"\"\"\n",
    "    kind: PodSetting\n",
    "    apiVersion: orbit.aws/v1\n",
    "    metadata:\n",
    "      labels:\n",
    "        orbit/env: {env_name}\n",
    "        orbit/space: team\n",
    "        orbit/team: {team_name}\n",
    "      name: {customname}\n",
    "      namespace: {team_name}\n",
    "    spec:\n",
    "      containerSelector:\n",
    "        jsonpath: metadata.labels.app\n",
    "      desc: Machine Learning Image vGPU - 2 CPU + 4G MEM + 1 GPU\n",
    "      env:\n",
    "        - name: custom_name\n",
    "          value: custom_value\n",
    "      image: >-\n",
    "         {image}\n",
    "      nodeSelector:\n",
    "        node.kubernetes.io/instance-type: g4dn.xlarge\n",
    "      podSelector:\n",
    "        matchExpressions:\n",
    "          - key: orbit/{customname}\n",
    "            operator: Exists\n",
    "      resources:\n",
    "        limits:\n",
    "          cpu: '2.0'\n",
    "          k8s.amazonaws.com/vgpu: '1'\n",
    "          memory: 4Gi\n",
    "        requests:\n",
    "          cpu: '2.0'\n",
    "          k8s.amazonaws.com/vgpu: '1'\n",
    "          memory: 4Gi\n",
    "      securityContext:\n",
    "        runAsUser: 1000\n",
    "    \"\"\".format(team_name=team_name,env_name=env_name,customname=customnameVGPU,image=image)\n",
    ")"
   ]
  },
  {
   "cell_type": "code",
   "execution_count": null,
<<<<<<< HEAD
=======
   "id": "dd516909",
>>>>>>> a4cd47bd
   "metadata": {},
   "outputs": [],
   "source": [
    "!kubectl apply -f podsetting_vgpu.yaml -n {team_name}"
   ]
  },
  {
   "cell_type": "markdown",
<<<<<<< HEAD
=======
   "id": "e3ea15d9",
>>>>>>> a4cd47bd
   "metadata": {},
   "source": [
    "### Running container\n",
    "\n",
    "Lets run a container using the profile and image we created"
   ]
  },
  {
   "cell_type": "code",
   "execution_count": null,
<<<<<<< HEAD
=======
   "id": "fc6f617b",
>>>>>>> a4cd47bd
   "metadata": {},
   "outputs": [],
   "source": [
    "pwd = %pwd\n",
    "pwd"
   ]
  },
  {
   "cell_type": "code",
   "execution_count": null,
<<<<<<< HEAD
=======
   "id": "d12e4c2c",
>>>>>>> a4cd47bd
   "metadata": {},
   "outputs": [],
   "source": [
    "import json\n",
    "run = {\n",
    "      \"compute\": {\n",
    "          \"container\" : {\n",
    "              \"p_concurrent\": \"1\"\n",
    "          },\n",
    "          \"node_type\": \"ec2\",\n",
<<<<<<< HEAD
    "          \"podsetting\":customnameGPU\n",
=======
    "          \"podsetting\":customnameVGPU\n",
>>>>>>> a4cd47bd
    "      },\n",
    "      \"tasks\":  [{\n",
    "          \"notebookName\": \"test-image.ipynb\",\n",
    "          \"sourcePath\": pwd,\n",
    "          \"targetPath\": f\"/home/jovyan/shared/regression/notebooks/I-Image/{folder_name}\",\n",
    "          \"params\": {\n",
    "          }\n",
    "        }]\n",
    " }\n",
    "\n",
    "with open(\"run.json\", 'w') as f:\n",
    "    json.dump(run, f)"
   ]
  },
  {
   "cell_type": "code",
   "execution_count": null,
<<<<<<< HEAD
=======
   "id": "73dc862d",
>>>>>>> a4cd47bd
   "metadata": {},
   "outputs": [],
   "source": [
    "%%time\n",
    "\n",
    "!orbit run notebook --env $env_name --team $team_name --user testing --wait --tail-logs run.json"
   ]
  },
  {
   "cell_type": "code",
   "execution_count": null,
<<<<<<< HEAD
=======
   "id": "80d25fe6",
>>>>>>> a4cd47bd
   "metadata": {},
   "outputs": [],
   "source": []
  }
 ],
 "metadata": {
  "kernelspec": {
   "display_name": "Python 3.7.10 64-bit ('.venv': venv)",
   "name": "python3710jvsc74a57bd00b057235627626f57fbc8c705765c1500164cd2c2844b87f4d5072ebf53a5e1f"
  },
  "language_info": {
   "name": "python",
   "version": ""
  }
 },
 "nbformat": 4,
 "nbformat_minor": 5
}<|MERGE_RESOLUTION|>--- conflicted
+++ resolved
@@ -2,10 +2,7 @@
  "cells": [
   {
    "cell_type": "markdown",
-<<<<<<< HEAD
-=======
    "id": "ee78b08c",
->>>>>>> a4cd47bd
    "metadata": {},
    "source": [
     "<!--\n",
@@ -35,10 +32,7 @@
   },
   {
    "cell_type": "markdown",
-<<<<<<< HEAD
-=======
    "id": "6c94c07b",
->>>>>>> a4cd47bd
    "metadata": {},
    "source": [
     "### Configuration"
@@ -47,10 +41,7 @@
   {
    "cell_type": "code",
    "execution_count": null,
-<<<<<<< HEAD
-=======
    "id": "96b7e432",
->>>>>>> a4cd47bd
    "metadata": {},
    "outputs": [],
    "source": [
@@ -60,10 +51,7 @@
   },
   {
    "cell_type": "markdown",
-<<<<<<< HEAD
-=======
    "id": "24092acf",
->>>>>>> a4cd47bd
    "metadata": {},
    "source": [
     "### Preparation\n",
@@ -73,10 +61,7 @@
   {
    "cell_type": "code",
    "execution_count": null,
-<<<<<<< HEAD
-=======
    "id": "0f9934df",
->>>>>>> a4cd47bd
    "metadata": {},
    "outputs": [],
    "source": [
@@ -91,10 +76,7 @@
   },
   {
    "cell_type": "markdown",
-<<<<<<< HEAD
-=======
    "id": "7171516e",
->>>>>>> a4cd47bd
    "metadata": {},
    "source": [
     "### Build Image"
@@ -102,10 +84,7 @@
   },
   {
    "cell_type": "markdown",
-<<<<<<< HEAD
-=======
    "id": "3219448b",
->>>>>>> a4cd47bd
    "metadata": {},
    "source": [
     "Lets see how  orbit build image works..."
@@ -114,10 +93,7 @@
   {
    "cell_type": "code",
    "execution_count": null,
-<<<<<<< HEAD
-=======
    "id": "62ebc7ac",
->>>>>>> a4cd47bd
    "metadata": {},
    "outputs": [],
    "source": [
@@ -126,10 +102,7 @@
   },
   {
    "cell_type": "markdown",
-<<<<<<< HEAD
-=======
    "id": "7c52d71d",
->>>>>>> a4cd47bd
    "metadata": {},
    "source": [
     "get our orbit env and team names"
@@ -138,10 +111,7 @@
   {
    "cell_type": "code",
    "execution_count": null,
-<<<<<<< HEAD
-=======
    "id": "7657e6dc",
->>>>>>> a4cd47bd
    "metadata": {},
    "outputs": [],
    "source": [
@@ -154,10 +124,7 @@
   },
   {
    "cell_type": "markdown",
-<<<<<<< HEAD
-=======
    "id": "f780e8eb",
->>>>>>> a4cd47bd
    "metadata": {},
    "source": [
     "Repository name will be created from the image name prefixed by the env context.  Users are only able to manipulate ECR repos that start with 'orbit-{env_name}/users/'"
@@ -166,10 +133,7 @@
   {
    "cell_type": "code",
    "execution_count": null,
-<<<<<<< HEAD
-=======
    "id": "7a1d3b32",
->>>>>>> a4cd47bd
    "metadata": {},
    "outputs": [],
    "source": [
@@ -180,10 +144,7 @@
   {
    "cell_type": "code",
    "execution_count": null,
-<<<<<<< HEAD
-=======
    "id": "3f6fb9a8",
->>>>>>> a4cd47bd
    "metadata": {},
    "outputs": [],
    "source": [
@@ -193,10 +154,7 @@
   {
    "cell_type": "code",
    "execution_count": null,
-<<<<<<< HEAD
-=======
    "id": "a676b7f8",
->>>>>>> a4cd47bd
    "metadata": {},
    "outputs": [],
    "source": [
@@ -206,10 +164,7 @@
   },
   {
    "cell_type": "markdown",
-<<<<<<< HEAD
-=======
    "id": "7826c185",
->>>>>>> a4cd47bd
    "metadata": {},
    "source": [
     "Now lets run the command.\n",
@@ -220,10 +175,7 @@
   {
    "cell_type": "code",
    "execution_count": null,
-<<<<<<< HEAD
-=======
    "id": "29d45abf",
->>>>>>> a4cd47bd
    "metadata": {},
    "outputs": [],
    "source": [
@@ -235,10 +187,7 @@
   },
   {
    "cell_type": "markdown",
-<<<<<<< HEAD
-=======
    "id": "850408fb",
->>>>>>> a4cd47bd
    "metadata": {},
    "source": [
     "Lets get the image address from the output of the previous command"
@@ -247,10 +196,7 @@
   {
    "cell_type": "code",
    "execution_count": null,
-<<<<<<< HEAD
-=======
    "id": "3ab3630b",
->>>>>>> a4cd47bd
    "metadata": {},
    "outputs": [],
    "source": [
@@ -268,10 +214,7 @@
   {
    "cell_type": "code",
    "execution_count": null,
-<<<<<<< HEAD
-=======
    "id": "43595c60",
->>>>>>> a4cd47bd
    "metadata": {},
    "outputs": [],
    "source": [
@@ -287,10 +230,7 @@
   },
   {
    "cell_type": "markdown",
-<<<<<<< HEAD
-=======
    "id": "4da8b2dd",
->>>>>>> a4cd47bd
    "metadata": {},
    "source": [
     "### Building the PodSetting for the Image"
@@ -299,10 +239,7 @@
   {
    "cell_type": "code",
    "execution_count": null,
-<<<<<<< HEAD
-=======
    "id": "a9aea4b1",
->>>>>>> a4cd47bd
    "metadata": {},
    "outputs": [],
    "source": [
@@ -354,10 +291,7 @@
   {
    "cell_type": "code",
    "execution_count": null,
-<<<<<<< HEAD
-=======
    "id": "2f96f595",
->>>>>>> a4cd47bd
    "metadata": {},
    "outputs": [],
    "source": [
@@ -367,10 +301,7 @@
   {
    "cell_type": "code",
    "execution_count": null,
-<<<<<<< HEAD
-=======
    "id": "4dcf3d80",
->>>>>>> a4cd47bd
    "metadata": {},
    "outputs": [],
    "source": [
@@ -422,10 +353,7 @@
   {
    "cell_type": "code",
    "execution_count": null,
-<<<<<<< HEAD
-=======
    "id": "dd516909",
->>>>>>> a4cd47bd
    "metadata": {},
    "outputs": [],
    "source": [
@@ -434,10 +362,7 @@
   },
   {
    "cell_type": "markdown",
-<<<<<<< HEAD
-=======
    "id": "e3ea15d9",
->>>>>>> a4cd47bd
    "metadata": {},
    "source": [
     "### Running container\n",
@@ -448,10 +373,7 @@
   {
    "cell_type": "code",
    "execution_count": null,
-<<<<<<< HEAD
-=======
    "id": "fc6f617b",
->>>>>>> a4cd47bd
    "metadata": {},
    "outputs": [],
    "source": [
@@ -462,10 +384,7 @@
   {
    "cell_type": "code",
    "execution_count": null,
-<<<<<<< HEAD
-=======
    "id": "d12e4c2c",
->>>>>>> a4cd47bd
    "metadata": {},
    "outputs": [],
    "source": [
@@ -476,11 +395,7 @@
     "              \"p_concurrent\": \"1\"\n",
     "          },\n",
     "          \"node_type\": \"ec2\",\n",
-<<<<<<< HEAD
     "          \"podsetting\":customnameGPU\n",
-=======
-    "          \"podsetting\":customnameVGPU\n",
->>>>>>> a4cd47bd
     "      },\n",
     "      \"tasks\":  [{\n",
     "          \"notebookName\": \"test-image.ipynb\",\n",
@@ -498,10 +413,7 @@
   {
    "cell_type": "code",
    "execution_count": null,
-<<<<<<< HEAD
-=======
    "id": "73dc862d",
->>>>>>> a4cd47bd
    "metadata": {},
    "outputs": [],
    "source": [
@@ -513,10 +425,7 @@
   {
    "cell_type": "code",
    "execution_count": null,
-<<<<<<< HEAD
-=======
    "id": "80d25fe6",
->>>>>>> a4cd47bd
    "metadata": {},
    "outputs": [],
    "source": []
