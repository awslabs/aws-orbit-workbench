{
 "cells": [
  {
   "cell_type": "markdown",
   "id": "abstract-safety",
   "metadata": {},
   "source": [
    "# Testing Orbit Controller SDK\n",
    "    \n",
    "\n",
    "### Author: AWS Professional Services Emerging Technology and Intelligent Platforms Group\n",
    "### Date: Mar 10 2021"
   ]
  },
  {
   "cell_type": "code",
   "execution_count": null,
   "id": "double-final",
   "metadata": {},
   "outputs": [],
   "source": [
    "import os\n",
    "import sys\n",
    "import boto3\n",
    "from aws_orbit_sdk import controller\n",
    "from aws_orbit_sdk.common import get_workspace,get_scratch_database\n",
    "from aws_orbit_sdk.magics.orbit import OrbitWorkbenchMagics \n",
    "\n",
    "import json\n",
    "import time\n",
    "\n",
    "env_name = %env AWS_ORBIT_ENV\n",
    "team_name = %env AWS_ORBIT_TEAM_SPACE\n",
    "(env_name,team_name)"
   ]
  },
  {
   "cell_type": "code",
   "execution_count": null,
   "id": "determined-computer",
   "metadata": {},
   "outputs": [],
   "source": [
    "%%run_notebook\n",
    "{    \n",
    "      \"tasks\":  [\n",
    "            {\n",
    "                  \"notebookName\": \"Example-1-SQL-Analysis-Athena.ipynb\",\n",
    "                  \"sourcePath\": \"shared/samples/notebooks/B-DataAnalyst\",\n",
    "                  \"targetPath\": \"shared/regression/notebooks/B-DataAnalyst\",\n",
    "                  \"targetPrefix\": \"ttt\",\n",
    "                  \"params\": {\n",
    "                        \"glue_db\" : \"cms_raw_db\",\n",
    "                        \"target_db\" : \"users\"\n",
    "                  }      \n",
    "            }\n",
    "      ]  \n",
    "}"
   ]
  },
  {
   "cell_type": "code",
   "execution_count": null,
   "id": "hourly-connecticut",
   "metadata": {},
   "outputs": [],
   "source": [
    "job_name=_['Identifier']\n",
    "job_name"
   ]
  },
  {
   "cell_type": "code",
   "execution_count": null,
   "id": "early-spencer",
   "metadata": {},
   "outputs": [],
   "source": [
    "%%schedule_notebook -cron 0/2 * 1/1 * ?  -id ttt\n",
    "{    \n",
    "      \"tasks\":  [\n",
    "            {\n",
    "                  \"notebookName\": \"Example-1-SQL-Analysis-Athena.ipynb\",\n",
    "                  \"sourcePath\": \"shared/samples/notebooks/B-DataAnalyst\",\n",
    "                  \"targetPath\": \"shared/regression/notebooks/B-DataAnalyst\",\n",
    "                  \"targetPrefix\": \"ttt\",\n",
    "                  \"params\": {\n",
    "                        \"glue_db\" : \"cms_raw_db\",\n",
    "                        \"target_db\" : \"users\"\n",
    "                  }      \n",
    "            }\n",
    "      ]  \n",
    "}\n"
   ]
  },
  {
   "cell_type": "code",
   "execution_count": null,
   "id": "sonic-theme",
   "metadata": {},
   "outputs": [],
   "source": [
    "cronjob_name=_['Identifier']\n",
    "cronjob_name"
   ]
  },
  {
   "cell_type": "code",
   "execution_count": null,
   "id": "undefined-classroom",
   "metadata": {},
   "outputs": [],
   "source": [
    "jobs = controller.list_my_running_jobs()\n",
    "assert(len(jobs) > 0)\n",
    "jobs"
   ]
  },
  {
   "cell_type": "code",
   "execution_count": null,
   "id": "national-exclusion",
   "metadata": {},
   "outputs": [],
   "source": [
    "jobs = controller.list_team_running_jobs()\n",
<<<<<<< HEAD
    "print(jobs)\n"
=======
    "print(jobs)\n",
    "# assert(len(jobs) == 0)"
>>>>>>> aa55a228
   ]
  },
  {
   "cell_type": "code",
   "execution_count": null,
   "id": "supposed-volume",
   "metadata": {},
   "outputs": [],
   "source": [
    "cronjobs = controller.list_running_cronjobs()\n",
    "assert(len(cronjobs) > 0)\n",
    "cronjobs"
   ]
  },
  {
   "cell_type": "code",
   "execution_count": null,
   "id": "maritime-glory",
   "metadata": {},
   "outputs": [],
   "source": [
    "!kubectl get cronjob "
   ]
  },
  {
   "cell_type": "code",
   "execution_count": null,
   "id": "behind-fashion",
   "metadata": {},
   "outputs": [],
   "source": [
    "controller.delete_cronjob(job_name=cronjob_name)"
   ]
  },
  {
   "cell_type": "code",
   "execution_count": null,
   "id": "dress-discharge",
   "metadata": {},
   "outputs": [],
   "source": [
    "!kubectl get cronjob "
   ]
  },
  {
   "cell_type": "code",
   "execution_count": null,
   "id": "searching-nigeria",
   "metadata": {},
   "outputs": [],
   "source": [
    "!kubectl describe job $job_name"
   ]
  },
  {
   "cell_type": "code",
   "execution_count": null,
   "id": "atlantic-infrastructure",
   "metadata": {},
   "outputs": [],
   "source": [
    "job_name"
   ]
  },
  {
   "cell_type": "code",
   "execution_count": null,
   "id": "political-curtis",
   "metadata": {},
   "outputs": [],
   "source": [
    "pods = controller.list_current_pods(f'job-name={job_name}')\n",
    "assert(len(pods)==1)\n",
    "pod_id = pods[0]['metadata']['name']\n",
    "print(pod_id)\n",
    "pods"
   ]
  },
  {
   "cell_type": "code",
   "execution_count": null,
   "id": "ruled-warehouse",
   "metadata": {},
   "outputs": [],
   "source": [
    "!kubectl wait --for=condition=Ready --timeout=120s pod/$pod_id"
   ]
  },
  {
   "cell_type": "code",
   "execution_count": null,
   "id": "numeric-fabric",
   "metadata": {},
   "outputs": [],
   "source": [
    "controller.delete_job(job_name)"
   ]
  },
  {
   "cell_type": "code",
   "execution_count": null,
   "id": "electronic-implement",
   "metadata": {},
   "outputs": [],
   "source": [
    "!kubectl wait --for=delete --timeout=120s pod/$pod_id"
   ]
  },
  {
   "cell_type": "code",
   "execution_count": null,
   "id": "precious-vegetation",
   "metadata": {},
   "outputs": [],
   "source": [
    "pod_id,job_name"
   ]
  },
  {
   "cell_type": "code",
   "execution_count": null,
   "id": "fitted-reservation",
   "metadata": {},
   "outputs": [],
   "source": [
    "pods = controller.list_current_pods(f'job-name={job_name}')\n",
    "pods"
   ]
  },
  {
   "cell_type": "code",
   "execution_count": null,
   "id": "configured-guide",
   "metadata": {},
   "outputs": [],
   "source": [
    "assert(len(pods)==0)"
   ]
  },
  {
   "cell_type": "code",
   "execution_count": null,
   "id": "corresponding-significance",
   "metadata": {},
   "outputs": [],
   "source": [
    "%%run_notebook\n",
    "{    \n",
    "      \"tasks\":  [\n",
    "            {\n",
    "                  \"notebookName\": \"Example-1-SQL-Analysis-Athena.ipynb\",\n",
    "                  \"sourcePath\": \"shared/samples/notebooks/B-DataAnalyst\",\n",
    "                  \"targetPath\": \"shared/regression/notebooks/B-DataAnalyst\",\n",
    "                  \"targetPrefix\": \"ttt\",\n",
    "                  \"params\": {\n",
    "                        \"glue_db\" : \"cms_raw_db\",\n",
    "                        \"target_db\" : \"users\"\n",
    "                  }      \n",
    "            }\n",
    "      ]  \n",
    "}"
   ]
  },
  {
   "cell_type": "code",
   "execution_count": null,
   "id": "greater-chess",
   "metadata": {},
   "outputs": [],
   "source": [
    "!kubectl get jobs"
   ]
  },
  {
   "cell_type": "code",
   "execution_count": null,
   "id": "global-darwin",
   "metadata": {},
   "outputs": [],
   "source": [
    "controller.delete_all_my_jobs()"
   ]
  },
  {
   "cell_type": "code",
   "execution_count": null,
   "id": "terminal-scratch",
   "metadata": {},
   "outputs": [],
   "source": [
    "output = !kubectl get jobs\n",
    "print(output)\n",
    "assert('No resources found in lake-user namespace.' == output[0])"
   ]
  },
  {
   "cell_type": "code",
   "execution_count": null,
   "id": "signed-intake",
   "metadata": {},
   "outputs": [],
   "source": []
  }
 ],
 "metadata": {
  "kernelspec": {
   "display_name": "Python 3",
   "language": "python",
   "name": "python3"
  },
  "language_info": {
   "codemirror_mode": {
    "name": "ipython",
    "version": 3
   },
   "file_extension": ".py",
   "mimetype": "text/x-python",
   "name": "python",
   "nbconvert_exporter": "python",
   "pygments_lexer": "ipython3",
   "version": "3.8.5"
  }
 },
 "nbformat": 4,
 "nbformat_minor": 5
}<|MERGE_RESOLUTION|>--- conflicted
+++ resolved
@@ -2,7 +2,7 @@
  "cells": [
   {
    "cell_type": "markdown",
-   "id": "abstract-safety",
+   "id": "junior-feedback",
    "metadata": {},
    "source": [
     "# Testing Orbit Controller SDK\n",
@@ -15,7 +15,7 @@
   {
    "cell_type": "code",
    "execution_count": null,
-   "id": "double-final",
+   "id": "coral-mathematics",
    "metadata": {},
    "outputs": [],
    "source": [
@@ -37,7 +37,7 @@
   {
    "cell_type": "code",
    "execution_count": null,
-   "id": "determined-computer",
+   "id": "alien-headline",
    "metadata": {},
    "outputs": [],
    "source": [
@@ -61,7 +61,7 @@
   {
    "cell_type": "code",
    "execution_count": null,
-   "id": "hourly-connecticut",
+   "id": "individual-demand",
    "metadata": {},
    "outputs": [],
    "source": [
@@ -72,7 +72,7 @@
   {
    "cell_type": "code",
    "execution_count": null,
-   "id": "early-spencer",
+   "id": "accomplished-public",
    "metadata": {},
    "outputs": [],
    "source": [
@@ -96,7 +96,7 @@
   {
    "cell_type": "code",
    "execution_count": null,
-   "id": "sonic-theme",
+   "id": "fossil-timeline",
    "metadata": {},
    "outputs": [],
    "source": [
@@ -107,7 +107,7 @@
   {
    "cell_type": "code",
    "execution_count": null,
-   "id": "undefined-classroom",
+   "id": "known-regular",
    "metadata": {},
    "outputs": [],
    "source": [
@@ -119,23 +119,19 @@
   {
    "cell_type": "code",
    "execution_count": null,
-   "id": "national-exclusion",
+   "id": "agricultural-carter",
    "metadata": {},
    "outputs": [],
    "source": [
     "jobs = controller.list_team_running_jobs()\n",
-<<<<<<< HEAD
-    "print(jobs)\n"
-=======
     "print(jobs)\n",
     "# assert(len(jobs) == 0)"
->>>>>>> aa55a228
-   ]
-  },
-  {
-   "cell_type": "code",
-   "execution_count": null,
-   "id": "supposed-volume",
+   ]
+  },
+  {
+   "cell_type": "code",
+   "execution_count": null,
+   "id": "subjective-decimal",
    "metadata": {},
    "outputs": [],
    "source": [
@@ -147,7 +143,7 @@
   {
    "cell_type": "code",
    "execution_count": null,
-   "id": "maritime-glory",
+   "id": "advisory-marathon",
    "metadata": {},
    "outputs": [],
    "source": [
@@ -157,7 +153,7 @@
   {
    "cell_type": "code",
    "execution_count": null,
-   "id": "behind-fashion",
+   "id": "blocked-soundtrack",
    "metadata": {},
    "outputs": [],
    "source": [
@@ -167,7 +163,7 @@
   {
    "cell_type": "code",
    "execution_count": null,
-   "id": "dress-discharge",
+   "id": "practical-observation",
    "metadata": {},
    "outputs": [],
    "source": [
@@ -177,7 +173,7 @@
   {
    "cell_type": "code",
    "execution_count": null,
-   "id": "searching-nigeria",
+   "id": "lined-cosmetic",
    "metadata": {},
    "outputs": [],
    "source": [
@@ -187,7 +183,7 @@
   {
    "cell_type": "code",
    "execution_count": null,
-   "id": "atlantic-infrastructure",
+   "id": "contrary-track",
    "metadata": {},
    "outputs": [],
    "source": [
@@ -197,7 +193,7 @@
   {
    "cell_type": "code",
    "execution_count": null,
-   "id": "political-curtis",
+   "id": "prompt-nebraska",
    "metadata": {},
    "outputs": [],
    "source": [
@@ -211,7 +207,7 @@
   {
    "cell_type": "code",
    "execution_count": null,
-   "id": "ruled-warehouse",
+   "id": "artificial-fifth",
    "metadata": {},
    "outputs": [],
    "source": [
@@ -221,7 +217,7 @@
   {
    "cell_type": "code",
    "execution_count": null,
-   "id": "numeric-fabric",
+   "id": "selective-asbestos",
    "metadata": {},
    "outputs": [],
    "source": [
@@ -231,7 +227,7 @@
   {
    "cell_type": "code",
    "execution_count": null,
-   "id": "electronic-implement",
+   "id": "broke-palace",
    "metadata": {},
    "outputs": [],
    "source": [
@@ -241,7 +237,7 @@
   {
    "cell_type": "code",
    "execution_count": null,
-   "id": "precious-vegetation",
+   "id": "driving-prince",
    "metadata": {},
    "outputs": [],
    "source": [
@@ -251,7 +247,7 @@
   {
    "cell_type": "code",
    "execution_count": null,
-   "id": "fitted-reservation",
+   "id": "macro-cinema",
    "metadata": {},
    "outputs": [],
    "source": [
@@ -262,7 +258,7 @@
   {
    "cell_type": "code",
    "execution_count": null,
-   "id": "configured-guide",
+   "id": "adverse-cookbook",
    "metadata": {},
    "outputs": [],
    "source": [
@@ -272,7 +268,7 @@
   {
    "cell_type": "code",
    "execution_count": null,
-   "id": "corresponding-significance",
+   "id": "sophisticated-uncle",
    "metadata": {},
    "outputs": [],
    "source": [
@@ -296,7 +292,7 @@
   {
    "cell_type": "code",
    "execution_count": null,
-   "id": "greater-chess",
+   "id": "patient-difference",
    "metadata": {},
    "outputs": [],
    "source": [
@@ -306,7 +302,7 @@
   {
    "cell_type": "code",
    "execution_count": null,
-   "id": "global-darwin",
+   "id": "painted-twenty",
    "metadata": {},
    "outputs": [],
    "source": [
@@ -316,7 +312,7 @@
   {
    "cell_type": "code",
    "execution_count": null,
-   "id": "terminal-scratch",
+   "id": "swedish-dispute",
    "metadata": {},
    "outputs": [],
    "source": [
@@ -328,7 +324,7 @@
   {
    "cell_type": "code",
    "execution_count": null,
-   "id": "signed-intake",
+   "id": "concerned-entrance",
    "metadata": {},
    "outputs": [],
    "source": []
@@ -350,7 +346,7 @@
    "name": "python",
    "nbconvert_exporter": "python",
    "pygments_lexer": "ipython3",
-   "version": "3.8.5"
+   "version": "3.8.6"
   }
  },
  "nbformat": 4,
