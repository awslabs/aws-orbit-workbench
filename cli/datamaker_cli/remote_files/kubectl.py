#  Copyright Amazon.com, Inc. or its affiliates. All Rights Reserved.
#
#    Licensed under the Apache License, Version 2.0 (the "License").
#    You may not use this file except in compliance with the License.
#    You may obtain a copy of the License at
#
#        http://www.apache.org/licenses/LICENSE-2.0
#
#    Unless required by applicable law or agreed to in writing, software
#    distributed under the License is distributed on an "AS IS" BASIS,
#    WITHOUT WARRANTIES OR CONDITIONS OF ANY KIND, either express or implied.
#    See the License for the specific language governing permissions and
#    limitations under the License.

import logging
import os
import shutil
from typing import TYPE_CHECKING, List, Optional

import yaml

from datamaker_cli import DATAMAKER_CLI_ROOT, exceptions, k8s, plugins, sh, utils
from datamaker_cli.manifest import Manifest
from datamaker_cli.manifest.team import TeamManifest
from datamaker_cli.remote_files.utils import get_k8s_context
from datamaker_cli.services import cfn, elb

if TYPE_CHECKING:
    from datamaker_cli.changeset import PluginChangeset

_logger: logging.Logger = logging.getLogger(__name__)


EFS_DRIVE = "github.com/kubernetes-sigs/aws-efs-csi-driver/deploy/kubernetes/overlays/stable/ecr/?ref=release-1.0"
MODELS_PATH = os.path.join(DATAMAKER_CLI_ROOT, "data", "kubectl")


def _commons(manifest: Manifest, output_path: str) -> None:
    filename = "00-commons.yaml"
    input = os.path.join(MODELS_PATH, "apps", filename)
    output = os.path.join(output_path, filename)

    with open(input, "r") as file:
        content: str = file.read()
    content = content.replace("$", "").format(
        region=manifest.region,
        env_name=manifest.name,
    )
    with open(output, "w") as file:
        file.write(content)


def _team(manifest: Manifest, team_manifest: TeamManifest, output_path: str) -> None:
    input = os.path.join(MODELS_PATH, "apps", "01-team.yaml")
    output = os.path.join(output_path, f"01-{team_manifest.name}-team.yaml")

    with open(input, "r") as file:
        content: str = file.read()

    _logger.debug("team.efs_id: %s", team_manifest.efs_id)
    inbound_ranges: List[str] = (
        team_manifest.jupyterhub_inbound_ranges
        if team_manifest.jupyterhub_inbound_ranges
        else [utils.get_dns_ip_cidr(manifest=manifest)]
    )
    content = content.replace("$", "").format(
        team=team_manifest.name,
        efsid=team_manifest.efs_id,
        region=manifest.region,
        account_id=manifest.account_id,
        env_name=manifest.name,
        tag=team_manifest.manifest.images["jupyter-hub"]["version"],
        grant_sudo='"yes"' if team_manifest.grant_sudo else '"no"',
        internal_load_balancer="false" if manifest.load_balancers_subnets else "true",
        jupyterhub_inbound_ranges=inbound_ranges,
    )
    _logger.debug("Kubectl Team %s manifest:\n%s", team_manifest.name, content)
    with open(output, "w") as file:
        file.write(content)

    # user service account
    input = os.path.join(MODELS_PATH, "apps", "02-user-service-account.yaml")
    output = os.path.join(output_path, f"02-{team_manifest.name}-user-service-account.yaml")

    with open(input, "r") as file:
        content = file.read()
    content = content.replace("$", "").format(team=team_manifest.name)
    with open(output, "w") as file:
        file.write(content)


def _landing_page(output_path: str, manifest: Manifest) -> None:
    filename = "03-landing-page.yaml"
    input = os.path.join(MODELS_PATH, "apps", filename)
    output = os.path.join(output_path, filename)

    with open(input, "r") as file:
        content: str = file.read()
    label: Optional[str] = (
        manifest.cognito_external_provider
        if manifest.cognito_external_provider_label is None
        else manifest.cognito_external_provider_label
    )
    domain: str = (
        "null" if manifest.cognito_external_provider_domain is None else manifest.cognito_external_provider_domain
    )
    redirect: str = (
        "null" if manifest.cognito_external_provider_redirect is None else manifest.cognito_external_provider_redirect
    )
    content = content.replace("$", "").format(
        region=manifest.region,
        account_id=manifest.account_id,
        env_name=manifest.name,
        user_pool_id=manifest.user_pool_id,
        user_pool_client_id=manifest.user_pool_client_id,
        identity_pool_id=manifest.identity_pool_id,
        tag=manifest.images["landing-page"]["version"],
        cognito_external_provider=manifest.cognito_external_provider,
        cognito_external_provider_label=label,
        cognito_external_provider_domain=domain,
        cognito_external_provider_redirect=redirect,
        internal_load_balancer="false" if manifest.load_balancers_subnets else "true",
    )
    with open(output, "w") as file:
        file.write(content)


def _cleanup_output(output_path: str) -> None:
    files = os.listdir(output_path)
    for file in files:
        if file.endswith(".yaml"):
            os.remove(os.path.join(output_path, file))


def _generate_env_manifest(manifest: Manifest, clean_up: bool = True) -> str:
    output_path = os.path.join(manifest.filename_dir, ".datamaker.out", manifest.name, "kubectl", "apps")
    os.makedirs(output_path, exist_ok=True)
    if clean_up:
        _cleanup_output(output_path=output_path)
    _commons(manifest=manifest, output_path=output_path)

    if manifest.account_id is None:
        raise RuntimeError("manifest.account_id is None!")

    if manifest.user_pool_id is None:
        _logger.warning("manifest.user_pool_id is None, skipping LandingPage Manifest generation.")
        return output_path
    if manifest.user_pool_client_id is None:
        _logger.warning("manifest.user_pool_client_id is None, skipping LandingPage Manifest generation.")
        return output_path
    if manifest.identity_pool_id is None:
        _logger.warning("manifest.identity_pool_id is None, skipping LandingPage Manifest generation.")
        return output_path

    _landing_page(output_path=output_path, manifest=manifest)

    return output_path


def _generate_teams_manifest(manifest: Manifest) -> str:
    output_path = os.path.join(manifest.filename_dir, ".datamaker.out", manifest.name, "kubectl", "apps")
    os.makedirs(output_path, exist_ok=True)
    _cleanup_output(output_path=output_path)
    if manifest.account_id is None:
        raise RuntimeError("manifest.account_id is None!")

    for team_manifest in manifest.teams:
        _team(manifest=manifest, team_manifest=team_manifest, output_path=output_path)

    return output_path


def _generate_aws_auth_config_map(manifest: Manifest, context: str, with_teams: bool) -> str:
    output_path = os.path.join(manifest.filename_dir, ".datamaker.out", manifest.name, "kubectl", "aws_auth_config_map")
    os.makedirs(output_path, exist_ok=True)
    _cleanup_output(output_path=output_path)
    config_map = yaml.load(
        "\n".join(sh.run_iterating(f"kubectl get configmap --context {context} -o yaml -n kube-system aws-auth")),
        Loader=yaml.SafeLoader,
    )
<<<<<<< HEAD

    team_usernames = {f"datamaker-{manifest.name}-{t.name}" for t in manifest.teams}

    if "data" in config_map:
        map_roles = yaml.load(config_map["data"]["mapRoles"], Loader=yaml.SafeLoader)
        map_roles = [role for role in map_roles if "username" in role and role["username"] not in team_usernames]
    else:
        map_roles = []
=======
    map_roles = yaml.load(config_map["data"]["mapRoles"], Loader=yaml.SafeLoader)
    team_usernames = {f"datamaker-{manifest.name}-{t.name}-runner" for t in manifest.teams}
    admin_usernames = {
        f"datamaker-{manifest.name}-admin",
    }

    map_roles = [
        role for role in map_roles if role["username"] not in team_usernames and role["username"] not in admin_usernames
    ]
    for username in admin_usernames:
        map_roles.append(
            {
                "groups": ["system:masters"],
                "rolearn": f"arn:aws:iam::{manifest.account_id}:role/{username}",
                "username": username,
            }
        )
>>>>>>> c58c72b1

    if with_teams:
        for username in team_usernames:
            map_roles.append(
                {
                    "groups": ["system:masters"],
                    "rolearn": f"arn:aws:iam::{manifest.account_id}:role/{username}",
                    "username": username,
                }
            )

<<<<<<< HEAD
    config_map["data"]["mapRoles"] = yaml.dump(map_roles)
    config_map["kind"] = "ConfigMap"
=======
    config_map = {
        "apiVersion": "v1",
        "data": {
            "mapRoles": yaml.dump(map_roles),
        },
        "kind": "ConfigMap",
        "metadata": {
            "name": "aws-auth",
            "namespace": "kube-system",
        },
    }

    config_map_yaml = yaml.dump(config_map)
>>>>>>> c58c72b1
    config_map_file = os.path.join(output_path, "config_map.yaml")

    _logger.debug(f"config_map: {config_map}")
    _logger.debug(f"config_map_yaml: {config_map_yaml}")

    with open(config_map_file, "w") as yaml_file:
        yaml_file.write(config_map_yaml)

    return config_map_file


def fetch_kubectl_data(manifest: Manifest, context: str, include_teams: bool) -> None:
    _logger.debug("Fetching Kubectl data...")
    manifest.fetch_ssm()

    if include_teams:
        for team in manifest.teams:
            _logger.debug("Fetching team %s URL parameter", team.name)
            url = k8s.get_service_hostname(name="jupyterhub-public", context=context, namespace=team.name)
            team.jupyter_url = url
            team.write_manifest_ssm()

    landing_page_url: str = k8s.get_service_hostname(name="landing-page-public", context=context, namespace="env")
    manifest.landing_page_url = f"http://{landing_page_url}"
    manifest.elbs = elb.get_elbs_by_service(manifest=manifest)

    manifest.write_manifest_ssm()
    _logger.debug("Kubectl data fetched successfully.")


def _efs_driver_base(output_path: str) -> None:
    os.makedirs(os.path.join(output_path, "base"), exist_ok=True)
    filenames = ("csidriver.yaml", "kustomization.yaml", "node.yaml")
    for filename in filenames:
        input = os.path.join(MODELS_PATH, "efs_driver", "base", filename)
        output = os.path.join(output_path, "base", filename)
        _logger.debug("Copying efs driver base file: %s -> %s", input, output)
        shutil.copyfile(src=input, dst=output)


def _efs_driver_overlays(output_path: str, manifest: Manifest) -> None:
    filename = "kustomization.yaml"
    input = os.path.join(MODELS_PATH, "efs_driver", "overlays", filename)
    os.makedirs(os.path.join(output_path, "overlays"), exist_ok=True)
    output = os.path.join(output_path, "overlays", filename)
    with open(input, "r") as file:
        content: str = file.read()
    content = content.replace("$", "").format(
        region=manifest.region,
        account_id=manifest.account_id,
        env_name=manifest.name,
    )
    with open(output, "w") as file:
        file.write(content)


def _generate_efs_driver_manifest(manifest: Manifest) -> str:
    output_path = os.path.join(manifest.filename_dir, ".datamaker.out", manifest.name, "kubectl", "efs_driver")
    os.makedirs(output_path, exist_ok=True)
    _cleanup_output(output_path=output_path)
    if manifest.account_id is None:
        raise RuntimeError("manifest.account_id is None!")
    if manifest.region is None:
        raise RuntimeError("manifest.region is None!")
    _efs_driver_base(output_path=output_path)
    _efs_driver_overlays(output_path=output_path, manifest=manifest)
    return os.path.join(output_path, "overlays")


def deploy_env(manifest: Manifest) -> None:
    eks_stack_name: str = f"eksctl-datamaker-{manifest.name}-cluster"
    _logger.debug("EKSCTL stack name: %s", eks_stack_name)
    if cfn.does_stack_exist(manifest=manifest, stack_name=eks_stack_name):
        context = get_k8s_context(manifest=manifest)
        _logger.debug("kubectl context: %s", context)
        if manifest.internet_accessible is False:
            output_path = _generate_efs_driver_manifest(manifest=manifest)
            sh.run(f"kubectl apply -k {output_path} --context {context}")
        else:
            sh.run(f"kubectl apply -k {EFS_DRIVE} --context {context}")
        output_path = _generate_env_manifest(manifest=manifest)
        sh.run(f"kubectl apply -f {output_path} --context {context}")
    fetch_kubectl_data(manifest=manifest, context=context, include_teams=False)


def deploy_teams(manifest: Manifest, changes: List["PluginChangeset"]) -> None:
    eks_stack_name: str = f"eksctl-datamaker-{manifest.name}-cluster"
    _logger.debug("EKSCTL stack name: %s", eks_stack_name)
    if cfn.does_stack_exist(manifest=manifest, stack_name=eks_stack_name):
        sh.run(f"eksctl utils write-kubeconfig --cluster datamaker-{manifest.name} --set-kubeconfig-context")
        context = get_k8s_context(manifest=manifest)
        _logger.debug("kubectl context: %s", context)
        output_path = _generate_teams_manifest(manifest=manifest)
        output_path = _generate_env_manifest(manifest=manifest, clean_up=False)
        sh.run(f"kubectl apply -f {output_path} --context {context}")
        output_path = _generate_aws_auth_config_map(manifest=manifest, context=context, with_teams=True)
        _logger.debug("Updating aws-auth configMap")
        sh.run(f"kubectl apply -f {output_path} --context {context}")
    fetch_kubectl_data(manifest=manifest, context=context, include_teams=True)
    if cfn.does_stack_exist(manifest=manifest, stack_name=eks_stack_name):
        for team_manifest in manifest.teams:
            plugins.PLUGINS_REGISTRIES.deploy_team_plugins(
                manifest=manifest, team_manifest=team_manifest, changes=changes
            )


def destroy_env(manifest: Manifest) -> None:
    eks_stack_name: str = f"eksctl-datamaker-{manifest.name}-cluster"
    _logger.debug("EKSCTL stack name: %s", eks_stack_name)
    if cfn.does_stack_exist(manifest=manifest, stack_name=eks_stack_name):
        sh.run(f"eksctl utils write-kubeconfig --cluster datamaker-{manifest.name} --set-kubeconfig-context")
        context = get_k8s_context(manifest=manifest)
        _logger.debug("kubectl context: %s", context)
        output_path = _generate_env_manifest(manifest=manifest)
        try:
            sh.run(
                f"kubectl delete -f {output_path} --grace-period=0 --force "
                f"--ignore-not-found --wait --context {context}"
            )
        except exceptions.FailedShellCommand as ex:
            _logger.debug("Skipping: %s", ex)
            pass  # Let's leave for eksctl, it will destroy everything anyway...


def destroy_teams(manifest: Manifest) -> None:
    eks_stack_name: str = f"eksctl-datamaker-{manifest.name}-cluster"
    _logger.debug("EKSCTL stack name: %s", eks_stack_name)
    if cfn.does_stack_exist(manifest=manifest, stack_name=eks_stack_name):
        sh.run(f"eksctl utils write-kubeconfig --cluster datamaker-{manifest.name} --set-kubeconfig-context")
        for team_manifest in manifest.teams:
            plugins.PLUGINS_REGISTRIES.destroy_team_plugins(manifest=manifest, team_manifest=team_manifest)
        context = get_k8s_context(manifest=manifest)
        _logger.debug("kubectl context: %s", context)
        output_path = _generate_aws_auth_config_map(manifest=manifest, context=context, with_teams=False)
        _logger.debug("Updating aws-auth configMap")
        sh.run(f"kubectl apply -f {output_path} --context {context}")
        _logger.debug("Attempting kubectl delete")
        output_path = _generate_teams_manifest(manifest=manifest)
        try:
            sh.run(
                f"kubectl delete -f {output_path} --grace-period=0 --force "
                f"--ignore-not-found --wait=false --context {context}"
            )
        except exceptions.FailedShellCommand as ex:
            _logger.debug("Skipping: %s", ex)
            pass  # Let's leave for eksctl, it will destroy everything anyway...<|MERGE_RESOLUTION|>--- conflicted
+++ resolved
@@ -178,16 +178,6 @@
         "\n".join(sh.run_iterating(f"kubectl get configmap --context {context} -o yaml -n kube-system aws-auth")),
         Loader=yaml.SafeLoader,
     )
-<<<<<<< HEAD
-
-    team_usernames = {f"datamaker-{manifest.name}-{t.name}" for t in manifest.teams}
-
-    if "data" in config_map:
-        map_roles = yaml.load(config_map["data"]["mapRoles"], Loader=yaml.SafeLoader)
-        map_roles = [role for role in map_roles if "username" in role and role["username"] not in team_usernames]
-    else:
-        map_roles = []
-=======
     map_roles = yaml.load(config_map["data"]["mapRoles"], Loader=yaml.SafeLoader)
     team_usernames = {f"datamaker-{manifest.name}-{t.name}-runner" for t in manifest.teams}
     admin_usernames = {
@@ -205,22 +195,17 @@
                 "username": username,
             }
         )
->>>>>>> c58c72b1
 
     if with_teams:
         for username in team_usernames:
             map_roles.append(
                 {
                     "groups": ["system:masters"],
-                    "rolearn": f"arn:aws:iam::{manifest.account_id}:role/{username}",
+                    "rolearn": f"arn:aws:iam::{manifest.account_id}:role/{username}-role",
                     "username": username,
                 }
             )
 
-<<<<<<< HEAD
-    config_map["data"]["mapRoles"] = yaml.dump(map_roles)
-    config_map["kind"] = "ConfigMap"
-=======
     config_map = {
         "apiVersion": "v1",
         "data": {
@@ -234,7 +219,6 @@
     }
 
     config_map_yaml = yaml.dump(config_map)
->>>>>>> c58c72b1
     config_map_file = os.path.join(output_path, "config_map.yaml")
 
     _logger.debug(f"config_map: {config_map}")
@@ -317,7 +301,7 @@
             sh.run(f"kubectl apply -k {EFS_DRIVE} --context {context}")
         output_path = _generate_env_manifest(manifest=manifest)
         sh.run(f"kubectl apply -f {output_path} --context {context}")
-    fetch_kubectl_data(manifest=manifest, context=context, include_teams=False)
+        fetch_kubectl_data(manifest=manifest, context=context, include_teams=False)
 
 
 def deploy_teams(manifest: Manifest, changes: List["PluginChangeset"]) -> None:
@@ -333,8 +317,7 @@
         output_path = _generate_aws_auth_config_map(manifest=manifest, context=context, with_teams=True)
         _logger.debug("Updating aws-auth configMap")
         sh.run(f"kubectl apply -f {output_path} --context {context}")
-    fetch_kubectl_data(manifest=manifest, context=context, include_teams=True)
-    if cfn.does_stack_exist(manifest=manifest, stack_name=eks_stack_name):
+        fetch_kubectl_data(manifest=manifest, context=context, include_teams=True)
         for team_manifest in manifest.teams:
             plugins.PLUGINS_REGISTRIES.deploy_team_plugins(
                 manifest=manifest, team_manifest=team_manifest, changes=changes
