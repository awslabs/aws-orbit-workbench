--- conflicted
+++ resolved
@@ -113,14 +113,10 @@
 def deploy(manifest: Manifest, filename: str) -> None:
     stack_name = STACK_NAME.format(env_name=manifest.name)
     _logger.debug("Stack name: %s", stack_name)
-    if manifest.demo and (not cfn.does_stack_exist(stack_name=stack_name) or manifest.dev):
+    if manifest.demo and (not cfn.does_cfn_exist(stack_name=stack_name) or manifest.dev):
         template_filename: str = demo.synth(stack_name=stack_name, filename=filename, env_name=manifest.name)
         _logger.debug("template_filename: %s", template_filename)
-<<<<<<< HEAD
-        deploy_template(stack_name=stack_name, filename=template_filename, env_tag=manifest.name, toolkit_s3_bucket=manifest.toolkit_s3_bucket)
-=======
-        cfn.deploy_template(stack_name=stack_name, filename=template_filename, env_tag=manifest.name)
->>>>>>> 9f184182
+        cfn.deploy_template(stack_name=stack_name, filename=template_filename, env_tag=manifest.name, toolkit_s3_bucket=manifest.toolkit_s3_bucket)
         refresh_manifest_file_with_demo_attrs(filename=filename, manifest=manifest)
     for plugin in plugins.PLUGINS_REGISTRY.values():
         if plugin.deploy_demo_hook is not None:
@@ -133,9 +129,9 @@
         if plugin.destroy_demo_hook is not None:
             plugin.destroy_demo_hook(manifest)
     _logger.debug("Stack name: %s", stack_name)
-    if manifest.demo and cfn.does_stack_exist(stack_name=stack_name):
+    if manifest.demo and cfn.does_cfn_exist(stack_name=stack_name):
         waited: bool = False
-        while cfn.does_stack_exist(stack_name=f"eksctl-{stack_name}-cluster"):
+        while cfn.does_cfn_exist(stack_name=f"eksctl-{stack_name}-cluster"):
             waited = True
             time.sleep(2)
         else:
