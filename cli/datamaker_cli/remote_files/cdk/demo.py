--- conflicted
+++ resolved
@@ -110,14 +110,10 @@
             "kinesis_firehose_endpoint": ec2.InterfaceVpcEndpointAwsService("kinesis-firehose"),
             "api_gateway": ec2.InterfaceVpcEndpointAwsService.APIGATEWAY,
             "sts_endpoint": ec2.InterfaceVpcEndpointAwsService.STS,
-<<<<<<< HEAD
-            # "code_artifact_api_endpoint": ec2.InterfaceVpcEndpointAwsService("codeartifact.api"),
-=======
             "efs": ec2.InterfaceVpcEndpointAwsService.ELASTIC_FILESYSTEM,
             "elb": ec2.InterfaceVpcEndpointAwsService.ELASTIC_LOAD_BALANCING,
             "autoscaling": ec2.InterfaceVpcEndpointAwsService("autoscaling"),
-            "code_artifact_api_endpoint": ec2.InterfaceVpcEndpointAwsService("codeartifact.api"),
->>>>>>> a9ca2ee4
+            # "code_artifact_api_endpoint": ec2.InterfaceVpcEndpointAwsService("codeartifact.api"),
         }
 
         self.public_subnets = (
@@ -151,8 +147,6 @@
                 private_dns_enabled=True,
             )
 
-<<<<<<< HEAD
-        # TODO - CodeArtifact VPC endpoint
         self.vpc.add_interface_endpoint(
             id="code_artifact_repo_endpoint",
             service=ec2.InterfaceVpcEndpointAwsService("codeartifact.repositories"),
@@ -162,7 +156,8 @@
             id="code_artifact_api_endpoint",
             service=ec2.InterfaceVpcEndpointAwsService("codeartifact.api"),
             private_dns_enabled=False,
-=======
+        )
+
         # Adding Lambda and Redshift endpoints with CDK low level APIs
         endpoint_url_template = "com.amazonaws.{}.{}"
         vpc_security_group = ec2.SecurityGroup(self, "vpc-sg", vpc=self.vpc, allow_all_outbound=False)
@@ -189,35 +184,7 @@
             security_group_ids=[vpc_security_group.security_group_id],
             subnet_ids=isolated_subnet_ids,
             private_dns_enabled=True,
->>>>>>> a9ca2ee4
-        )
-
-        # Adding Lambda and Redshift endpoints with CDK low level APIs
-        # endpoint_url_template = "com.amazonaws.{}.{}"
-        # vpc_security_group = ec2.SecurityGroup(self, "vpc-sg", vpc=self.vpc, allow_all_outbound=False)
-        # # Adding ingress rule to VPC CIDR
-        # vpc_security_group.add_ingress_rule(peer=ec2.Peer.ipv4(self.vpc.vpc_cidr_block),
-        # connection=ec2.Port.all_tcp())
-        # isolated_subnet_ids = [t.subnet_id for t in self.vpc.isolated_subnets]
-
-        # ec2.CfnVPCEndpoint(
-        #     self,
-        #     "redshift_endpoint",
-        #     vpc_endpoint_type="Interface",
-        #     service_name=endpoint_url_template.format(self.region, "redshift"),
-        #     vpc_id=self.vpc.vpc_id,
-        #     security_group_ids=[vpc_security_group.security_group_id],
-        #     subnet_ids=isolated_subnet_ids,
-        # )
-        # ec2.CfnVPCEndpoint(
-        #     self,
-        #     "lambda_endpoint",
-        #     vpc_endpoint_type="Interface",
-        #     service_name=endpoint_url_template.format(self.region, "lambda"),
-        #     vpc_id=self.vpc.vpc_id,
-        #     security_group_ids=[vpc_security_group.security_group_id],
-        #     subnet_ids=isolated_subnet_ids,
-        # )
+        )
 
 
 def main() -> None:
