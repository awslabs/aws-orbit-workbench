#  Copyright Amazon.com, Inc. or its affiliates. All Rights Reserved.
#
#    Licensed under the Apache License, Version 2.0 (the "License").
#    You may not use this file except in compliance with the License.
#    You may obtain a copy of the License at
#
#        http://www.apache.org/licenses/LICENSE-2.0
#
#    Unless required by applicable law or agreed to in writing, software
#    distributed under the License is distributed on an "AS IS" BASIS,
#    WITHOUT WARRANTIES OR CONDITIONS OF ANY KIND, either express or implied.
#    See the License for the specific language governing permissions and
#    limitations under the License.

from typing import List

import aws_cdk.aws_iam as iam
import aws_cdk.aws_s3 as s3
import aws_cdk.core as core

from datamaker_cli.manifest import Manifest
from datamaker_cli.manifest.team import TeamManifest


class IamBuilder:
    @staticmethod
    def build_team_role(
        scope: core.Construct,
        manifest: Manifest,
        team_manifest: TeamManifest,
        policy_names: List[str],
        scratch_bucket: s3.Bucket,
    ) -> iam.Role:
        env_name = manifest.name
        team_name = team_manifest.name
        partition = core.Aws.PARTITION
        account = core.Aws.ACCOUNT_ID
        region = core.Aws.REGION

        lake_role_name: str = f"datamaker-{env_name}-{team_name}-role"
        code_artifact_user_policy = iam.ManagedPolicy(
            scope=scope,
            id="code_artifact_user",
            managed_policy_name=f"datamaker-{env_name}-{team_name}-ca-access",
            statements=[
                iam.PolicyStatement(
                    effect=iam.Effect.ALLOW,
                    actions=[
                        "codeartifact:DescribePackageVersion",
                        "codeartifact:DescribeRepository",
                        "codeartifact:GetPackageVersionReadme",
                        "codeartifact:GetRepositoryEndpoint",
                        "codeartifact:ListPackages",
                        "codeartifact:ListPackageVersions",
                        "codeartifact:ListPackageVersionAssets",
                        "codeartifact:ListPackageVersionDependencies",
                        "codeartifact:ReadFromRepository",
                        "codeartifact:GetDomainPermissionsPolicy",
                        "codeartifact:ListRepositoriesInDomain",
                        "codeartifact:GetAuthorizationToken",
                        "codeartifact:DescribeDomain",
                        "codeartifact:CreateRepository",
                        "sts:GetServiceBearerToken",
                    ],
                    resources=["*"],
                )
            ],
        )
        lake_operational_policy = iam.ManagedPolicy(
            scope=scope,
            id="lake_operational_policy",
            managed_policy_name=f"datamaker-{env_name}-{team_name}-user-access",
            statements=[
                iam.PolicyStatement(
                    effect=iam.Effect.ALLOW,
                    actions=[
                        "s3:*",
                    ],
                    resources=[
                        f"arn:{partition}:s3:::sagemaker-{region}-{account}",
                        f"arn:{partition}:s3:::sagemaker-{region}-{account}/*",
                        scratch_bucket.bucket_arn,
                        f"{scratch_bucket.bucket_arn}/*",
                    ],
                ),
                iam.PolicyStatement(
                    effect=iam.Effect.ALLOW,
                    actions=["s3:CreateBucket"],
                    resources=[f"arn:{partition}:s3:::sagemaker*"],
                ),
                iam.PolicyStatement(
                    effect=iam.Effect.ALLOW,
                    actions=["ssm:Describe*", "ssm:Get*"],
                    resources=[
                        f"arn:{partition}:ssm:{region}:{account}:parameter/datamaker*",
                        f"arn:{partition}:ssm:{region}:{account}:parameter/emr_launch/",
                    ],
                ),
                iam.PolicyStatement(
                    effect=iam.Effect.ALLOW,
                    actions=[
                        "redshift:GetClusterCredentials",
                        "redshift:CreateClusterUser",
                    ],
                    resources=[
                        f"arn:{partition}:redshift:{region}:{account}:dbuser:{env_name}-{team_name}*",
                        f"arn:{partition}:redshift:{region}:{account}:dbuser:{env_name}-{team_name}*/master",
                        f"arn:{partition}:redshift:{region}:{account}:dbuser:{env_name}-{team_name}*/defaultdb",
                        f"arn:{partition}:redshift:{region}:{account}:dbname:{env_name}-{team_name}*/defaultdb",
                    ],
                ),
                iam.PolicyStatement(
                    effect=iam.Effect.ALLOW,
                    actions=[
                        "sns:*",
                    ],
                    resources=[
                        f"arn:{partition}:sns:{region}:{account}:{env_name}-{team_name}*",
                    ],
                ),
                iam.PolicyStatement(
                    effect=iam.Effect.ALLOW,
                    actions=["iam:PassRole"],
                    resources=[f"arn:{partition}:iam::{account}:role/{lake_role_name}"],
                ),
                iam.PolicyStatement(
                    effect=iam.Effect.ALLOW,
                    actions=["sagemaker:StopNotebookInstance"],
                    resources=[
                        f"arn:{partition}:sagemaker:{region}:{account}:notebook-instance/"
                        f"datamaker-{env_name}-{team_name}*"
                    ],
                ),
                iam.PolicyStatement(
                    effect=iam.Effect.ALLOW,
                    actions=[
                        "lambda:List*",
                        "lambda:Get*",
                        "iam:List*",
                        "tag:GetResources",
                        "ecr:Get*",
                        "ecr:List*",
                        "ecr:Describe*",
                        "ecr:BatchGetImage",
                        "ecr:BatchCheckLayerAvailability",
                        "cloudwatch:PutMetricData",
                        "redshift:DescribeClusters",
                        "states:List*",
                        "states:Get*",
                        "states:Describe*",
                        "logs:*",
                        "glue:Get*",
                        "glue:CreateDatabase",
                        "glue:DeleteDatabase",
                        "glue:List*",
                        "glue:Search*",
                        "athena:*",
                        "events:*",
                        "ecs:Describe*",
                        "ecs:ListTasks",
                        "ec2:Describe*",
                        "redshift:DescribeClusters",
                        "elasticmapreduce:List*",
                        "elasticmapreduce:Get*",
                        "elasticmapreduce:Describe*",
                        "elasticmapreduce:TerminateJobFlows",
                        "elasticmapreduce:AddJobFlowSteps",
                        "sagemaker:List*",
                        "sagemaker:Get*",
                        "personalize:*",
                        "sagemaker:Describe*",
                        "sagemaker:CreateModel",
                        "sagemaker:DeleteModelPackage",
                        "sagemaker:UpdateEndpointWeightsAndCapacities",
                        "sagemaker:DeleteAlgorithm",
                        "sagemaker:Search",
                        "sagemaker:UpdateWorkteam",
                        "sagemaker:UpdateNotebookInstanceLifecycleConfig",
                        "sagemaker:DeleteModel",
                        "sagemaker:CreateModelPackage",
                        "sagemaker:DeleteWorkteam",
                        "sagemaker:CreateEndpoint",
                        "sagemaker:CreateEndpointConfig",
                        "sagemaker:RenderUiTemplate",
                        "sagemaker:StopTransformJob",
                        "sagemaker:CreateLabelingJob",
                        "sagemaker:DeleteEndpointConfig",
                        "sagemaker:CreateAlgorithm",
                        "sagemaker:CreateTrainingJob",
                        "sagemaker:StopHyperParameterTuningJob",
                        "sagemaker:DeleteEndpoint",
                        "sagemaker:CreateTransformJob",
                        "sagemaker:InvokeEndpoint",
                        "sagemaker:CreateWorkteam",
                        "sagemaker:StopLabelingJob",
                        "sagemaker:UpdateEndpoint",
                        "sagemaker:CreateCompilationJob",
                        "sagemaker:StopCompilationJob",
                        "sagemaker:CreateHyperParameterTuningJob",
                        "lakeformation:GetDataAccess",
                    ],
                    resources=["*"],
                ),
                iam.PolicyStatement(
                    effect=iam.Effect.ALLOW,
                    actions=[
                        "logs:ListTagsLogGroup",
                        "logs:DescribeLogGroups",
                        "logs:DescribeLogStreams",
                        "logs:DescribeSubscriptionFilters",
                        "logs:StartQuery",
                        "logs:GetLogEvents",
                        "logs:DescribeMetricFilters",
                        "logs:FilterLogEvents",
                        "logs:GetLogGroupFields",
                    ],
                    resources=[
                        f"arn:{partition}:logs:{region}:{account}:log-group:/aws/sagemaker/*",
                        f"arn:{partition}:logs:{region}:{account}:log-group:/aws/sagemaker/*:log-stream:*",
                    ],
                ),
                iam.PolicyStatement(
                    effect=iam.Effect.ALLOW,
                    actions=[
                        "logs:DescribeQueries",
                        "logs:DescribeExportTasks",
                        "logs:GetLogRecord",
                        "logs:GetQueryResults",
                        "logs:StopQuery",
                        "logs:TestMetricFilter",
                        "logs:DescribeResourcePolicies",
                        "logs:GetLogDelivery",
                        "logs:DescribeDestinations",
                        "logs:ListLogDeliveries",
                    ],
                    resources=["*"],
                ),
            ],
        )

        lambda_access_policy = iam.ManagedPolicy(
            scope=scope,
            id="lambda_policy",
            managed_policy_name=f"datamaker-{env_name}-{team_name}-lambda-policy",
            statements=[
                iam.PolicyStatement(
                    effect=iam.Effect.ALLOW,
                    actions=[
                        "lambda:InvokeFunction",
                    ],
                    resources=[
                        f"arn:{partition}:lambda:{region}:{account}:function:datamaker-{env_name}-{team_name}-*",
                        f"arn:{partition}:lambda:{region}:{account}:function:datamaker-{env_name}-token-validation",
                    ],
                ),
            ],
        )

        glue_policy = iam.ManagedPolicy.from_aws_managed_policy_name("service-role/AWSGlueServiceRole")
        ssm_manage_policy = iam.ManagedPolicy.from_aws_managed_policy_name("AmazonSSMManagedInstanceCore")
        eks_policies = [
            iam.ManagedPolicy.from_aws_managed_policy_name(managed_policy_name="AmazonEKSWorkerNodePolicy"),
            iam.ManagedPolicy.from_aws_managed_policy_name(managed_policy_name="AmazonEKS_CNI_Policy"),
            iam.ManagedPolicy.from_aws_managed_policy_name(managed_policy_name="AmazonEC2ContainerRegistryReadOnly"),
        ]

        managed_policies = [
            lake_operational_policy,
            lambda_access_policy,
            code_artifact_user_policy,
            glue_policy,
            ssm_manage_policy,
        ] + eks_policies

        # Parse list to IAM policies
        aws_managed_user_policies = [
            iam.ManagedPolicy.from_aws_managed_policy_name(managed_policy_name=policy_name)
            for policy_name in policy_names
            if "datamaker" not in policy_name
        ]

        datamaker_custom_policies = [
            iam.ManagedPolicy.from_managed_policy_name(scope=scope, id=policy_name, managed_policy_name=policy_name)
            for policy_name in policy_names
            if "datamaker" in policy_name
        ]

        managed_policies = managed_policies + aws_managed_user_policies + datamaker_custom_policies

        role = iam.Role(
            scope=scope,
            id=lake_role_name,
            role_name=lake_role_name,
            assumed_by=iam.CompositePrincipal(
                iam.ServicePrincipal("ec2.amazonaws.com"),
                iam.ServicePrincipal("glue.amazonaws.com"),
                iam.ServicePrincipal("sagemaker.amazonaws.com"),
                iam.ServicePrincipal("ecs-tasks.amazonaws.com"),
                iam.ServicePrincipal("redshift.amazonaws.com"),
                iam.ServicePrincipal("codepipeline.amazonaws.com"),
                iam.ServicePrincipal("personalize.amazonaws.com"),
            ),
            managed_policies=managed_policies,
        )
        role.assume_role_policy.add_statements(
            iam.PolicyStatement(
                effect=iam.Effect.ALLOW,
                actions=["sts:AssumeRoleWithWebIdentity"],
                principals=[
                    iam.FederatedPrincipal(
                        federated=f"arn:{partition}:iam::{account}:oidc-provider/{manifest.eks_oidc_provider}",
                        conditions={
                            "StringLike": {
                                f"{manifest.eks_oidc_provider}:sub": f"system:serviceaccount:{team_manifest.name}:*"
                            }
                        },
                    )
                ],
            ),
        )
        return role

    @staticmethod
    def build_ecs_role(scope: core.Construct) -> iam.Role:
        return iam.Role(
            scope=scope,
            id="ecs_execution_role",
            assumed_by=iam.ServicePrincipal("ecs-tasks.amazonaws.com"),
            managed_policies=[
                iam.ManagedPolicy.from_aws_managed_policy_name("service-role/AmazonECSTaskExecutionRolePolicy")
            ],
        )

    @staticmethod
    def build_container_runner_role(scope: core.Construct, manifest: Manifest, team_manifest: TeamManifest) -> iam.Role:
        return iam.Role(
            scope=scope,
            id="container_runner_role",
            role_name=f"datamaker-{manifest.name}-{team_manifest.name}-runner",
            assumed_by=iam.ServicePrincipal("states.amazonaws.com"),
<<<<<<< HEAD
=======
            inline_policies={
                "cloudwatch-logs": iam.PolicyDocument(
                    statements=[
                        iam.PolicyStatement(
                            effect=iam.Effect.ALLOW,
                            actions=[
                                "logs:CreateLogStream",
                                "logs:CreateLogGroup",
                                "logs:DescribeLogStreams",
                                "logs:PutLogEvents",
                            ],
                            resources=[
                                f"arn:{core.Aws.PARTITION}:logs:{core.Aws.REGION}:{core.Aws.ACCOUNT_ID}:"
                                f"log-group:/datamaker/pods/{manifest.name}",
                                f"arn:{core.Aws.PARTITION}:logs:{core.Aws.REGION}:{core.Aws.ACCOUNT_ID}:"
                                f"log-group:/datamaker/pods/{manifest.name}:*",
                            ],
                        )
                    ]
                )
            },
>>>>>>> d98e6d0f
        )<|MERGE_RESOLUTION|>--- conflicted
+++ resolved
@@ -338,28 +338,4 @@
             id="container_runner_role",
             role_name=f"datamaker-{manifest.name}-{team_manifest.name}-runner",
             assumed_by=iam.ServicePrincipal("states.amazonaws.com"),
-<<<<<<< HEAD
-=======
-            inline_policies={
-                "cloudwatch-logs": iam.PolicyDocument(
-                    statements=[
-                        iam.PolicyStatement(
-                            effect=iam.Effect.ALLOW,
-                            actions=[
-                                "logs:CreateLogStream",
-                                "logs:CreateLogGroup",
-                                "logs:DescribeLogStreams",
-                                "logs:PutLogEvents",
-                            ],
-                            resources=[
-                                f"arn:{core.Aws.PARTITION}:logs:{core.Aws.REGION}:{core.Aws.ACCOUNT_ID}:"
-                                f"log-group:/datamaker/pods/{manifest.name}",
-                                f"arn:{core.Aws.PARTITION}:logs:{core.Aws.REGION}:{core.Aws.ACCOUNT_ID}:"
-                                f"log-group:/datamaker/pods/{manifest.name}:*",
-                            ],
-                        )
-                    ]
-                )
-            },
->>>>>>> d98e6d0f
         )