# #  Copyright Amazon.com, Inc. or its affiliates. All Rights Reserved.
#
#    Licensed under the Apache License, Version 2.0 (the "License").
#    You may not use this file except in compliance with the License.
#    You may obtain a copy of the License at
#
#        http://www.apache.org/licenses/LICENSE-2.0
#
#    Unless required by applicable law or agreed to in writing, software
#    distributed under the License is distributed on an "AS IS" BASIS,
#    WITHOUT WARRANTIES OR CONDITIONS OF ANY KIND, either express or implied.
#    See the License for the specific language governing permissions and
#    limitations under the License.

import logging
import os
import shutil
import sys

import aws_cdk.aws_cognito as cognito
import aws_cdk.aws_ec2 as ec2
import aws_cdk.aws_ecr as ecr
import aws_cdk.aws_ecs as ecs
import aws_cdk.aws_efs as efs
import aws_cdk.aws_s3 as s3
import aws_cdk.aws_ssm as ssm
from aws_cdk.core import App, Construct, Environment, Stack, Tags

from datamaker_cli.manifest import Manifest
from datamaker_cli.manifest.subnet import SubnetKind
from datamaker_cli.manifest.team import TeamManifest
from datamaker_cli.remote_files.cdk.team_builders._lambda import LambdaBuilder
from datamaker_cli.remote_files.cdk.team_builders.cognito import CognitoBuilder
from datamaker_cli.remote_files.cdk.team_builders.ec2 import Ec2Builder
from datamaker_cli.remote_files.cdk.team_builders.ecs import EcsBuilder
from datamaker_cli.remote_files.cdk.team_builders.efs import EfsBuilder
from datamaker_cli.remote_files.cdk.team_builders.iam import IamBuilder
from datamaker_cli.remote_files.cdk.team_builders.s3 import S3Builder
from datamaker_cli.remote_files.cdk.team_builders.stepfunctions import StateMachineBuilder

_logger: logging.Logger = logging.getLogger(__name__)


class Team(Stack):
    def __init__(self, scope: Construct, id: str, manifest: Manifest, team_manifest: TeamManifest) -> None:
        self.scope = scope
        self.id = id
        self.manifest = manifest
        self.team_manifest = team_manifest
        super().__init__(
            scope=scope,
            id=id,
            stack_name=id,
            env=Environment(account=self.manifest.account_id, region=self.manifest.region),
        )
        Tags.of(scope=self).add(key="Env", value=f"datamaker-{self.manifest.name}")
        Tags.of(scope=self).add(key="TeamSpace", value=self.team_manifest.name)

        self.i_vpc = ec2.Vpc.from_vpc_attributes(
            scope=self,
            id="vpc",
            vpc_id=self.manifest.vpc.vpc_id,
            availability_zones=self.manifest.vpc.availability_zones,
        )
        self.i_isolated_subnets = Ec2Builder.build_subnets_from_kind(
            scope=self, subnet_manifests=manifest.vpc.subnets, subnet_kind=SubnetKind.isolated
        )
        self.i_private_subnets = Ec2Builder.build_subnets_from_kind(
            scope=self, subnet_manifests=manifest.vpc.subnets, subnet_kind=SubnetKind.private
        )

        self.ecr_repo: ecr.Repository = ecr.Repository(
            scope=self,
            id="repo",
            repository_name=f"datamaker-{self.manifest.name}-{self.team_manifest.name}",
        )

        self.policy: str = str(self.team_manifest.policy)

        self.scratch_bucket: s3.Bucket = S3Builder.build_scratch_bucket(
            scope=self, manifest=manifest, team_manifest=team_manifest
        )

        self.role_eks_nodegroup = IamBuilder.build_team_role(
            scope=self,
            manifest=self.manifest,
            team_manifest=self.team_manifest,
            policy_name=self.policy,
            scratch_bucket=self.scratch_bucket,
        )

        self.sg_efs: ec2.SecurityGroup = Ec2Builder.build_efs_security_group(
            scope=self,
            manifest=manifest,
            team_manifest=team_manifest,
            vpc=self.i_vpc,
            subnet_kind=SubnetKind.private if manifest.internet_accessible else SubnetKind.isolated,
        )
        self.efs: efs.FileSystem = EfsBuilder.build_file_system(
            scope=self,
            manifest=manifest,
            team_manifest=team_manifest,
            vpc=self.i_vpc,
            efs_security_group=self.sg_efs,
            subnets=self.i_private_subnets if self.manifest.internet_accessible else self.i_isolated_subnets,
        )

        self.user_pool_group: cognito.CfnUserPoolGroup = CognitoBuilder.build_user_pool_group(
            scope=self, manifest=manifest, team_manifest=team_manifest
        )

        self.ecs_cluster = EcsBuilder.build_cluster(
            scope=self, manifest=manifest, team_manifest=team_manifest, vpc=self.i_vpc
        )
        self.ecr_image = EcsBuilder.build_ecr_image(
            scope=self, manifest=manifest, team_manifest=team_manifest
        )
        self.ecs_execution_role = IamBuilder.build_ecs_role(scope=self)
        self.ecs_task_definition = EcsBuilder.build_task_definition(
            scope=self,
            manifest=manifest,
            team_manifest=team_manifest,
            ecs_execution_role=self.ecs_execution_role,
            ecs_task_role=self.role_eks_nodegroup,
            file_system=self.efs,
            image=self.ecr_image
        )
        # self.ecs_container_runner = LambdaBuilder.build_ecs_container_runner(
        #     scope=self,
        #     manifest=manifest,
        #     team_manifest=team_manifest,
        #     ecs_execution_role=self.ecs_execution_role,
        #     ecs_task_role=self.role_eks_nodegroup,
        #     ecs_cluster=self.ecs_cluster,
        #     ecs_task_definition=self.ecs_task_definition,
        #     efs_security_group=self.sg_efs,
        #     subnets=self.i_isolated_subnets if self.manifest.isolated_networking else self.i_private_subnets,
        # )
        self.ecs_container_runner = StateMachineBuilder.build_ecs_run_container_state_machine(
            scope=self,
            manifest=manifest,
            team_manifest=team_manifest,
            cluster=self.ecs_cluster,
            task_definition=self.ecs_task_definition,
            efs_security_group=self.sg_efs,
<<<<<<< HEAD
            subnets=self.i_isolated_subnets if self.manifest.isolated_networking else self.i_private_subnets,
            role=self.role_eks_nodegroup,
        )
        self.eks_run_container = StateMachineBuilder.build_eks_run_container_state_machine(
            scope=self,
            manifest=manifest,
            team_manifest=team_manifest,
            image=self.ecr_image,
            role=self.role_eks_nodegroup,
=======
            subnets=self.i_private_subnets if self.manifest.internet_accessible else self.i_isolated_subnets,
>>>>>>> 934233cb
        )

        self.team_manifest.efs_id = self.efs.file_system_id
        self.team_manifest.eks_nodegroup_role_arn = self.role_eks_nodegroup.role_arn
        self.team_manifest.scratch_bucket = self.scratch_bucket.bucket_name
        self.team_manifest.ecs_cluster_name = self.ecs_cluster.cluster_name
        self.team_manifest.ecs_task_definition_arn = self.ecs_task_definition.task_definition_arn
        # self.team_manifest.ecs_container_runner_arn = self.ecs_container_runner.function_arn

        self.manifest_parameter: ssm.StringParameter = ssm.StringParameter(
            scope=self,
            id=self.team_manifest.ssm_parameter_name,
            string_value=self.team_manifest.asjson(),
            type=ssm.ParameterType.STRING,
            description="DataMaker Team Context.",
            parameter_name=self.team_manifest.ssm_parameter_name,
            simple_name=False,
            tier=ssm.ParameterTier.INTELLIGENT_TIERING,
        )


def main() -> None:
    _logger.debug("sys.argv: %s", sys.argv)
    if len(sys.argv) == 3:
        filename: str = sys.argv[1]
        team_name: str = sys.argv[2]
    else:
        raise ValueError("Unexpected number of values in sys.argv.")

    manifest: Manifest = Manifest(filename=filename)
    manifest.fillup()

    for team in manifest.teams:
        if team.name == team_name:
            team_manifest: TeamManifest = team
            break
    else:
        raise ValueError(f"Team {team_name} not found in the manifest.")

    outdir = os.path.join(manifest.filename_dir, ".datamaker.out", manifest.name, "cdk", team_manifest.stack_name)
    os.makedirs(outdir, exist_ok=True)
    shutil.rmtree(outdir)

    app = App(outdir=outdir)
    Team(scope=app, id=team_manifest.stack_name, manifest=manifest, team_manifest=team_manifest)
    app.synth(force=True)


if __name__ == "__main__":
    main()<|MERGE_RESOLUTION|>--- conflicted
+++ resolved
@@ -143,8 +143,7 @@
             cluster=self.ecs_cluster,
             task_definition=self.ecs_task_definition,
             efs_security_group=self.sg_efs,
-<<<<<<< HEAD
-            subnets=self.i_isolated_subnets if self.manifest.isolated_networking else self.i_private_subnets,
+            subnets=self.i_private_subnets if self.manifest.internet_accessible else self.i_isolated_subnets,
             role=self.role_eks_nodegroup,
         )
         self.eks_run_container = StateMachineBuilder.build_eks_run_container_state_machine(
@@ -153,9 +152,6 @@
             team_manifest=team_manifest,
             image=self.ecr_image,
             role=self.role_eks_nodegroup,
-=======
-            subnets=self.i_private_subnets if self.manifest.internet_accessible else self.i_isolated_subnets,
->>>>>>> 934233cb
         )
 
         self.team_manifest.efs_id = self.efs.file_system_id
