#  Copyright Amazon.com, Inc. or its affiliates. All Rights Reserved.
#
#    Licensed under the Apache License, Version 2.0 (the "License").
#    You may not use this file except in compliance with the License.
#    You may obtain a copy of the License at
#
#        http://www.apache.org/licenses/LICENSE-2.0
#
#    Unless required by applicable law or agreed to in writing, software
#    distributed under the License is distributed on an "AS IS" BASIS,
#    WITHOUT WARRANTIES OR CONDITIONS OF ANY KIND, either express or implied.
#    See the License for the specific language governing permissions and
#    limitations under the License.

import logging
import os
import time
from datetime import datetime
from typing import TYPE_CHECKING, Any, Dict, Tuple

import botocore.exceptions

<<<<<<< HEAD
from datamaker_cli.services import  s3
from datamaker_cli.utils import path_from_filename
=======
if TYPE_CHECKING:
    from datamaker_cli.manifest import Manifest
>>>>>>> ee33ff83

CHANGESET_PREFIX = "aws-datamaker-cli-deploy-"

_logger: logging.Logger = logging.getLogger(__name__)


def does_stack_exist(manifest: "Manifest", stack_name: str) -> bool:
    client = manifest.get_boto3_client("cloudformation")
    try:
        resp = client.describe_stacks(StackName=stack_name)
        if len(resp["Stacks"]) < 1:
            return False
    except botocore.exceptions.ClientError as ex:
        error: Dict[str, Any] = ex.response["Error"]
        if error["Code"] == "ValidationError" and f"Stack with id {stack_name} does not exist" in error["Message"]:
            return False
        raise
    return True


def _wait_for_changeset(manifest: "Manifest", changeset_id: str, stack_name: str) -> bool:
    waiter = manifest.get_boto3_client("cloudformation").get_waiter("change_set_create_complete")
    waiter_config = {"Delay": 1}
    try:
        waiter.wait(ChangeSetName=changeset_id, StackName=stack_name, WaiterConfig=waiter_config)
    except botocore.exceptions.WaiterError as ex:
        resp = ex.last_response
        status = resp["Status"]
        reason = resp["StatusReason"]
        if (
            status == "FAILED"
            and "The submitted information didn't contain changes." in reason
            or "No updates are to be performed" in reason
        ):
            _logger.debug(f"No changes for {stack_name} CloudFormation stack.")
            return False
        raise RuntimeError(f"Failed to create the changeset: {ex}. Status: {status}. Reason: {reason}")
    return True


<<<<<<< HEAD
def _create_changeset(stack_name: str, template_str: str,  env_tag: str, template_path: str= "") -> Tuple[str, str]:
=======
def _create_changeset(manifest: "Manifest", stack_name: str, template_str: str, env_tag: str) -> Tuple[str, str]:
>>>>>>> ee33ff83
    now = datetime.utcnow().isoformat()
    description = f"Created by AWS DataMaker CLI at {now} UTC"
    changeset_name = CHANGESET_PREFIX + str(int(time.time()))
    changeset_type = "UPDATE" if does_stack_exist(manifest=manifest, stack_name=stack_name) else "CREATE"
    kwargs = {
        "ChangeSetName": changeset_name,
        "StackName": stack_name,
        "ChangeSetType": changeset_type,
        "Capabilities": ["CAPABILITY_IAM", "CAPABILITY_NAMED_IAM"],
        "Description": description,
        "Tags": ({"Key": "Env", "Value": env_tag},),
    }
<<<<<<< HEAD
    if template_str:
        _logger.info(f"template_str={template_str}")
        kwargs.update({"TemplateBody": template_str})
    elif template_path:
        _logger.info(f"template_path={template_path}")
        kwargs.update({"TemplateURL": template_path})
    _logger.info(f"kwargs={kwargs}")
    resp = boto3.client("cloudformation").create_change_set(**kwargs)
=======
    resp = manifest.get_boto3_client("cloudformation").create_change_set(**kwargs)
>>>>>>> ee33ff83
    return str(resp["Id"]), changeset_type


def _execute_changeset(manifest: "Manifest", changeset_id: str, stack_name: str) -> None:
    manifest.get_boto3_client("cloudformation").execute_change_set(ChangeSetName=changeset_id, StackName=stack_name)


def _wait_for_execute(manifest: "Manifest", stack_name: str, changeset_type: str) -> None:
    if changeset_type == "CREATE":
        waiter = manifest.get_boto3_client("cloudformation").get_waiter("stack_create_complete")
    elif changeset_type == "UPDATE":
        waiter = manifest.get_boto3_client("cloudformation").get_waiter("stack_update_complete")
    else:
        raise RuntimeError(f"Invalid changeset type {changeset_type}")
    waiter_config = {
        "Delay": 5,
        "MaxAttempts": 480,
    }
    waiter.wait(StackName=stack_name, WaiterConfig=waiter_config)


<<<<<<< HEAD
def deploy_template(stack_name: str, filename: str, env_tag: str, toolkit_s3_bucket: str = "") -> None:
=======
def deploy_template(manifest: "Manifest", stack_name: str, filename: str, env_tag: str) -> None:
>>>>>>> ee33ff83
    _logger.debug("Deploying template %s", filename)
    if not os.path.isfile(filename):
        raise FileNotFoundError(f"CloudFormation template not found at {filename}")
    template_size = os.path.getsize(filename)
    if template_size > 51_200:
<<<<<<< HEAD
        _logger.info(f"The CloudFormation template ({filename}) is too big to be deployed w/o an s3 bucket.")
        local_template_path=filename
        s3_file_name= filename.split("/")[-1]
        key = f"cli/remote/demo/{s3_file_name}"
        s3_template_path = f"https://s3.amazonaws.com/{toolkit_s3_bucket}/{key}"
        #s3.upload_file(src=local_template_path, bucket=toolkit_s3_bucket, key=key,)

        client_s3 = boto3.client("s3")
        response = client_s3.upload_file(Filename=local_template_path, Bucket=toolkit_s3_bucket, Key=key)
        _logger.info(response)

        time.sleep(3)  # Avoiding eventual consistence issues
        changeset_id, changeset_type = _create_changeset(stack_name=stack_name, template_str="", env_tag=env_tag, template_path=s3_template_path,)
        _logger.info(f"{changeset_id}, {changeset_type}")
    else:
        with open(filename, "r") as handle:
            template_str = handle.read()
        changeset_id, changeset_type = _create_changeset(stack_name=stack_name, template_str=template_str, env_tag=env_tag)

    has_changes = _wait_for_changeset(changeset_id, stack_name)
=======
        raise RuntimeError(f"The CloudFormation template ({filename}) is too big to be deployed w/o an s3 bucket.")
    with open(filename, "r") as handle:
        template_str = handle.read()
    changeset_id, changeset_type = _create_changeset(
        manifest=manifest, stack_name=stack_name, template_str=template_str, env_tag=env_tag
    )
    has_changes = _wait_for_changeset(manifest=manifest, changeset_id=changeset_id, stack_name=stack_name)
>>>>>>> ee33ff83
    if has_changes:
        _execute_changeset(manifest=manifest, changeset_id=changeset_id, stack_name=stack_name)
        _wait_for_execute(manifest=manifest, stack_name=stack_name, changeset_type=changeset_type)


def destroy_stack(manifest: "Manifest", stack_name: str) -> None:
    client = manifest.get_boto3_client("cloudformation")
    client.delete_stack(StackName=stack_name)
    waiter = client.get_waiter("stack_delete_complete")
    waiter.wait(StackName=stack_name, WaiterConfig={"Delay": 5, "MaxAttempts": 200})<|MERGE_RESOLUTION|>--- conflicted
+++ resolved
@@ -18,15 +18,14 @@
 from datetime import datetime
 from typing import TYPE_CHECKING, Any, Dict, Tuple
 
+import boto3
 import botocore.exceptions
 
-<<<<<<< HEAD
 from datamaker_cli.services import  s3
 from datamaker_cli.utils import path_from_filename
-=======
+
 if TYPE_CHECKING:
     from datamaker_cli.manifest import Manifest
->>>>>>> ee33ff83
 
 CHANGESET_PREFIX = "aws-datamaker-cli-deploy-"
 
@@ -67,11 +66,7 @@
     return True
 
 
-<<<<<<< HEAD
-def _create_changeset(stack_name: str, template_str: str,  env_tag: str, template_path: str= "") -> Tuple[str, str]:
-=======
-def _create_changeset(manifest: "Manifest", stack_name: str, template_str: str, env_tag: str) -> Tuple[str, str]:
->>>>>>> ee33ff83
+def _create_changeset(manifest: "Manifest", stack_name: str, template_str: str,  env_tag: str, template_path: str= "") -> Tuple[str, str]:
     now = datetime.utcnow().isoformat()
     description = f"Created by AWS DataMaker CLI at {now} UTC"
     changeset_name = CHANGESET_PREFIX + str(int(time.time()))
@@ -84,7 +79,6 @@
         "Description": description,
         "Tags": ({"Key": "Env", "Value": env_tag},),
     }
-<<<<<<< HEAD
     if template_str:
         _logger.info(f"template_str={template_str}")
         kwargs.update({"TemplateBody": template_str})
@@ -92,10 +86,7 @@
         _logger.info(f"template_path={template_path}")
         kwargs.update({"TemplateURL": template_path})
     _logger.info(f"kwargs={kwargs}")
-    resp = boto3.client("cloudformation").create_change_set(**kwargs)
-=======
     resp = manifest.get_boto3_client("cloudformation").create_change_set(**kwargs)
->>>>>>> ee33ff83
     return str(resp["Id"]), changeset_type
 
 
@@ -117,46 +108,33 @@
     waiter.wait(StackName=stack_name, WaiterConfig=waiter_config)
 
 
-<<<<<<< HEAD
-def deploy_template(stack_name: str, filename: str, env_tag: str, toolkit_s3_bucket: str = "") -> None:
-=======
-def deploy_template(manifest: "Manifest", stack_name: str, filename: str, env_tag: str) -> None:
->>>>>>> ee33ff83
+def deploy_template(manifest: "Manifest", stack_name: str, filename: str, env_tag: str, toolkit_s3_bucket: str = "") -> None:
     _logger.debug("Deploying template %s", filename)
     if not os.path.isfile(filename):
         raise FileNotFoundError(f"CloudFormation template not found at {filename}")
     template_size = os.path.getsize(filename)
     if template_size > 51_200:
-<<<<<<< HEAD
         _logger.info(f"The CloudFormation template ({filename}) is too big to be deployed w/o an s3 bucket.")
-        local_template_path=filename
-        s3_file_name= filename.split("/")[-1]
+        local_template_path = filename
+        s3_file_name = filename.split("/")[-1]
         key = f"cli/remote/demo/{s3_file_name}"
         s3_template_path = f"https://s3.amazonaws.com/{toolkit_s3_bucket}/{key}"
-        #s3.upload_file(src=local_template_path, bucket=toolkit_s3_bucket, key=key,)
+        # s3.upload_file(src=local_template_path, bucket=toolkit_s3_bucket, key=key,)
 
         client_s3 = boto3.client("s3")
         response = client_s3.upload_file(Filename=local_template_path, Bucket=toolkit_s3_bucket, Key=key)
         _logger.info(response)
 
         time.sleep(3)  # Avoiding eventual consistence issues
-        changeset_id, changeset_type = _create_changeset(stack_name=stack_name, template_str="", env_tag=env_tag, template_path=s3_template_path,)
+        changeset_id, changeset_type = _create_changeset(manifest=manifest, stack_name=stack_name, template_str="", env_tag=env_tag,
+                                                         template_path=s3_template_path, )
         _logger.info(f"{changeset_id}, {changeset_type}")
     else:
         with open(filename, "r") as handle:
             template_str = handle.read()
-        changeset_id, changeset_type = _create_changeset(stack_name=stack_name, template_str=template_str, env_tag=env_tag)
+        changeset_id, changeset_type = _create_changeset(manifest=manifest, stack_name=stack_name, template_str=template_str, env_tag=env_tag)
 
     has_changes = _wait_for_changeset(changeset_id, stack_name)
-=======
-        raise RuntimeError(f"The CloudFormation template ({filename}) is too big to be deployed w/o an s3 bucket.")
-    with open(filename, "r") as handle:
-        template_str = handle.read()
-    changeset_id, changeset_type = _create_changeset(
-        manifest=manifest, stack_name=stack_name, template_str=template_str, env_tag=env_tag
-    )
-    has_changes = _wait_for_changeset(manifest=manifest, changeset_id=changeset_id, stack_name=stack_name)
->>>>>>> ee33ff83
     if has_changes:
         _execute_changeset(manifest=manifest, changeset_id=changeset_id, stack_name=stack_name)
         _wait_for_execute(manifest=manifest, stack_name=stack_name, changeset_type=changeset_type)
