#  Copyright Amazon.com, Inc. or its affiliates. All Rights Reserved.
#
#    Licensed under the Apache License, Version 2.0 (the "License").
#    You may not use this file except in compliance with the License.
#    You may obtain a copy of the License at
#
#        http://www.apache.org/licenses/LICENSE-2.0
#
#    Unless required by applicable law or agreed to in writing, software
#    distributed under the License is distributed on an "AS IS" BASIS,
#    WITHOUT WARRANTIES OR CONDITIONS OF ANY KIND, either express or implied.
#    See the License for the specific language governing permissions and
#    limitations under the License.

import logging
import os
import time
from datetime import datetime
from typing import Any, Dict, Tuple

import boto3
import botocore.exceptions

<<<<<<< HEAD
from datamaker_cli.services import  s3
from datamaker_cli.utils import path_from_filename


from datamaker_cli.utils import does_cfn_exist

=======
>>>>>>> 9f184182
CHANGESET_PREFIX = "aws-datamaker-cli-deploy-"

_logger: logging.Logger = logging.getLogger(__name__)


def does_stack_exist(stack_name: str) -> bool:
    client = boto3.client("cloudformation")
    try:
        resp = client.describe_stacks(StackName=stack_name)
        if len(resp["Stacks"]) < 1:
            return False
    except botocore.exceptions.ClientError as ex:
        error: Dict[str, Any] = ex.response["Error"]
        if error["Code"] == "ValidationError" and f"Stack with id {stack_name} does not exist" in error["Message"]:
            return False
        raise
    return True


def _wait_for_changeset(changeset_id: str, stack_name: str) -> bool:
    waiter = boto3.client("cloudformation").get_waiter("change_set_create_complete")
    waiter_config = {"Delay": 1}
    try:
        waiter.wait(ChangeSetName=changeset_id, StackName=stack_name, WaiterConfig=waiter_config)
    except botocore.exceptions.WaiterError as ex:
        resp = ex.last_response
        status = resp["Status"]
        reason = resp["StatusReason"]
        if (
            status == "FAILED"
            and "The submitted information didn't contain changes." in reason
            or "No updates are to be performed" in reason
        ):
            _logger.debug(f"No changes for {stack_name} CloudFormation stack.")
            return False
        raise RuntimeError(f"Failed to create the changeset: {ex}. Status: {status}. Reason: {reason}")
    return True


def _create_changeset(stack_name: str, template_str: str,  env_tag: str, template_path: str= "") -> Tuple[str, str]:
    now = datetime.utcnow().isoformat()
    description = f"Created by AWS DataMaker CLI at {now} UTC"
    changeset_name = CHANGESET_PREFIX + str(int(time.time()))
    changeset_type = "UPDATE" if does_stack_exist(stack_name=stack_name) else "CREATE"
    kwargs = {
        "ChangeSetName": changeset_name,
        "StackName": stack_name,
        "ChangeSetType": changeset_type,
        "Capabilities": ["CAPABILITY_IAM", "CAPABILITY_NAMED_IAM"],
        "Description": description,
        "Tags": ({"Key": "Env", "Value": env_tag},),
    }
    if template_str:
        _logger.info(f"template_str={template_str}")
        kwargs.update({"TemplateBody": template_str})
    elif template_path:
        _logger.info(f"template_path={template_path}")
        kwargs.update({"TemplateURL": template_path})
    _logger.info(f"kwargs={kwargs}")
    resp = boto3.client("cloudformation").create_change_set(**kwargs)
    return str(resp["Id"]), changeset_type


def _execute_changeset(changeset_id: str, stack_name: str) -> None:
    boto3.client("cloudformation").execute_change_set(ChangeSetName=changeset_id, StackName=stack_name)


def _wait_for_execute(stack_name: str, changeset_type: str) -> None:
    if changeset_type == "CREATE":
        waiter = boto3.client("cloudformation").get_waiter("stack_create_complete")
    elif changeset_type == "UPDATE":
        waiter = boto3.client("cloudformation").get_waiter("stack_update_complete")
    else:
        raise RuntimeError(f"Invalid changeset type {changeset_type}")
    waiter_config = {
        "Delay": 5,
        "MaxAttempts": 480,
    }
    waiter.wait(StackName=stack_name, WaiterConfig=waiter_config)


<<<<<<< HEAD
def deploy_template(stack_name: str, filename: str, env_tag: str, toolkit_s3_bucket: str = "") -> None:
=======
def deploy_template(stack_name: str, filename: str, env_tag: str) -> None:
    _logger.debug("Deploying template %s", filename)
>>>>>>> 9f184182
    if not os.path.isfile(filename):
        raise FileNotFoundError(f"CloudFormation template not found at {filename}")
    template_size = os.path.getsize(filename)
    if template_size > 51_200:
        _logger.info(f"The CloudFormation template ({filename}) is too big to be deployed w/o an s3 bucket.")
        #filename_dir = path_from_filename(filename=filename)
        local_template_path=filename
        s3_file_name= filename.split("/")[-1]
        key = f"cli/remote/demo/{s3_file_name}"
        s3_template_path = f"https://s3.amazonaws.com/{toolkit_s3_bucket}/{key}"
        #s3.upload_file(src=local_template_path, bucket=toolkit_s3_bucket, key=key,)

        client_s3 = boto3.client("s3")
        response = client_s3.upload_file(Filename=local_template_path, Bucket=toolkit_s3_bucket, Key=key)
        _logger.info(response)

        time.sleep(3)  # Avoiding eventual consistence issues
        changeset_id, changeset_type = _create_changeset(stack_name=stack_name, template_str="", env_tag=env_tag, template_path=s3_template_path,)
        _logger.info(f"{changeset_id}, {changeset_type}")
    else:
        with open(filename, "r") as handle:
            template_str = handle.read()
        changeset_id, changeset_type = _create_changeset(stack_name=stack_name, template_str=template_str, env_tag=env_tag)

    has_changes = _wait_for_changeset(changeset_id, stack_name)
    if has_changes:
        _execute_changeset(changeset_id=changeset_id, stack_name=stack_name)
        _wait_for_execute(stack_name, changeset_type)


def destroy_stack(stack_name: str) -> None:
    client = boto3.client("cloudformation")
    client.delete_stack(StackName=stack_name)
    waiter = client.get_waiter("stack_delete_complete")
    waiter.wait(StackName=stack_name, WaiterConfig={"Delay": 5, "MaxAttempts": 200})<|MERGE_RESOLUTION|>--- conflicted
+++ resolved
@@ -21,15 +21,12 @@
 import boto3
 import botocore.exceptions
 
-<<<<<<< HEAD
 from datamaker_cli.services import  s3
 from datamaker_cli.utils import path_from_filename
 
 
 from datamaker_cli.utils import does_cfn_exist
 
-=======
->>>>>>> 9f184182
 CHANGESET_PREFIX = "aws-datamaker-cli-deploy-"
 
 _logger: logging.Logger = logging.getLogger(__name__)
@@ -111,12 +108,8 @@
     waiter.wait(StackName=stack_name, WaiterConfig=waiter_config)
 
 
-<<<<<<< HEAD
 def deploy_template(stack_name: str, filename: str, env_tag: str, toolkit_s3_bucket: str = "") -> None:
-=======
-def deploy_template(stack_name: str, filename: str, env_tag: str) -> None:
     _logger.debug("Deploying template %s", filename)
->>>>>>> 9f184182
     if not os.path.isfile(filename):
         raise FileNotFoundError(f"CloudFormation template not found at {filename}")
     template_size = os.path.getsize(filename)
