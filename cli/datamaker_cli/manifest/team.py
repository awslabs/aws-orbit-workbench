#  Copyright Amazon.com, Inc. or its affiliates. All Rights Reserved.
#
#    Licensed under the Apache License, Version 2.0 (the "License").
#    You may not use this file except in compliance with the License.
#    You may obtain a copy of the License at
#
#        http://www.apache.org/licenses/LICENSE-2.0
#
#    Unless required by applicable law or agreed to in writing, software
#    distributed under the License is distributed on an "AS IS" BASIS,
#    WITHOUT WARRANTIES OR CONDITIONS OF ANY KIND, either express or implied.
#    See the License for the specific language governing permissions and
#    limitations under the License.

import json
import logging
from typing import TYPE_CHECKING, Any, Dict, List, Optional, Union, cast

from datamaker_cli import utils
from datamaker_cli.manifest.plugin import MANIFEST_PLUGIN_TYPE, PluginManifest

if TYPE_CHECKING:
    from datamaker_cli.manifest import Manifest

_logger: logging.Logger = logging.getLogger(__name__)

MANIFEST_PROPERTY_MAP_TYPE = Dict[str, Union[str, Dict[str, Any]]]
MANIFEST_FILE_TEAM_TYPE = Dict[str, Union[str, int, None, List[MANIFEST_PROPERTY_MAP_TYPE], List[str]]]
MANIFEST_TEAM_TYPE = Dict[str, Union[str, int, None, List[MANIFEST_PLUGIN_TYPE]]]


class TeamManifest:
    def __init__(
        self,
        manifest: "Manifest",
        name: str,
        instance_type: str,
        local_storage_size: int,
        nodes_num_desired: int,
        nodes_num_max: int,
        nodes_num_min: int,
<<<<<<< HEAD
        policy: str,
        efs_life_cycle: str,
=======
        policies: List[str],
>>>>>>> f47b362d
        plugins: List[PluginManifest],
        grant_sudo: bool,
        jupyterhub_inbound_ranges: List[str],
        image: Optional[str] = None,
        profiles: List[MANIFEST_PROPERTY_MAP_TYPE] = [],
    ) -> None:
        self.manifest: "Manifest" = manifest
        self.name: str = name
        self.instance_type: str = instance_type
        self.local_storage_size: int = local_storage_size
        self.nodes_num_desired: int = nodes_num_desired
        self.nodes_num_max: int = nodes_num_max
        self.nodes_num_min: int = nodes_num_min
        self.policies: List[str] = policies
        self.grant_sudo: bool = grant_sudo
        self.jupyterhub_inbound_ranges: List[str] = jupyterhub_inbound_ranges
        self.plugins: List[PluginManifest] = plugins
        self.image: Optional[str] = image
        self.profiles: List[MANIFEST_PROPERTY_MAP_TYPE] = profiles
        if self.image is None:
            self.base_image_address: str = (
                f"{self.manifest.account_id}.dkr.ecr.{self.manifest.region}.amazonaws.com/"
                f"datamaker-{self.manifest.name}-jupyter-user"
            )
        else:
            self.base_image_address = (
                f"{self.manifest.account_id}.dkr.ecr.{self.manifest.region}.amazonaws.com/"
                f"datamaker-{self.manifest.name}-{self.image}"
            )
        self.final_image_address: str = (
            f"{self.manifest.account_id}.dkr.ecr.{self.manifest.region}.amazonaws.com/"
            f"datamaker-{self.manifest.name}-{self.name}"
        )
        self.stack_name: str = f"datamaker-{self.manifest.name}-{self.name}"
        self.ssm_parameter_name: str = f"/datamaker/{self.manifest.name}/teams/{self.name}/manifest"
        self.bootstrap_s3_prefix: str = f"teams/{self.name}/bootstrap/"
        self.scratch_bucket: Optional[str] = None
        self.scratch_retention_days: int = 30
        self.container_defaults = {"cpu": 4, "memory": 16384}
        self.efs_life_cycle = efs_life_cycle
        # Need to fill up
        self.raw_ssm: Optional[MANIFEST_TEAM_TYPE] = None
        self.efs_id: Optional[str] = None
        self.eks_nodegroup_role_arn: Optional[str] = None
        self.jupyter_url: Optional[str] = None
        self.ecs_cluster_name: Optional[str] = None
        self.container_runner_arn: Optional[str] = None

    def _read_manifest_ssm(self) -> Optional[MANIFEST_TEAM_TYPE]:
        _logger.debug("Trying to read manifest from SSM parameter.")
        client = self.manifest.boto3_client(service_name="ssm")
        try:
            json_str: str = client.get_parameter(Name=self.ssm_parameter_name)["Parameter"]["Value"]
        except client.exceptions.ParameterNotFound:
            _logger.debug("Team %s Manifest SSM parameter not found: %s", self.name, self.ssm_parameter_name)
            return None
        _logger.debug("Team %s Manifest SSM parameter found.", self.name)
        return cast(MANIFEST_TEAM_TYPE, json.loads(json_str))

    def write_manifest_ssm(self) -> None:
        client = self.manifest.boto3_client("ssm")
        _logger.debug("Writing team %s manifest to SSM parameter.", self.name)
        try:
            client.get_parameter(Name=self.ssm_parameter_name)["Parameter"]["Value"]
            exists: bool = True
        except client.exceptions.ParameterNotFound:
            exists = False
        _logger.debug("Does Team %s Manifest SSM parameter exist? %s", self.name, exists)
        if exists:
            client.put_parameter(
                Name=self.ssm_parameter_name,
                Value=self.asjson(),
                Overwrite=True,
                Tier="Intelligent-Tiering",
            )

    def asdict_file(self) -> MANIFEST_FILE_TEAM_TYPE:
        return {
            "name": self.name,
            "instance-type": self.instance_type,
            "local-storage-size": self.local_storage_size,
            "nodes-num-desired": self.nodes_num_desired,
            "nodes-num-max": self.nodes_num_max,
            "nodes-num-min": self.nodes_num_min,
            "policies": self.policies,
            "grant-sudo": self.grant_sudo,
            "image": self.image,
            "jupyterhub-inbound-ranges": self.jupyterhub_inbound_ranges,
            "profiles": self.profiles,
            "efs-life-cycle": self.efs_life_cycle,
            "plugins": [p.asdict_file() for p in self.plugins],
        }

    def asdict(self) -> MANIFEST_FILE_TEAM_TYPE:
        obj: MANIFEST_FILE_TEAM_TYPE = utils.replace_underscores(vars(self))
        obj["plugins"] = [p.asdict() for p in self.plugins]
        del obj["manifest"]
        del obj["raw-ssm"]
        return obj

    def asjson(self) -> str:
        return str(json.dumps(obj=self.asdict(), sort_keys=True))

    def fetch_ssm(self) -> None:
        _logger.debug("Fetching SSM manifest data (Team %s)...", self.name)
        self.raw_ssm = self._read_manifest_ssm()
        if self.raw_ssm is not None:
            raw: MANIFEST_TEAM_TYPE = self.raw_ssm
            self.efs_id = cast(Optional[str], raw.get("efs-id"))
            self.eks_nodegroup_role_arn = cast(Optional[str], raw.get("eks-nodegroup-role-arn"))
            self.jupyter_url = cast(Optional[str], raw.get("jupyter-url"))
            self.scratch_bucket = cast(str, raw.get("scratch-bucket"))
            self.scratch_retention_days = cast(int, raw.get("scratch-retention-days"))
            self.ecs_cluster_name = cast(str, raw.get("ecs-cluster-name"))
            self.container_runner_arn = cast(str, raw.get("container-runner-arn"))
            _logger.debug("Team %s loaded successfully from SSM.", self.name)

    def construct_ecr_repository_name(self, env: str) -> str:
        image = self.image if self.image is not None else "jupyter-user:latest"
        if ":" not in image:
            image += ":latest"
        return f"datamaker-{env}-{image}"

    def get_plugin_by_id(self, plugin_id: str) -> Optional[PluginManifest]:
        for p in self.plugins:
            if p.plugin_id == plugin_id:
                return p
        return None<|MERGE_RESOLUTION|>--- conflicted
+++ resolved
@@ -39,12 +39,8 @@
         nodes_num_desired: int,
         nodes_num_max: int,
         nodes_num_min: int,
-<<<<<<< HEAD
-        policy: str,
+        policies: List[str],
         efs_life_cycle: str,
-=======
-        policies: List[str],
->>>>>>> f47b362d
         plugins: List[PluginManifest],
         grant_sudo: bool,
         jupyterhub_inbound_ranges: List[str],
