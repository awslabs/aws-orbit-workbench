#  Copyright Amazon.com, Inc. or its affiliates. All Rights Reserved.
#
#    Licensed under the Apache License, Version 2.0 (the "License").
#    You may not use this file except in compliance with the License.
#    You may obtain a copy of the License at
#
#        http://www.apache.org/licenses/LICENSE-2.0
#
#    Unless required by applicable law or agreed to in writing, software
#    distributed under the License is distributed on an "AS IS" BASIS,
#    WITHOUT WARRANTIES OR CONDITIONS OF ANY KIND, either express or implied.
#    See the License for the specific language governing permissions and
#    limitations under the License.

import logging
import uuid
from time import sleep
from typing import List, Optional, Tuple, cast

import click

from datamaker_cli import bundle, dockerhub, plugins, remote, toolkit
from datamaker_cli.changeset import Changeset, extract_changeset
from datamaker_cli.manifest import Manifest
from datamaker_cli.messages import MessagesContext, stylize
from datamaker_cli.services import cfn, codebuild

_logger: logging.Logger = logging.getLogger(__name__)


def _request_dockerhub_credential(ctx: MessagesContext) -> Tuple[str, str]:
    if ctx.pbar is not None:
        ctx.pbar.clear()
    username = cast(
        str,
        click.prompt("Please enter the DockerHub username", type=str, hide_input=False),
    )
    password = cast(
        str,
        click.prompt("Please enter the DockerHub password", type=str, hide_input=True),
    )
    return username, password


def _get_images_dirs(manifest: Manifest, skip_images: bool) -> List[Tuple[str, str]]:
    if skip_images:
        dirs: List[Tuple[str, str]] = []
    else:
        dirs = [(attrs["repository"], name) for name, attrs in manifest.images.items() if attrs["source"] == "code"]
    return dirs


def deploy_toolkit(
    manifest: Manifest,
    username: Optional[str],
    password: Optional[str],
    ctx: MessagesContext,
) -> None:
    credential_received: bool = username is not None and password is not None
    stack_exist: bool = cfn.does_stack_exist(manifest=manifest, stack_name=manifest.toolkit_stack_name)
    if stack_exist:
        manifest.fetch_toolkit_data()
        credential_exist: bool = dockerhub.does_credential_exist(manifest=manifest)
    else:
        credential_exist = False

    if stack_exist:
        if not credential_exist and not credential_received:
            username, password = _request_dockerhub_credential(ctx=ctx)
            dockerhub.store_credential(manifest=manifest, username=username, password=password)
            credential_exist = True
        elif credential_received:
            dockerhub.store_credential(
                manifest=manifest,
                username=cast(str, username),
                password=cast(str, password),
            )
            credential_exist = True
    else:
        manifest.deploy_id = uuid.uuid4().hex[:6]
        if not credential_received:
            username, password = _request_dockerhub_credential(ctx=ctx)
            credential_exist = False

    ctx.progress(5)
    _logger.debug("manifest.deploy_id: %s", manifest.deploy_id)
    template_filename = toolkit.synth(manifest=manifest)
    cfn.deploy_template(
        manifest=manifest, stack_name=manifest.toolkit_stack_name, filename=template_filename, env_tag=manifest.env_tag
    )
    sleep(15)  # Avoiding eventual consistency issues
    manifest.fetch_toolkit_data()

    if credential_exist is False:
        dockerhub.store_credential(
            manifest=manifest,
            username=cast(str, username),
            password=cast(str, password),
        )


def deploy(
    filename: str,
    skip_images: bool,
    env_only: bool,
    debug: bool,
    username: Optional[str] = None,
    password: Optional[str] = None,
) -> None:
    with MessagesContext("Deploying", debug=debug) as ctx:
        ctx.progress(2)

        manifest = Manifest(filename=filename)
        manifest.fillup()
        ctx.info(f"Manifest loaded: {filename}")
        ctx.info(f"Teams: {','.join([t.name for t in manifest.teams])}")
        ctx.progress(3)

        _logger.debug("Inspecting possible manifest changes...")
        changes: Changeset = extract_changeset(manifest=manifest, ctx=ctx)
        _logger.debug(f"Changeset: {changes.asdict()}")
        ctx.progress(4)

        plugins.PLUGINS_REGISTRIES.load_plugins(manifest=manifest, ctx=ctx, changes=changes.plugin_changesets)
        ctx.progress(5)

        deploy_toolkit(
            manifest=manifest,
            username=username,
            password=password,
            ctx=ctx,
        )
        ctx.info("Toolkit deployed")
        ctx.progress(10)

        bundle_path = bundle.generate_bundle(
            command_name="deploy",
            manifest=manifest,
            dirs=_get_images_dirs(manifest=manifest, skip_images=skip_images),
            changeset=changes,
        )
        ctx.progress(15)
        skip_images_remote_flag: str = "skip-images" if skip_images else "no-skip-images"
        env_only_flag: str = "env-stacks" if env_only else "all-stacks"
        buildspec = codebuild.generate_spec(
            manifest=manifest,
            plugins=True,
<<<<<<< HEAD
            cmds_build=[f"datamaker remote --command deploy {skip_images_remote_flag} {env_only_flag}"],
=======
            cmds_build=[f"datamaker remote --command deploy {skip_images_remote_flag}"],
            changeset=changes,
>>>>>>> 33620f96
        )
        remote.run(
            command_name="deploy",
            manifest=manifest,
            bundle_path=bundle_path,
            buildspec=buildspec,
            codebuild_log_callback=ctx.progress_bar_callback,
            timeout=60,
        )
        ctx.info("DataMaker deployed")
        ctx.progress(98)

        if manifest.demo and cfn.does_stack_exist(manifest=manifest, stack_name=manifest.demo_stack_name):
            manifest.fetch_demo_data()
            ctx.info(f"Manifest updated: {filename}")
        ctx.progress(99)

        if manifest.cognito_users_urls:
            ctx.tip(f"Add users: {stylize(manifest.cognito_users_urls, underline=True)}")
        else:
            RuntimeError("Cognito Users URL not found.")
        if manifest.landing_page_url:
            ctx.tip(f"Access DataMaker: {stylize(manifest.landing_page_url, underline=True)}")
        else:
            RuntimeError("Landing Page URL not found.")
        ctx.progress(100)<|MERGE_RESOLUTION|>--- conflicted
+++ resolved
@@ -145,12 +145,8 @@
         buildspec = codebuild.generate_spec(
             manifest=manifest,
             plugins=True,
-<<<<<<< HEAD
             cmds_build=[f"datamaker remote --command deploy {skip_images_remote_flag} {env_only_flag}"],
-=======
-            cmds_build=[f"datamaker remote --command deploy {skip_images_remote_flag}"],
             changeset=changes,
->>>>>>> 33620f96
         )
         remote.run(
             command_name="deploy",
