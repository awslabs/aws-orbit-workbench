#  Copyright Amazon.com, Inc. or its affiliates. All Rights Reserved.
#
#    Licensed under the Apache License, Version 2.0 (the "License").
#    You may not use this file except in compliance with the License.
#    You may obtain a copy of the License at
#
#        http://www.apache.org/licenses/LICENSE-2.0
#
#    Unless required by applicable law or agreed to in writing, software
#    distributed under the License is distributed on an "AS IS" BASIS,
#    WITHOUT WARRANTIES OR CONDITIONS OF ANY KIND, either express or implied.
#    See the License for the specific language governing permissions and
#    limitations under the License.

import logging

import botocore.exceptions

from datamaker_cli import bundle, plugins, remote
from datamaker_cli.changeset import Changeset, extract_changeset
from datamaker_cli.manifest import Manifest
from datamaker_cli.messages import MessagesContext
from datamaker_cli.services import cfn, codebuild, s3

_logger: logging.Logger = logging.getLogger(__name__)


def destroy_toolkit(manifest: Manifest) -> None:
    if manifest.toolkit_s3_bucket is None:
        manifest.fillup()
        if manifest.toolkit_s3_bucket is None:
            _logger.debug("Skipping Toolkit destroy. Because manifest.toolkit_s3_bucket is None")
            return
    if cfn.does_stack_exist(manifest=manifest, stack_name=manifest.toolkit_stack_name):
        try:
            s3.delete_bucket(manifest=manifest, bucket=manifest.toolkit_s3_bucket)
        except Exception as ex:
            _logger.debug("Skipping Toolkit bucket deletion. Cause: %s", ex)
        cfn.destroy_stack(manifest=manifest, stack_name=manifest.toolkit_stack_name)


<<<<<<< HEAD
def destroy_image(filename: str, name: str, debug: bool) -> None:
    with MessagesContext("Destroying Docker Image", debug=debug) as ctx:
        manifest = Manifest(filename=filename)
        manifest.fillup()
        ctx.info(f"Manifest loaded: {filename}")
        if cfn.does_stack_exist(manifest=manifest, stack_name=f"datamaker-{manifest.name}") is False:
            ctx.error("Please, deploy your environment before deploy/destroy any docker image")
            return
        bundle_path = bundle.generate_bundle(command_name=f"destroy_image-{name}", manifest=manifest, dirs=[])
        ctx.progress(3)
        buildspec = codebuild.generate_spec(
            manifest=manifest,
            plugins=False,
            cmds_build=[f"datamaker remote --command destroy_image {name}"],
        )
        remote.run(
            command_name=f"destroy_image-{name}",
            manifest=manifest,
            bundle_path=bundle_path,
            buildspec=buildspec,
            codebuild_log_callback=ctx.progress_bar_callback,
            timeout=10,
        )
        ctx.info("Docker Image destroyed from ECR")
        ctx.progress(100)


def destroy(filename: str, teams_only: bool, debug: bool) -> None:
=======
def destroy(filename: str, debug: bool) -> None:
>>>>>>> 33620f96
    with MessagesContext("Destroying", debug=debug) as ctx:
        manifest = Manifest(filename=filename)
        manifest.fillup()
        ctx.info(f"Manifest loaded: {filename}")
        ctx.info(f"Teams: {','.join([t.name for t in manifest.teams])}")
        ctx.progress(2)

        _logger.debug("Inspecting possible manifest changes...")
        changes: Changeset = extract_changeset(manifest=manifest, ctx=ctx)
        _logger.debug(f"Changeset: {changes.asdict()}")
        ctx.progress(3)

        plugins.PLUGINS_REGISTRIES.load_plugins(manifest=manifest, ctx=ctx, changes=changes.plugin_changesets)
        ctx.progress(4)

        if (
            cfn.does_stack_exist(manifest=manifest, stack_name=manifest.demo_stack_name)
            or cfn.does_stack_exist(manifest=manifest, stack_name=manifest.env_stack_name)
            or cfn.does_stack_exist(manifest=manifest, stack_name=manifest.cdk_toolkit_stack_name)
        ):
            bundle_path = bundle.generate_bundle(command_name="destroy", manifest=manifest, changeset=changes)
            ctx.progress(5)
            teams_only_flag = "teams-stacks" if teams_only else "all-stacks"
            buildspec = codebuild.generate_spec(
                manifest=manifest,
                plugins=True,
<<<<<<< HEAD
                cmds_build=[f"datamaker remote --command destroy {teams_only_flag}"],
=======
                cmds_build=["datamaker remote --command destroy"],
                changeset=changes,
>>>>>>> 33620f96
            )
            remote.run(
                command_name="destroy",
                manifest=manifest,
                bundle_path=bundle_path,
                buildspec=buildspec,
                codebuild_log_callback=ctx.progress_bar_callback,
                timeout=30,
            )
        if teams_only:
            ctx.info("Env Skipped")
        else:
            ctx.info("Env destroyed")
        ctx.progress(95)

        try:
            if not teams_only:
                destroy_toolkit(manifest=manifest)
        except botocore.exceptions.ClientError as ex:
            error = ex.response["Error"]
            if "does not exist" not in error["Message"]:
                raise
            _logger.debug(f"Skipping toolkit destroy: {error['Message']}")
        if teams_only:
            ctx.info("Toolkit skipped")
        else:
            ctx.info("Toolkit destroyed")
        ctx.progress(100)<|MERGE_RESOLUTION|>--- conflicted
+++ resolved
@@ -39,7 +39,6 @@
         cfn.destroy_stack(manifest=manifest, stack_name=manifest.toolkit_stack_name)
 
 
-<<<<<<< HEAD
 def destroy_image(filename: str, name: str, debug: bool) -> None:
     with MessagesContext("Destroying Docker Image", debug=debug) as ctx:
         manifest = Manifest(filename=filename)
@@ -68,9 +67,6 @@
 
 
 def destroy(filename: str, teams_only: bool, debug: bool) -> None:
-=======
-def destroy(filename: str, debug: bool) -> None:
->>>>>>> 33620f96
     with MessagesContext("Destroying", debug=debug) as ctx:
         manifest = Manifest(filename=filename)
         manifest.fillup()
@@ -97,12 +93,8 @@
             buildspec = codebuild.generate_spec(
                 manifest=manifest,
                 plugins=True,
-<<<<<<< HEAD
                 cmds_build=[f"datamaker remote --command destroy {teams_only_flag}"],
-=======
-                cmds_build=["datamaker remote --command destroy"],
                 changeset=changes,
->>>>>>> 33620f96
             )
             remote.run(
                 command_name="destroy",
