#  Copyright Amazon.com, Inc. or its affiliates. All Rights Reserved.
#
#    Licensed under the Apache License, Version 2.0 (the "License").
#    You may not use this file except in compliance with the License.
#    You may obtain a copy of the License at
#
#        http://www.apache.org/licenses/LICENSE-2.0
#
#    Unless required by applicable law or agreed to in writing, software
#    distributed under the License is distributed on an "AS IS" BASIS,
#    WITHOUT WARRANTIES OR CONDITIONS OF ANY KIND, either express or implied.
#    See the License for the specific language governing permissions and
#    limitations under the License.

import os
from io import open
from typing import Dict

from setuptools import find_packages, setup

here = os.path.abspath(os.path.dirname(__file__))
about: Dict[str, str] = {}
path = os.path.join(here, "aws_orbit", "__metadata__.py")
with open(file=path, mode="r", encoding="utf-8") as f:
    exec(f.read(), about)

with open("VERSION", "r") as version_file:
    version = version_file.read().strip()

setup(
    name=about["__title__"],
    version=version,
    description=about["__description__"],
    license=about["__license__"],
    packages=find_packages(include=["aws_orbit", "aws_orbit.*"]),
    python_requires=">=3.6, <3.9",
    install_requires=[
        "boto3~=1.12",
        "botocore~=1.15",
        "PyYAML~=5.3.0",
        "click~=7.1.0",
        "tqdm~=4.56.0",
        "pyyaml-include~=1.2",
        "jsonpath-ng~=1.5.0",
        "marshmallow_dataclass[enum,union]~=8.3.0",
<<<<<<< HEAD
        "cfn-flip~=1.2.3",
=======
        "python-slugify~=4.0.1",
>>>>>>> 6f016530
    ],
    entry_points={"console_scripts": ["orbit = aws_orbit.__main__:main"]},
    classifiers=[
        "Programming Language :: Python :: 3.7",
        "Programming Language :: Python :: 3.8",
    ],
    package_data={
        "aws_orbit": [
            "data/kubectl/apps/*.yaml",
            "data/kubectl/efs_driver/*/*.yaml",
            "data/toolkit/*.yaml",
            "data/init/*.yaml",
            "data/cms/schema/*.json",
            "remote_files/cdk/lambda_sources/**/*.txt",
        ]
    },
    include_package_data=True,
    extras_require={"utils": [f"aws-orbit-sdk~={version}"], "kubespawner": ["jupyterhub-kubespawner~=0.15.0"]},
)<|MERGE_RESOLUTION|>--- conflicted
+++ resolved
@@ -33,7 +33,7 @@
     description=about["__description__"],
     license=about["__license__"],
     packages=find_packages(include=["aws_orbit", "aws_orbit.*"]),
-    python_requires=">=3.6, <3.9",
+    python_requires=">=3.7, <3.9",
     install_requires=[
         "boto3~=1.12",
         "botocore~=1.15",
@@ -43,11 +43,8 @@
         "pyyaml-include~=1.2",
         "jsonpath-ng~=1.5.0",
         "marshmallow_dataclass[enum,union]~=8.3.0",
-<<<<<<< HEAD
         "cfn-flip~=1.2.3",
-=======
         "python-slugify~=4.0.1",
->>>>>>> 6f016530
     ],
     entry_points={"console_scripts": ["orbit = aws_orbit.__main__:main"]},
     classifiers=[
