#  Copyright Amazon.com, Inc. or its affiliates. All Rights Reserved.
#
#    Licensed under the Apache License, Version 2.0 (the "License").
#    You may not use this file except in compliance with the License.
#    You may obtain a copy of the License at
#
#        http://www.apache.org/licenses/LICENSE-2.0
#
#    Unless required by applicable law or agreed to in writing, software
#    distributed under the License is distributed on an "AS IS" BASIS,
#    WITHOUT WARRANTIES OR CONDITIONS OF ANY KIND, either express or implied.
#    See the License for the specific language governing permissions and
#    limitations under the License.

import json
import logging
import os
from typing import Any, Dict, List, Optional, Union, cast

import boto3
import botocore.config
import botocore.exceptions
import yaml
from aws_orbit import utils
from aws_orbit.manifest import team as manifest_team
from aws_orbit.manifest.subnet import SubnetKind, SubnetManifest
from aws_orbit.manifest.team import MANIFEST_FILE_TEAM_TYPE, MANIFEST_TEAM_TYPE, TeamManifest, parse_teams
from aws_orbit.manifest.vpc import MANIFEST_FILE_VPC_TYPE, MANIFEST_VPC_TYPE, VpcManifest, parse_vpc
from aws_orbit.services import cognito
from yamlinclude import YamlIncludeConstructor

_logger: logging.Logger = logging.getLogger(__name__)
MANIFEST_PROPERTY_MAP_TYPE = Dict[str, Union[str, Dict[str, Any]]]
MANIFEST_FILE_IMAGES_TYPE = Dict[str, Dict[str, str]]
MANIFEST_FILE_NETWORKING_TYPE = Dict[str, Dict[str, Union[bool, List[str]]]]
MANIFEST_FILE_TYPE = Dict[
    str,
    Union[
        str,
        bool,
        List[str],
        MANIFEST_FILE_VPC_TYPE,
        List[MANIFEST_FILE_TEAM_TYPE],
        MANIFEST_FILE_IMAGES_TYPE,
        MANIFEST_FILE_NETWORKING_TYPE,
    ],
]
MANIFEST_TYPE = Dict[
    str,
    Union[
        None,
        str,
        bool,
        MANIFEST_VPC_TYPE,
        List[str],
    ],
]

MANIFEST_FILE_IMAGES_DEFAULTS: MANIFEST_FILE_IMAGES_TYPE = cast(
    MANIFEST_FILE_IMAGES_TYPE,
    {
        "jupyter-hub": {
            "repository": "aws-orbit-jupyter-hub",
            "source": "dockerhub",
            "version": "latest",
        },
        "jupyter-user": {
            "repository": "aws-orbit-jupyter-user",
            "source": "dockerhub",
            "version": "latest",
        },
        "jupyter-user-spark": {
            "repository": "aws-orbit-jupyter-user-spark",
            "source": "dockerhub",
            "version": "latest",
        },
        "landing-page": {
            "repository": "aws-orbit-landing-page",
            "source": "dockerhub",
            "version": "latest",
        },
        "aws-efs-csi-driver": {
            "repository": "602401143452.dkr.ecr.us-west-2.amazonaws.com/eks/aws-efs-csi-driver",
            "source": "ecr-external",
            "version": "v1.0.0",
        },
        "livenessprobe": {
            "repository": "602401143452.dkr.ecr.us-west-2.amazonaws.com/eks/livenessprobe",
            "source": "ecr-external",
            "version": "v2.0.0",
        },
        "csi-node-driver-registrar": {
            "repository": "602401143452.dkr.ecr.us-west-2.amazonaws.com/eks/csi-node-driver-registrar",
            "source": "ecr-external",
            "version": "v1.3.0",
        },
        "code-build-image": {
            "repository": "465538974520.dkr.ecr.us-east-2.amazonaws.com/aws-orbit-code-build-base",
            "source": "ecr",
            "version": "latest",
        },
    },
)


class Manifest:
    def __init__(self, filename: Optional[str], env: Optional[str], region: Optional[str]) -> None:
        self.name: str
        self.ssm_parameter_name: str
        self.cognito_external_provider_label: Optional[str]
        self.cognito_external_provider: Optional[str]
        self.dev: bool
        self.demo: bool
        self.internet_accessible: bool
        self.codeartifact_domain: Optional[str]
        self.images: MANIFEST_FILE_IMAGES_TYPE
        self.teams: List[TeamManifest]
        self.load_balancers_subnets: List[str]
        if filename and env:
            raise RuntimeError("Must provide either a manifest file or environment name and neither were provided.")
        if region:
            self.region: str = region
        else:
            self.region = utils.get_region()
<<<<<<< HEAD
        self.demo: bool = cast(bool, self.raw_file.get("demo", False))
        self.dev: bool = cast(bool, self.raw_file.get("dev", False))
        self.eks_system_masters_roles: List[str] = cast(List[str], self.raw_file.get("eks-system-masters-roles", []))
=======
        self.account_id: str = self.get_account_id()

        if filename:
            self.load_manifest_from_file(filename)
        elif env:
            self.load_manifest_from_ssm(env)
        else:
            raise RuntimeError("Must provide either a manifest file or environment name and neither were provided.")

        self.env_tag: str = f"orbit-{self.name}"

        self.ssm_dockerhub_parameter_name: str = f"/orbit/{self.name}/dockerhub"
        self.toolkit_stack_name: str = f"orbit-{self.name}-toolkit"
        self.cdk_toolkit_stack_name: str = f"orbit-{self.name}-cdk-toolkit"
        self.demo_stack_name: str = f"orbit-{self.name}-demo"
        self.env_stack_name: str = f"orbit-{self.name}"
        self.eks_stack_name: str = f"eksctl-{self.env_stack_name}-cluster"
        self.toolkit_codebuild_project: str = f"orbit-{self.name}"
>>>>>>> cba85b1f

    def load_manifest_from_ssm(self, env: str) -> None:
        self.name = env
        self.ssm_parameter_name = f"/orbit/{self.name}/manifest"

        self.fetch_ssm()
        _logger.debug("Loaded manifest from SSM %s", self.ssm_parameter_name)

    def load_manifest_from_file(self, filename: str) -> None:
        self.filename: str = filename
        self.filename_dir: str = utils.path_from_filename(filename=filename)
        self.raw_file: MANIFEST_FILE_TYPE = self._read_manifest_file(filename=filename)
        self.name = cast(str, self.raw_file["name"])
        self.demo = cast(bool, self.raw_file.get("demo", False))
        self.dev = cast(bool, self.raw_file.get("dev", False))
        self.ssm_parameter_name = f"/orbit/{self.name}/manifest"
        # Networking
        if "networking" not in self.raw_file:
            raise RuntimeError("Invalid manifest: Missing the 'networking' attribute.")
        self.networking: Dict[str, Any] = cast(Dict[str, Any], self.raw_file["networking"])
        if "data" not in self.networking:
            raise RuntimeError("Invalid manifest: Missing the 'data' attribute under 'networking'.")
        if "frontend" not in self.networking:
            raise RuntimeError("Invalid manifest: Missing the 'frontend' attribute under 'networking'.")
        self.internet_accessible = cast(bool, self.networking["data"].get("internet-accessible", True))
        self.nodes_subnets: List[str] = cast(List[str], self.networking["data"].get("nodes-subnets", []))
        self.load_balancers_subnets = cast(List[str], self.networking["frontend"].get("load-balancers-subnets", []))

        self.codeartifact_domain = cast(Optional[str], self.raw_file.get("codeartifact-domain", None))
        self.codeartifact_repository: Optional[str] = cast(
            Optional[str], self.raw_file.get("codeartifact-repository", None)
        )

        # Images
        if self.raw_file.get("images") is None:
            self.images = MANIFEST_FILE_IMAGES_DEFAULTS
        else:
            self.images = cast(MANIFEST_FILE_IMAGES_TYPE, self.raw_file["images"])
            for k, v in MANIFEST_FILE_IMAGES_DEFAULTS.items():  # Filling missing images
                if k not in self.images:
                    self.images[k] = v

        self.vpc: VpcManifest = parse_vpc(manifest=self)
        self.teams = parse_teams(manifest=self, raw_teams=cast(List[MANIFEST_FILE_TEAM_TYPE], self.raw_file["teams"]))
        _logger.debug("Teams loaded: %s", [t.name for t in self.teams])

        self.cognito_external_provider = cast(Optional[str], self.raw_file.get("external-idp", None))
        self.cognito_external_provider_label = cast(Optional[str], self.raw_file.get("external-idp-label", None))

        # Need to fill up

        self.deploy_id: Optional[str] = None  # toolkit
        self.toolkit_kms_arn: Optional[str] = None  # toolkit
        self.toolkit_kms_alias: Optional[str] = None  # toolkit
        self.toolkit_s3_bucket: Optional[str] = None  # toolkit
        self.cdk_toolkit_s3_bucket: Optional[str] = None  # toolkit

        self.raw_ssm: Optional[MANIFEST_TYPE] = None  # Env
        self.eks_cluster_role_arn: Optional[str] = None  # Env
        self.eks_fargate_profile_role_arn: Optional[str] = None  # Env
        self.eks_env_nodegroup_role_arn: Optional[str] = None  # Env
        self.eks_oidc_provider: Optional[str] = None  # Env
        self.user_pool_client_id: Optional[str] = None  # Env
        self.identity_pool_id: Optional[str] = None  # Env
        self.user_pool_id: Optional[str] = None  # Env
        self.cognito_users_urls: Optional[str] = None  # Env

        self.landing_page_url: Optional[str] = None  # Kubectl
        self.elbs: Optional[Dict[str, Dict[str, Any]]] = None  # Kubectl

        self.cognito_external_provider_domain: Optional[str] = None  # Cognito
        self.cognito_external_provider_redirect: Optional[str] = None  # Cognito

    def get_account_id(self) -> str:
        return str(self.boto3_client(service_name="sts").get_caller_identity().get("Account"))

    @staticmethod
    def _read_manifest_file(filename: str) -> MANIFEST_FILE_TYPE:
        _logger.debug("reading manifest file (%s)", filename)
        filename = os.path.abspath(filename)
        conf_dir = os.path.dirname(filename)
        manifest_path = os.path.join(conf_dir, os.path.basename(filename))
        _logger.debug("manifest: %s", manifest_path)
        _logger.debug("conf directory: %s", conf_dir)
        YamlIncludeConstructor.add_to_loader_class(loader_class=yaml.SafeLoader, base_dir=conf_dir)
        with open(manifest_path, "r") as f:
            return cast(MANIFEST_FILE_TYPE, yaml.safe_load(f))

    @staticmethod
    def _botocore_config() -> botocore.config.Config:
        return botocore.config.Config(retries={"max_attempts": 5}, connect_timeout=10, max_pool_connections=10)

    def _boto3_session(self) -> boto3.Session:
        return boto3.Session(region_name=self.region)

    def _read_manifest_ssm(self) -> Optional[MANIFEST_TYPE]:
        _logger.debug("Trying to read manifest from SSM parameter.")
        client = self.boto3_client(service_name="ssm")
        try:
            json_str: str = client.get_parameter(Name=self.ssm_parameter_name)["Parameter"]["Value"]
        except client.exceptions.ParameterNotFound:
            _logger.debug("Manifest SSM parameter not found.")
            return None
        _logger.debug("Manifest SSM parameter found.")
        return cast(MANIFEST_TYPE, json.loads(json_str))

    def write_manifest_ssm(self) -> None:
        client = self.boto3_client(service_name="ssm")
        _logger.debug("Writing manifest to SSM parameter.")
        _logger.debug("Teams: %s", [t.name for t in self.teams])
        try:
            client.get_parameter(Name=self.ssm_parameter_name)["Parameter"]["Value"]
            exists: bool = True
        except client.exceptions.ParameterNotFound:
            exists = False
        _logger.debug("Does Manifest SSM parameter exist? %s", exists)
        if exists:
            client.put_parameter(
                Name=self.ssm_parameter_name,
                Value=self.asjson(),
                Overwrite=True,
                Tier="Intelligent-Tiering",
            )

    def write_manifest_file(self) -> None:
        os.makedirs(os.path.dirname(self.filename), exist_ok=True)
        with open(self.filename, "w") as file:
            yaml.safe_dump(data=self.asdict_file(), stream=file, sort_keys=False, indent=4)
        _logger.debug("Manifest file updated: %s", os.path.abspath(self.filename))

    def boto3_client(self, service_name: str) -> boto3.client:
        return self._boto3_session().client(service_name=service_name, use_ssl=True, config=self._botocore_config())

    def boto3_resource(self, service_name: str) -> boto3.client:
        return self._boto3_session().resource(service_name=service_name, use_ssl=True, config=self._botocore_config())

    def fetch_ssm(self) -> bool:
        _logger.debug("Fetching SSM manifest data...")
        self.raw_ssm = self._read_manifest_ssm()
        if self.raw_ssm is not None:
            raw: MANIFEST_TYPE = self.raw_ssm
            self.landing_page_url = cast(Optional[str], raw.get("landing-page-url"))
            self.elbs = cast(Optional[Dict[str, Dict[str, Any]]], raw.get("elbs"))
            self.deploy_id = cast(Optional[str], raw.get("deploy-id"))
            self.toolkit_s3_bucket = cast(Optional[str], raw.get("toolkit-s3-bucket"))
            self.toolkit_kms_alias = cast(Optional[str], raw.get("toolkit-kms-alias"))
            self.toolkit_kms_arn = cast(Optional[str], raw.get("toolkit-kms-arn"))
            self.cdk_toolkit_s3_bucket = cast(Optional[str], raw.get("cdk-toolkit-s3-bucket"))
            self.eks_cluster_role_arn = cast(Optional[str], raw.get("eks-cluster-role-arn"))
            self.eks_fargate_profile_role_arn = cast(Optional[str], raw.get("eks-fargate-profile-role-arn"))
            self.eks_env_nodegroup_role_arn = cast(Optional[str], raw.get("eks-env-nodegroup-role-arn"))
            self.eks_oidc_provider = cast(Optional[str], raw.get("eks-oidc-provider"))
            self.user_pool_client_id = cast(Optional[str], raw.get("user-pool-client-id"))
            self.identity_pool_id = cast(Optional[str], raw.get("identity-pool-id"))
            self.cognito_external_provider = cast(Optional[str], raw.get("cognito-external-provider", None))
            self.cognito_external_provider_label = cast(Optional[str], raw.get("cognito-external-provider-label", None))
            self.cognito_external_provider_domain = cast(Optional[str], raw.get("cognito-external-provider-domain"))
            self.cognito_external_provider_redirect = cast(Optional[str], raw.get("cognito-external-provider-redirect"))
            self.user_pool_id = cast(Optional[str], raw.get("user-pool-id"))
            self.dev = cast(bool, raw.get("dev", False))
            self.internet_accessible = cast(bool, raw.get("internet-accessible", False))
            self.demo = cast(bool, raw.get("demo", False))
            self.codeartifact_domain = cast(Optional[str], raw.get("codeartifact-domain", None))
            self.codeartifact_repository = cast(Optional[str], raw.get("codeartifact-repository", None))
            self.images = cast(MANIFEST_FILE_IMAGES_TYPE, raw.get("images"))
            self.load_balancers_subnets = cast(List[str], raw.get("load-balancers-subnets"))
            if self.user_pool_id is not None:
                self.cognito_users_urls = cognito.get_users_url(user_pool_id=self.user_pool_id, region=self.region)
            if not hasattr(self, "vpc"):
                raw_vpc = cast("MANIFEST_VPC_TYPE", raw.get("vpc"))
                subnets_raw: List[Dict[str, str]] = cast(List[Dict[str, str]], raw_vpc.get("subnets"))
                subnets: List[SubnetManifest] = [
                    SubnetManifest(manifest=self, subnet_id=s["subnet-id"], kind=SubnetKind[s["kind"]])
                    for s in subnets_raw
                ]
                self.vpc = VpcManifest(manifest=self, subnets=subnets)

            self.vpc.fillup_from_ssm()
            if not hasattr(self, "teams"):
                teams: List[str] = cast(List[str], raw.get("teams"))
                raw_old_teams: List["MANIFEST_TEAM_TYPE"] = []
                for name in teams:
                    raw_team = manifest_team.read_raw_manifest_ssm(manifest=self, team_name=name)
                    if raw_team is None:
                        # ignore this team because it was deleted but not yet updated in the main manifest
                        _logger.debug(f"Found {name} in main manifest but without its own SSM. Ignoring")
                        continue
                    raw_old_teams.append(raw_team)

                self.teams = manifest_team.parse_teams(
                    manifest=self, raw_teams=cast(List["MANIFEST_FILE_TEAM_TYPE"], raw_old_teams)
                )
            else:
                for team in self.teams:
                    team.fetch_ssm()

            _logger.debug("Env %s loaded successfully from SSM.", self.name)
            return True
        return False

    def fetch_toolkit_data(self) -> None:
        _logger.debug("Fetching Toolkit data...")
        self.fetch_ssm()
        resp_type = Dict[str, List[Dict[str, List[Dict[str, str]]]]]

        try:
            response: resp_type = self.boto3_client("cloudformation").describe_stacks(StackName=self.toolkit_stack_name)
        except botocore.exceptions.ClientError as ex:
            error: Dict[str, Any] = ex.response["Error"]
            if error["Code"] == "ValidationError" and f"{self.toolkit_stack_name} does not exist" in error["Message"]:
                logging.debug("Toolkit stack not found.")
                return
            raise
        if len(response["Stacks"]) < 1:
            logging.debug("Toolkit stack not found.")
            return
        if "Outputs" not in response["Stacks"][0]:
            logging.debug("Toolkit stack with empty outputs")
            return

        for output in response["Stacks"][0]["Outputs"]:
            if output["ExportName"] == f"orbit-{self.name}-deploy-id":
                _logger.debug("Export value: %s", output["OutputValue"])
                self.deploy_id = output["OutputValue"]
            if output["ExportName"] == f"orbit-{self.name}-kms-arn":
                _logger.debug("Export value: %s", output["OutputValue"])
                self.toolkit_kms_arn = output["OutputValue"]
        if self.deploy_id is None:
            raise RuntimeError(
                f"Stack {self.toolkit_stack_name} does not have the expected orbit-{self.name}-deploy-id output."
            )
        if self.toolkit_kms_arn is None:
            raise RuntimeError(
                f"Stack {self.toolkit_stack_name} does not have the expected orbit-{self.name}-kms-arn output."
            )
        self.toolkit_kms_alias = f"orbit-{self.name}-{self.deploy_id}"
        self.toolkit_s3_bucket = f"orbit-{self.name}-toolkit-{self.account_id}-{self.deploy_id}"
        self.cdk_toolkit_s3_bucket = f"orbit-{self.name}-cdk-toolkit-{self.account_id}-{self.deploy_id}"
        self.write_manifest_ssm()
        _logger.debug("Toolkit data fetched successfully.")

    def fetch_demo_data(self) -> None:
        _logger.debug("Fetching DEMO data...")
        resp_type = Dict[str, List[Dict[str, List[Dict[str, str]]]]]

        try:
            response: resp_type = self.boto3_client("cloudformation").describe_stacks(StackName=self.demo_stack_name)
        except botocore.exceptions.ClientError as ex:
            error: Dict[str, Any] = ex.response["Error"]
            if error["Code"] == "ValidationError" and f"{self.demo_stack_name} does not exist" in error["Message"]:
                logging.debug("DEMO stack not found.")
                return
            raise
        if len(response["Stacks"]) < 1:
            logging.debug("DEMO stack not found.")
            return
        if "Outputs" not in response["Stacks"][0]:
            logging.debug("DEMO stack with empty outputs")
            return

        for output in response["Stacks"][0]["Outputs"]:
            if self.internet_accessible and output["ExportName"] == f"orbit-{self.name}-private-subnets-ids":
                self.nodes_subnets = output["OutputValue"].split(",")
            elif not self.internet_accessible and output["ExportName"] == f"orbit-{self.name}-isolated-subnets-ids":
                self.nodes_subnets = output["OutputValue"].split(",")
            elif output["ExportName"] == f"orbit-{self.name}-public-subnets-ids":
                self.load_balancers_subnets = output["OutputValue"].split(",")

        self.vpc = parse_vpc(manifest=self)

        self.fetch_ssm()
        self.write_manifest_ssm()
        _logger.debug("DEMO data fetched successfully.")

    def fetch_network_data(self) -> None:
        _logger.debug("Fetching network data...")
        self.fetch_ssm()
        self.vpc.fetch_properties()
        self.write_manifest_ssm()
        _logger.debug("Network data fetched successfully.")

    def fetch_cognito_external_idp_data(self) -> None:
        if self.cognito_external_provider is not None and self.user_pool_id is not None:
            _logger.debug("Fetching Cognito External IdP data...")
            self.fetch_ssm()
            client = self.boto3_client(service_name="cognito-idp")
            response: Dict[str, Any] = client.describe_user_pool(UserPoolId=self.user_pool_id)
            domain: str = response["UserPool"]["Domain"]
            self.cognito_external_provider_domain = f"{domain}.auth.{self.region}.amazoncognito.com"
            _logger.debug("cognito_external_provider_domain: %s", self.cognito_external_provider_domain)
            response = client.describe_user_pool_client(UserPoolId=self.user_pool_id, ClientId=self.user_pool_client_id)
            self.cognito_external_provider_redirect = response["UserPoolClient"]["CallbackURLs"][0]
            _logger.debug("cognito_external_provider_redirect: %s", self.cognito_external_provider_redirect)
            self.write_manifest_ssm()
            _logger.debug("Cognito External IdP data fetched successfully.")

    def fillup(self) -> None:
        if self.fetch_ssm() is False:
            self.fetch_toolkit_data()
            self.fetch_demo_data()
            self.fetch_network_data()
            self.fetch_cognito_external_idp_data()

    def asdict_file(self) -> MANIFEST_FILE_TYPE:
        obj: MANIFEST_FILE_TYPE = {
            "name": self.name,
            "region": self.region,
            "networking": {
                "data": cast(
                    Dict[str, Union[bool, List[str]]],
                    {"internet-accessible": self.internet_accessible, "nodes-subnets": self.nodes_subnets},
                ),
                "frontend": cast(
                    Dict[str, Union[bool, List[str]]], {"load-balancers-subnets": self.load_balancers_subnets}
                ),
            },
        }
        if self.demo:
            obj["demo"] = True
        if self.dev:
            obj["dev"] = True
        if self.codeartifact_domain is not None:
            obj["codeartifact-domain"] = self.codeartifact_domain
        if self.codeartifact_repository is not None:
            obj["codeartifact-repository"] = self.codeartifact_repository
        if self.cognito_external_provider is not None:
            obj["external-idp"] = self.cognito_external_provider
        if self.cognito_external_provider_label is not None:
            obj["external-idp-label"] = self.cognito_external_provider_label

        obj["images"] = self.images
        obj["teams"] = [t.asdict_file() for t in self.teams]
        obj["eks-system-masters-roles"] = self.eks_system_masters_roles
        return obj

    def asdict(self) -> MANIFEST_TYPE:
        obj: MANIFEST_TYPE = utils.replace_underscores(vars(self))
        obj["vpc"] = self.vpc.asdict()
        obj["teams"] = [t.name for t in self.teams]
        if "filename" in obj:
            del obj["filename"]
        if "filename-dir" in obj:
            del obj["filename-dir"]
        if "raw-ssm" in obj:
            del obj["raw-ssm"]
        if "raw-file" in obj:
            del obj["raw-file"]
        if "networking" in obj:
            del obj["networking"]
        return obj

    def asjson(self) -> str:
        return str(json.dumps(obj=self.asdict(), sort_keys=True))


def get_team_by_name(teams: List["TeamManifest"], name: str) -> "TeamManifest":
    for t in teams:
        if t.name == name:
            return t
    raise RuntimeError(f"Team {name} not found!")<|MERGE_RESOLUTION|>--- conflicted
+++ resolved
@@ -116,17 +116,15 @@
         self.images: MANIFEST_FILE_IMAGES_TYPE
         self.teams: List[TeamManifest]
         self.load_balancers_subnets: List[str]
+        self.eks_system_masters_roles: List[str]
+
         if filename and env:
             raise RuntimeError("Must provide either a manifest file or environment name and neither were provided.")
         if region:
             self.region: str = region
         else:
             self.region = utils.get_region()
-<<<<<<< HEAD
-        self.demo: bool = cast(bool, self.raw_file.get("demo", False))
-        self.dev: bool = cast(bool, self.raw_file.get("dev", False))
-        self.eks_system_masters_roles: List[str] = cast(List[str], self.raw_file.get("eks-system-masters-roles", []))
-=======
+
         self.account_id: str = self.get_account_id()
 
         if filename:
@@ -145,7 +143,6 @@
         self.env_stack_name: str = f"orbit-{self.name}"
         self.eks_stack_name: str = f"eksctl-{self.env_stack_name}-cluster"
         self.toolkit_codebuild_project: str = f"orbit-{self.name}"
->>>>>>> cba85b1f
 
     def load_manifest_from_ssm(self, env: str) -> None:
         self.name = env
@@ -162,6 +159,7 @@
         self.demo = cast(bool, self.raw_file.get("demo", False))
         self.dev = cast(bool, self.raw_file.get("dev", False))
         self.ssm_parameter_name = f"/orbit/{self.name}/manifest"
+        self.eks_system_masters_roles  = cast(List[str], self.raw_file.get("eks-system-masters-roles", []))
         # Networking
         if "networking" not in self.raw_file:
             raise RuntimeError("Invalid manifest: Missing the 'networking' attribute.")
@@ -298,6 +296,7 @@
             self.eks_fargate_profile_role_arn = cast(Optional[str], raw.get("eks-fargate-profile-role-arn"))
             self.eks_env_nodegroup_role_arn = cast(Optional[str], raw.get("eks-env-nodegroup-role-arn"))
             self.eks_oidc_provider = cast(Optional[str], raw.get("eks-oidc-provider"))
+            self.eks_system_masters_roles  = cast(List[str], raw.get("eks-system-masters-roles", []))
             self.user_pool_client_id = cast(Optional[str], raw.get("user-pool-client-id"))
             self.identity_pool_id = cast(Optional[str], raw.get("identity-pool-id"))
             self.cognito_external_provider = cast(Optional[str], raw.get("cognito-external-provider", None))
