kind: Service
apiVersion: v1
metadata:
  name: admission-controller-namespace
  namespace: orbit-system
spec:
  selector:
    app: admission-controller-namespace
  ports:
  - name: https
    protocol: TCP
    port: 443
    targetPort: 443
---
kind: Service
apiVersion: v1
metadata:
  name: admission-controller-pod
  namespace: orbit-system
spec:
  selector:
    app: admission-controller-pod
  ports:
  - name: https
    protocol: TCP
    port: 443
    targetPort: 443
---
apiVersion: apps/v1
kind: Deployment
metadata:
  labels:
    app: admission-controller-namespace
  namespace: orbit-system
  name: admission-controller-namespace
spec:
  replicas: 1
  selector:
    matchLabels:
      app: admission-controller-namespace
  template:
    metadata:
      labels:
        app: admission-controller-namespace
      name: admission-controller-namespace
    spec:
      serviceAccountName: orbit-${env_name}-admin
      containers:
        - name: webhook
          image: ${admission_controller_image}
          imagePullPolicy: ${image_pull_policy}
          env:
            - name: FLASK_DEBUG
              value: "1"
            - name: FLASK_ENV
              value: development
          args:
            - "--bind=0.0.0.0:443"
            - "--certfile=/certs/tls.crt"
            - "--keyfile=/certs/tls.key"
            - "--workers=1"
            - "aws_orbit_admission_controller.app:app"
            - "--reload"
          volumeMounts:
            - readOnly: true
              mountPath: /certs
              name: admission-controller-certs
          readinessProbe:
            httpGet:
              path: /health
              scheme: HTTPS
              port: 443
            initialDelaySeconds: 3
            periodSeconds: 5
          livenessProbe:
            httpGet:
              path: /health
              scheme: HTTPS
              port: 443
            initialDelaySeconds: 3
            periodSeconds: 5
          resources:
            limits:
              cpu: 2
              memory: 2G
            requests:
              cpu: 1
              memory: 1G
      volumes:
        - name: admission-controller-certs
          secret:
            secretName: admission-controller-namespace-certs
---
<<<<<<< HEAD
apiVersion: batch/v1
kind: Job
metadata:
  name: cert-manager-setup-namespace
  namespace: orbit-system
  labels:
    app: cert-manager-namespace
spec:
  template:
    metadata:
      labels:
        orbit/node-type: ec2
    spec:
      serviceAccountName: cert-manager-service-account
      containers:
        - name: metadata-cert-setup
          image: ${k8s_utilities_image}
          imagePullPolicy: IfNotPresent
          command: ["/cert-manager-scripts/generate_certificate.sh"]
          args:
            - "--service"
            - "admission-controller-namespace"
            - "--webhook"
            - "orbit-admission-controller-namespace"
            - "--secret"
            - "admission-controller-namespace-certs"
            - "--namespace"
            - "orbit-system"
            - "--force"
            - "yes"
          volumeMounts:
            - name: cert-manager-scripts
              mountPath: /cert-manager-scripts
          resources:
            limits:
              cpu: 500m
              memory: 300Mi
            requests:
              cpu: 100m
              memory: 100Mi
      restartPolicy: Never
      volumes:
        - name: cert-manager-scripts
          configMap:
            name: cert-manager-scripts
            defaultMode: 0744
  backoffLimit: 1
---
kind: MutatingWebhookConfiguration
apiVersion: admissionregistration.k8s.io/v1beta1
metadata:
  name: orbit-admission-controller-namespace
webhooks:
  - name: admission-controller-namepace.orbit-system.svc
    sideEffects: NoneOnDryRun
    reinvocationPolicy: IfNeeded
    failurePolicy: Fail
    matchPolicy: Equivalent
    namespaceSelector:
      matchExpressions:
        - key: orbit/user-space
          operator: Exists
    rules:
      - operations: ["CREATE", "UPDATE"]
        apiGroups: ["orbit.aws"]
        apiVersions: ["v1"]
        resources: ["namespacesettings"]
    clientConfig:
      caBundle: ""
      service:
        namespace: orbit-system
        name: admission-controller-namespace
        path: /namespace
---
kind: Service
apiVersion: v1
metadata:
  name: admission-controller-pod
  namespace: orbit-system
spec:
  selector:
    app: admission-controller-pod
  ports:
  - name: https
    protocol: TCP
    port: 443
    targetPort: 443
---
=======
>>>>>>> 7fef8d5e
apiVersion: apps/v1
kind: Deployment
metadata:
  labels:
    app: admission-controller-pod
  namespace: orbit-system
  name: admission-controller-pod
spec:
  replicas: 1
  selector:
    matchLabels:
      app: admission-controller-pod
  template:
    metadata:
      labels:
        app: admission-controller-pod
      name: admission-controller-pod
    spec:
      serviceAccountName: orbit-${env_name}-admin
      containers:
        - name: webhook
          image: ${admission_controller_image}
          imagePullPolicy: ${image_pull_policy}
          ports:
            - containerPort: 443
              name: https
              protocol: TCP
          env:
            - name: FLASK_DEBUG
              value: "1"
            - name: FLASK_ENV
              value: development
          args:
            - "--bind=0.0.0.0:443"
            - "--certfile=/certs/tls.crt"
            - "--keyfile=/certs/tls.key"
            - "--workers=1"
            - "--reload"
            - "aws_orbit_admission_controller.app:app"
          volumeMounts:
            - readOnly: true
              mountPath: /certs
              name: admission-controller-certs
          readinessProbe:
            httpGet:
              path: /health
              scheme: HTTPS
              port: 443
            initialDelaySeconds: 3
            periodSeconds: 5
          livenessProbe:
            httpGet:
              path: /health
              scheme: HTTPS
              port: 443
            initialDelaySeconds: 3
            periodSeconds: 5
          resources:
            limits:
              cpu: 2
              memory: 2G
            requests:
              cpu: 1
              memory: 1G
      volumes:
        - name: admission-controller-certs
          secret:
            secretName: admission-controller-pod-certs
---
kind: MutatingWebhookConfiguration
apiVersion: admissionregistration.k8s.io/v1beta1
metadata:
<<<<<<< HEAD
  name: cert-manager-setup-pod
  namespace: orbit-system
  labels:
    app: cert-manager-pod
spec:
  template:
    metadata:
      labels:
        orbit/node-type: ec2
    spec:
      serviceAccountName: cert-manager-service-account
      containers:
        - name: metadata-cert-setup
          image: ${k8s_utilities_image}
          imagePullPolicy: IfNotPresent
          command: ["/cert-manager-scripts/generate_certificate.sh"]
          args:
            - "--service"
            - "admission-controller-pod"
            - "--webhook"
            - "orbit-admission-controller-pod"
            - "--secret"
            - "admission-controller-pod-certs"
            - "--namespace"
            - "orbit-system"
            - "--force"
            - "yes"
          volumeMounts:
            - name: cert-manager-scripts
              mountPath: /cert-manager-scripts
          resources:
            limits:
              cpu: 500m
              memory: 300Mi
            requests:
              cpu: 100m
              memory: 100Mi
      restartPolicy: Never
      volumes:
        - name: cert-manager-scripts
          configMap:
            name: cert-manager-scripts
            defaultMode: 0744
  backoffLimit: 1
=======
  name: orbit-admission-controller-namespace
webhooks:
  - name: admission-controller-namepace.orbit-system.svc
    sideEffects: NoneOnDryRun
    reinvocationPolicy: IfNeeded
    failurePolicy: Fail
    matchPolicy: Equivalent
    namespaceSelector:
      matchExpressions:
        - key: orbit/user-space
          operator: Exists
    rules:
      - operations: ["CREATE", "UPDATE"]
        apiGroups: [""]
        apiVersions: ["v1"]
        resources: ["namespaces"]
    clientConfig:
      caBundle: ""
      service:
        namespace: orbit-system
        name: admission-controller-namespace
        path: /namespace
>>>>>>> 7fef8d5e
---
kind: MutatingWebhookConfiguration
apiVersion: admissionregistration.k8s.io/v1beta1
metadata:
  name: orbit-admission-controller-pod
webhooks:
  - name: admission-controller-pod.orbit-system.svc
    sideEffects: None
    reinvocationPolicy: IfNeeded
    failurePolicy: Fail
    matchPolicy: Equivalent
    namespaceSelector:
      matchExpressions:
        - key: orbit/user-space
          operator: Exists
    rules:
      - operations: ["CREATE", "UPDATE"]
        apiGroups: [""]
        apiVersions: ["v1"]
        resources: ["pods"]
    clientConfig:
      caBundle: ""
      service:
        namespace: orbit-system
        name: admission-controller-pod
        path: /pod<|MERGE_RESOLUTION|>--- conflicted
+++ resolved
@@ -91,97 +91,6 @@
           secret:
             secretName: admission-controller-namespace-certs
 ---
-<<<<<<< HEAD
-apiVersion: batch/v1
-kind: Job
-metadata:
-  name: cert-manager-setup-namespace
-  namespace: orbit-system
-  labels:
-    app: cert-manager-namespace
-spec:
-  template:
-    metadata:
-      labels:
-        orbit/node-type: ec2
-    spec:
-      serviceAccountName: cert-manager-service-account
-      containers:
-        - name: metadata-cert-setup
-          image: ${k8s_utilities_image}
-          imagePullPolicy: IfNotPresent
-          command: ["/cert-manager-scripts/generate_certificate.sh"]
-          args:
-            - "--service"
-            - "admission-controller-namespace"
-            - "--webhook"
-            - "orbit-admission-controller-namespace"
-            - "--secret"
-            - "admission-controller-namespace-certs"
-            - "--namespace"
-            - "orbit-system"
-            - "--force"
-            - "yes"
-          volumeMounts:
-            - name: cert-manager-scripts
-              mountPath: /cert-manager-scripts
-          resources:
-            limits:
-              cpu: 500m
-              memory: 300Mi
-            requests:
-              cpu: 100m
-              memory: 100Mi
-      restartPolicy: Never
-      volumes:
-        - name: cert-manager-scripts
-          configMap:
-            name: cert-manager-scripts
-            defaultMode: 0744
-  backoffLimit: 1
----
-kind: MutatingWebhookConfiguration
-apiVersion: admissionregistration.k8s.io/v1beta1
-metadata:
-  name: orbit-admission-controller-namespace
-webhooks:
-  - name: admission-controller-namepace.orbit-system.svc
-    sideEffects: NoneOnDryRun
-    reinvocationPolicy: IfNeeded
-    failurePolicy: Fail
-    matchPolicy: Equivalent
-    namespaceSelector:
-      matchExpressions:
-        - key: orbit/user-space
-          operator: Exists
-    rules:
-      - operations: ["CREATE", "UPDATE"]
-        apiGroups: ["orbit.aws"]
-        apiVersions: ["v1"]
-        resources: ["namespacesettings"]
-    clientConfig:
-      caBundle: ""
-      service:
-        namespace: orbit-system
-        name: admission-controller-namespace
-        path: /namespace
----
-kind: Service
-apiVersion: v1
-metadata:
-  name: admission-controller-pod
-  namespace: orbit-system
-spec:
-  selector:
-    app: admission-controller-pod
-  ports:
-  - name: https
-    protocol: TCP
-    port: 443
-    targetPort: 443
----
-=======
->>>>>>> 7fef8d5e
 apiVersion: apps/v1
 kind: Deployment
 metadata:
@@ -254,52 +163,6 @@
 kind: MutatingWebhookConfiguration
 apiVersion: admissionregistration.k8s.io/v1beta1
 metadata:
-<<<<<<< HEAD
-  name: cert-manager-setup-pod
-  namespace: orbit-system
-  labels:
-    app: cert-manager-pod
-spec:
-  template:
-    metadata:
-      labels:
-        orbit/node-type: ec2
-    spec:
-      serviceAccountName: cert-manager-service-account
-      containers:
-        - name: metadata-cert-setup
-          image: ${k8s_utilities_image}
-          imagePullPolicy: IfNotPresent
-          command: ["/cert-manager-scripts/generate_certificate.sh"]
-          args:
-            - "--service"
-            - "admission-controller-pod"
-            - "--webhook"
-            - "orbit-admission-controller-pod"
-            - "--secret"
-            - "admission-controller-pod-certs"
-            - "--namespace"
-            - "orbit-system"
-            - "--force"
-            - "yes"
-          volumeMounts:
-            - name: cert-manager-scripts
-              mountPath: /cert-manager-scripts
-          resources:
-            limits:
-              cpu: 500m
-              memory: 300Mi
-            requests:
-              cpu: 100m
-              memory: 100Mi
-      restartPolicy: Never
-      volumes:
-        - name: cert-manager-scripts
-          configMap:
-            name: cert-manager-scripts
-            defaultMode: 0744
-  backoffLimit: 1
-=======
   name: orbit-admission-controller-namespace
 webhooks:
   - name: admission-controller-namepace.orbit-system.svc
@@ -322,7 +185,6 @@
         namespace: orbit-system
         name: admission-controller-namespace
         path: /namespace
->>>>>>> 7fef8d5e
 ---
 kind: MutatingWebhookConfiguration
 apiVersion: admissionregistration.k8s.io/v1beta1
