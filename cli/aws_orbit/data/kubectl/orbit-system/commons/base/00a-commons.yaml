apiVersion: v1
kind: Namespace
metadata:
  name: orbit-system
  labels:
    orbit/space: env
    orbit/env: ${env_name}
---
apiVersion: v1
kind: ServiceAccount
metadata:
  labels:
    env: ${env_name}
  name: orbit-${env_name}-admin
  namespace: orbit-system
  annotations:
    eks.amazonaws.com/role-arn: arn:aws:iam::${account_id}:role${role_prefix}orbit-${env_name}-${region}-admin
---
apiVersion: rbac.authorization.k8s.io/v1
kind: ClusterRoleBinding
metadata:
  name: env-sa-admin-binding
roleRef:
  apiGroup: rbac.authorization.k8s.io
  kind: ClusterRole
  name: cluster-admin
subjects:
- kind: ServiceAccount
  name: orbit-${env_name}-admin
  namespace: orbit-system
---
apiVersion: storage.k8s.io/v1
kind: StorageClass
metadata:
  name: efs-storage-class
provisioner: efs.csi.aws.com
---
apiVersion: rbac.authorization.k8s.io/v1
kind: ClusterRole
metadata:
  labels:
    app: orbit-users
  name: default-editor-system-access
rules:
  - apiGroups:
      - ""
      - storage.k8s.io
    resources:
      - persistentvolumes
      - nodes
      - storageclasses
    verbs:
      - get
      - watch
      - list
---
apiVersion: apiextensions.k8s.io/v1
kind: CustomResourceDefinition
metadata:
  name: teamspaces.orbit.aws
spec:
  group: orbit.aws
  scope: Namespaced
  names:
    plural: teamspaces
    singular: teamspace
    kind: TeamSpace
  versions:
    - name: v1
      served: true
      storage: true
      additionalPrinterColumns:
      - name: InstallationStatus
        jsonPath: .status.installation.installationStatus
        type: string
      schema:
        openAPIV3Schema:
          type: object
          x-kubernetes-preserve-unknown-fields: true
          properties:
            spec:
              type: object
              required:
              - env
              - space
              - team
              properties:
                env:
                  type: string
                space:
                  type: string
                team:
                  type: string
---
apiVersion: apiextensions.k8s.io/v1
kind: CustomResourceDefinition
metadata:
  name: userspaces.orbit.aws
spec:
  group: orbit.aws
  scope: Namespaced
  names:
    plural: userspaces
    singular: userspace
    kind: UserSpace
  versions:
    - name: v1
      served: true
      storage: true
      additionalPrinterColumns:
      - name: Team
        jsonPath: .spec.team
        type: string
      - name: User
        jsonPath: .spec.user
        type: string
      - name: InstallationStatus
<<<<<<< HEAD
        jsonPath: .status.userSpaceJobOperator.installationStatus
=======
        jsonPath: .status.userSpaceOperator.installationStatus
>>>>>>> 09002876
        type: string
      # - name: HelmRepository
      #   jsonPath: .status.installation.helmRepository
      #   type: string
      # - name: HelmReleases
      #   jsonPath: .status.installation.helmReleases
      #   type: string
      schema:
        openAPIV3Schema:
          type: object
          x-kubernetes-preserve-unknown-fields: true
          properties:
            spec:
              type: object
              required:
              - env
              - space
              - team
              - user
              - teamEfsId
              - userEmail
              properties:
                env:
                  type: string
                space:
                  type: string
                team:
                  type: string
                user:
                  type: string
                teamEfsId:
                  type: string
                userEmail:
                  type: string
---
apiVersion: apiextensions.k8s.io/v1
kind: CustomResourceDefinition
metadata:
  name: orbitjobs.orbit.aws
spec:
  group: orbit.aws
  scope: Namespaced
  names:
    plural: orbitjobs
    singular: orbitjob
    kind: OrbitJob
  versions:
    - name: v1
      served: true
      storage: true
      additionalPrinterColumns:
      - name: JobStatus
        jsonPath: .status.orbitJobOperator.jobStatus
        type: string
      - name: JobName
        jsonPath: .status.orbitJobOperator.jobName
        type: string
      schema:
        openAPIV3Schema:
          type: object
          x-kubernetes-preserve-unknown-fields: true
          properties:
            spec:
              type: object
              required:
              - taskType
              - tasks
              properties:
                taskType:
                  type: string
                tasks:
                  type: array
                  items:
                    type: object
                    properties:
                      notebookName:
                        type: string
                      sourcePath:
                        type: string
                      targetPath:
                        type: string
                      targetPrefix:
                        type: string
                      params:
                        type: object
                        additionalProperties:
                          type: string
                notebookName:
                  type: string
                triggerName:
                  type: string
                schedule:
                  type: string
                compute:
                  type: object
                  properties:
                    computeType:
                      type: string
                    nodeType:
                      type: string
                    container:
                      type: object
                      properties:
                        concurrentProcesses:
                          type: number
                    env:
                      type: array
                      items:
                        type: object
                        properties:
                          name:
                            type: string
                          value:
                            type: string
                    snsTopicName:
                      type: string
                    priorityClassName:
                      type: string
                    podSetting:
                      type: string
                    labels:
                      type: object
                      additionalProperties:
                        type: string
---
apiVersion: apiextensions.k8s.io/v1
kind: CustomResourceDefinition
metadata:
  name: imagereplications.orbit.aws
spec:
  group: orbit.aws
  scope: Namespaced
  names:
    plural: imagereplications
    singular: imagereplication
    kind: ImageReplication
  versions:
    - name: v1
      served: true
      storage: true
      additionalPrinterColumns:
      - name: ReplicationStatus
        jsonPath: .status.replication.replicationStatus
        type: string
      - name: Attempt
        jsonPath: .status.replication.attempt
        type: number
      - name: CodeBuildStatus
        jsonPath: .status.replication.codeBuildStatus
        type: string
      - name: CodeBuildId
        jsonPath: .status.replication.codeBuildId
        type: string
      - name: Source
        jsonPath: .spec.source
        type : string
      schema:
        openAPIV3Schema:
          type: object
          x-kubernetes-preserve-unknown-fields: true
          properties:
            spec:
              type: object
              required:
              - source
              properties:
                source:
                  type: string
                destination:
                  type: string
---
apiVersion: apiextensions.k8s.io/v1
kind: CustomResourceDefinition
metadata:
  name: podsettings.orbit.aws
spec:
  group: orbit.aws
  scope: Namespaced
  names:
    plural: podsettings
    singular: podsetting
    kind: PodSetting
  versions:
    - name: v1
      served: true
      storage: true
      schema:
        openAPIV3Schema:
          type: object
          x-kubernetes-preserve-unknown-fields: true
          properties:
            spec:
              type: object
              required:
              - containerSelector
              - podSelector
              properties:
                desc:
                  type: string
                injectUserContext:
                  type: boolean
                notebookApp:
                  type: string
                containerSelector:
                  type: object
                  properties:
                    regex:
                      type: string
                    jsonpath:
                      type: string
                podSelector:
                  type: object
                  properties:
                    matchExpressions:
                      items:
                        properties:
                          key:
                            type: string
                          operator:
                            type: string
                            enum:
                              - "Exists"
                              - "NotExists"
                              - "In"
                              - "NotIn"
                          values:
                            items:
                              type: string
                            type: array
                        required:
                        - key
                        - operator
                        type: object
                      type: array
                    matchLabels:
                      additionalProperties:
                        type: string
                      type: object
                volumeMounts:
                  type: array
                  items:
                    type: object
                    properties:
                      name:
                        type: string
                      mountPath:
                        type: string
                    required:
                    - name
                    - mountPath
                command:
                  type: array
                  items:
                    type: string
                args:
                  type: array
                  items:
                    type: string
                labels:
                  type: object
                  additionalProperties:
                    type: string
                nodeSelector:
                  type: object
                  additionalProperties:
                    type: string
                annotations:
                  type: object
                  additionalProperties:
                    type: string
                image:
                  type: string
                imagePullPolicy:
                  type: string
                lifecycle:
                  type: object
                  properties:
                    postStart:
                      type: object
                      properties:
                        exec:
                          type: object
                          properties:
                            command:
                              type: array
                              items:
                                type: string
                    preStop:
                      type: object
                      properties:
                        exec:
                          type: object
                          properties:
                            command:
                              type: array
                              items:
                                type: string
                serviceAccountName:
                  type: string
                securityContext:
                  type: object
                  properties:
                    runAsUser:
                      type: integer
                    runAsGroup:
                      type: integer
                    fsGroup:
                      type: integer
                env:
                  items:
                    properties:
                      name:
                        type: string
                      value:
                        type: string
                      valueFrom:
                        properties:
                          configMapKeyRef:
                            properties:
                              key:
                                type: string
                              name:
                                type: string
                              optional:
                                type: boolean
                            required:
                            - key
                            type: object
                          fieldRef:
                            properties:
                              apiVersion:
                                type: string
                              fieldPath:
                                type: string
                            required:
                            - fieldPath
                            type: object
                          resourceFieldRef:
                            properties:
                              containerName:
                                type: string
                              divisor:
                                anyOf:
                                - type: integer
                                - type: string
                                pattern: ^(\+|-)?(([0-9]+(\.[0-9]*)?)|(\.[0-9]+))(([KMGTPE]i)|[numkMGTPE]|([eE](\+|-)?(([0-9]+(\.[0-9]*)?)|(\.[0-9]+))))?$
                                x-kubernetes-int-or-string: true
                              resource:
                                type: string
                            required:
                            - resource
                            type: object
                          secretKeyRef:
                            properties:
                              key:
                                type: string
                              name:
                                type: string
                              optional:
                                type: boolean
                            required:
                            - key
                            type: object
                        type: object
                    required:
                    - name
                    type: object
                  type: array
                envFrom:
                  items:
                    properties:
                      configMapRef:
                        properties:
                          name:
                            type: string
                          optional:
                            type: boolean
                        type: object
                      prefix:
                        type: string
                      secretRef:
                        properties:
                          name:
                            type: string
                          optional:
                            type: boolean
                        type: object
                    type: object
                  type: array
                resources:
                  type: object
                  properties:
                    limits:
                      additionalProperties:
                        anyOf:
                        - type: integer
                        - type: string
                        pattern: ^(\+|-)?(([0-9]+(\.[0-9]*)?)|(\.[0-9]+))(([KMGTPE]i)|[numkMGTPE]|([eE](\+|-)?(([0-9]+(\.[0-9]*)?)|(\.[0-9]+))))?$
                        x-kubernetes-int-or-string: true
                      type: object
                    requests:
                      additionalProperties:
                        anyOf:
                        - type: integer
                        - type: string
                        pattern: ^(\+|-)?(([0-9]+(\.[0-9]*)?)|(\.[0-9]+))(([KMGTPE]i)|[numkMGTPE]|([eE](\+|-)?(([0-9]+(\.[0-9]*)?)|(\.[0-9]+))))?$
                        x-kubernetes-int-or-string: true
                      type: object
                affinity:
                  properties:
                    nodeAffinity:
                      properties:
                        preferredDuringSchedulingIgnoredDuringExecution:
                          items:
                            properties:
                              preference:
                                properties:
                                  matchExpressions:
                                    items:
                                      properties:
                                        key:
                                          type: string
                                        operator:
                                          type: string
                                        values:
                                          items:
                                            type: string
                                          type: array
                                      required:
                                      - key
                                      - operator
                                      type: object
                                    type: array
                                  matchFields:
                                    items:
                                      properties:
                                        key:
                                          type: string
                                        operator:
                                          type: string
                                        values:
                                          items:
                                            type: string
                                          type: array
                                      required:
                                      - key
                                      - operator
                                      type: object
                                    type: array
                                type: object
                              weight:
                                format: int32
                                type: integer
                            required:
                            - preference
                            - weight
                            type: object
                          type: array
                        requiredDuringSchedulingIgnoredDuringExecution:
                          properties:
                            nodeSelectorTerms:
                              items:
                                properties:
                                  matchExpressions:
                                    items:
                                      properties:
                                        key:
                                          type: string
                                        operator:
                                          type: string
                                        values:
                                          items:
                                            type: string
                                          type: array
                                      required:
                                      - key
                                      - operator
                                      type: object
                                    type: array
                                  matchFields:
                                    items:
                                      properties:
                                        key:
                                          type: string
                                        operator:
                                          type: string
                                        values:
                                          items:
                                            type: string
                                          type: array
                                      required:
                                      - key
                                      - operator
                                      type: object
                                    type: array
                                type: object
                              type: array
                          required:
                          - nodeSelectorTerms
                          type: object
                      type: object
                    podAffinity:
                      properties:
                        preferredDuringSchedulingIgnoredDuringExecution:
                          items:
                            properties:
                              podAffinityTerm:
                                properties:
                                  labelSelector:
                                    properties:
                                      matchExpressions:
                                        items:
                                          properties:
                                            key:
                                              type: string
                                            operator:
                                              type: string
                                            values:
                                              items:
                                                type: string
                                              type: array
                                          required:
                                          - key
                                          - operator
                                          type: object
                                        type: array
                                      matchLabels:
                                        additionalProperties:
                                          type: string
                                        type: object
                                    type: object
                                  namespaces:
                                    items:
                                      type: string
                                    type: array
                                  topologyKey:
                                    type: string
                                required:
                                - topologyKey
                                type: object
                              weight:
                                format: int32
                                type: integer
                            required:
                            - podAffinityTerm
                            - weight
                            type: object
                          type: array
                        requiredDuringSchedulingIgnoredDuringExecution:
                          items:
                            properties:
                              labelSelector:
                                properties:
                                  matchExpressions:
                                    items:
                                      properties:
                                        key:
                                          type: string
                                        operator:
                                          type: string
                                        values:
                                          items:
                                            type: string
                                          type: array
                                      required:
                                      - key
                                      - operator
                                      type: object
                                    type: array
                                  matchLabels:
                                    additionalProperties:
                                      type: string
                                    type: object
                                type: object
                              namespaces:
                                items:
                                  type: string
                                type: array
                              topologyKey:
                                type: string
                            required:
                            - topologyKey
                            type: object
                          type: array
                      type: object
                    podAntiAffinity:
                      properties:
                        preferredDuringSchedulingIgnoredDuringExecution:
                          items:
                            properties:
                              podAffinityTerm:
                                properties:
                                  labelSelector:
                                    properties:
                                      matchExpressions:
                                        items:
                                          properties:
                                            key:
                                              type: string
                                            operator:
                                              type: string
                                            values:
                                              items:
                                                type: string
                                              type: array
                                          required:
                                          - key
                                          - operator
                                          type: object
                                        type: array
                                      matchLabels:
                                        additionalProperties:
                                          type: string
                                        type: object
                                    type: object
                                  namespaces:
                                    items:
                                      type: string
                                    type: array
                                  topologyKey:
                                    type: string
                                required:
                                - topologyKey
                                type: object
                              weight:
                                format: int32
                                type: integer
                            required:
                            - podAffinityTerm
                            - weight
                            type: object
                          type: array
                        requiredDuringSchedulingIgnoredDuringExecution:
                          items:
                            properties:
                              labelSelector:
                                properties:
                                  matchExpressions:
                                    items:
                                      properties:
                                        key:
                                          type: string
                                        operator:
                                          type: string
                                        values:
                                          items:
                                            type: string
                                          type: array
                                      required:
                                      - key
                                      - operator
                                      type: object
                                    type: array
                                  matchLabels:
                                    additionalProperties:
                                      type: string
                                    type: object
                                type: object
                              namespaces:
                                items:
                                  type: string
                                type: array
                              topologyKey:
                                type: string
                            required:
                            - topologyKey
                            type: object
                          type: array
                      type: object
                  type: object
                volumes:
                  description: 'List of volumes that can be mounted by containers belonging to the pod. More info: https://kubernetes.io/docs/concepts/storage/volumes'
                  items:
                    description: Volume represents a named volume in a pod that may be accessed by any container in the pod.
                    properties:
                      awsElasticBlockStore:
                        description: 'AWSElasticBlockStore represents an AWS Disk resource that is attached to a kubelet''s host machine and then exposed to the pod. More info: https://kubernetes.io/docs/concepts/storage/volumes#awselasticblockstore'
                        properties:
                          fsType:
                            description: 'Filesystem type of the volume that you want to mount. Tip: Ensure that the filesystem type is supported by the host operating system. Examples: "ext4", "xfs", "ntfs". Implicitly inferred to be "ext4" if unspecified. More info: https://kubernetes.io/docs/concepts/storage/volumes#awselasticblockstore TODO: how do we prevent errors in the filesystem from compromising the machine'
                            type: string
                          partition:
                            description: 'The partition in the volume that you want to mount. If omitted, the default is to mount by volume name. Examples: For volume /dev/sda1, you specify the partition as "1". Similarly, the volume partition for /dev/sda is "0" (or you can leave the property empty).'
                            format: int32
                            type: integer
                          readOnly:
                            description: 'Specify "true" to force and set the ReadOnly property in VolumeMounts to "true". If omitted, the default is "false". More info: https://kubernetes.io/docs/concepts/storage/volumes#awselasticblockstore'
                            type: boolean
                          volumeID:
                            description: 'Unique ID of the persistent disk resource in AWS (Amazon EBS volume). More info: https://kubernetes.io/docs/concepts/storage/volumes#awselasticblockstore'
                            type: string
                        required:
                        - volumeID
                        type: object
                      azureDisk:
                        description: AzureDisk represents an Azure Data Disk mount on the host and bind mount to the pod.
                        properties:
                          cachingMode:
                            description: 'Host Caching mode: None, Read Only, Read Write.'
                            type: string
                          diskName:
                            description: The Name of the data disk in the blob storage
                            type: string
                          diskURI:
                            description: The URI the data disk in the blob storage
                            type: string
                          fsType:
                            description: Filesystem type to mount. Must be a filesystem type supported by the host operating system. Ex. "ext4", "xfs", "ntfs". Implicitly inferred to be "ext4" if unspecified.
                            type: string
                          kind:
                            description: 'Expected values Shared: multiple blob disks per storage account  Dedicated: single blob disk per storage account  Managed: azure managed data disk (only in managed availability set). defaults to shared'
                            type: string
                          readOnly:
                            description: Defaults to false (read/write). ReadOnly here will force the ReadOnly setting in VolumeMounts.
                            type: boolean
                        required:
                        - diskName
                        - diskURI
                        type: object
                      azureFile:
                        description: AzureFile represents an Azure File Service mount on the host and bind mount to the pod.
                        properties:
                          readOnly:
                            description: Defaults to false (read/write). ReadOnly here will force the ReadOnly setting in VolumeMounts.
                            type: boolean
                          secretName:
                            description: the name of secret that contains Azure Storage Account Name and Key
                            type: string
                          shareName:
                            description: Share Name
                            type: string
                        required:
                        - secretName
                        - shareName
                        type: object
                      cephfs:
                        description: CephFS represents a Ceph FS mount on the host that shares a pod's lifetime
                        properties:
                          monitors:
                            description: 'Required: Monitors is a collection of Ceph monitors More info: https://releases.k8s.io/HEAD/examples/volumes/cephfs/README.md#how-to-use-it'
                            items:
                              type: string
                            type: array
                          path:
                            description: 'Optional: Used as the mounted root, rather than the full Ceph tree, default is /'
                            type: string
                          readOnly:
                            description: 'Optional: Defaults to false (read/write). ReadOnly here will force the ReadOnly setting in VolumeMounts. More info: https://releases.k8s.io/HEAD/examples/volumes/cephfs/README.md#how-to-use-it'
                            type: boolean
                          secretFile:
                            description: 'Optional: SecretFile is the path to key ring for User, default is /etc/ceph/user.secret More info: https://releases.k8s.io/HEAD/examples/volumes/cephfs/README.md#how-to-use-it'
                            type: string
                          secretRef:
                            description: 'Optional: SecretRef is reference to the authentication secret for User, default is empty. More info: https://releases.k8s.io/HEAD/examples/volumes/cephfs/README.md#how-to-use-it'
                            properties:
                              name:
                                description: 'Name of the referent. More info: https://kubernetes.io/docs/concepts/overview/working-with-objects/names/#names TODO: Add other useful fields. apiVersion, kind, uid?'
                                type: string
                            type: object
                          user:
                            description: 'Optional: User is the rados user name, default is admin More info: https://releases.k8s.io/HEAD/examples/volumes/cephfs/README.md#how-to-use-it'
                            type: string
                        required:
                        - monitors
                        type: object
                      cinder:
                        description: 'Cinder represents a cinder volume attached and mounted on kubelets host machine More info: https://releases.k8s.io/HEAD/examples/mysql-cinder-pd/README.md'
                        properties:
                          fsType:
                            description: 'Filesystem type to mount. Must be a filesystem type supported by the host operating system. Examples: "ext4", "xfs", "ntfs". Implicitly inferred to be "ext4" if unspecified. More info: https://releases.k8s.io/HEAD/examples/mysql-cinder-pd/README.md'
                            type: string
                          readOnly:
                            description: 'Optional: Defaults to false (read/write). ReadOnly here will force the ReadOnly setting in VolumeMounts. More info: https://releases.k8s.io/HEAD/examples/mysql-cinder-pd/README.md'
                            type: boolean
                          secretRef:
                            description: 'Optional: points to a secret object containing parameters used to connect to OpenStack.'
                            properties:
                              name:
                                description: 'Name of the referent. More info: https://kubernetes.io/docs/concepts/overview/working-with-objects/names/#names TODO: Add other useful fields. apiVersion, kind, uid?'
                                type: string
                            type: object
                          volumeID:
                            description: 'volume id used to identify the volume in cinder More info: https://releases.k8s.io/HEAD/examples/mysql-cinder-pd/README.md'
                            type: string
                        required:
                        - volumeID
                        type: object
                      configMap:
                        description: ConfigMap represents a configMap that should populate this volume
                        properties:
                          defaultMode:
                            description: 'Optional: mode bits to use on created files by default. Must be a value between 0 and 0777. Defaults to 0644. Directories within the path are not affected by this setting. This might be in conflict with other options that affect the file mode, like fsGroup, and the result can be other mode bits set.'
                            format: int32
                            type: integer
                          items:
                            description: If unspecified, each key-value pair in the Data field of the referenced ConfigMap will be projected into the volume as a file whose name is the key and content is the value. If specified, the listed keys will be projected into the specified paths, and unlisted keys will not be present. If a key is specified which is not present in the ConfigMap, the volume setup will error unless it is marked optional. Paths must be relative and may not contain the '..' path or start with '..'.
                            items:
                              description: Maps a string key to a path within a volume.
                              properties:
                                key:
                                  description: The key to project.
                                  type: string
                                mode:
                                  description: 'Optional: mode bits to use on this file, must be a value between 0 and 0777. If not specified, the volume defaultMode will be used. This might be in conflict with other options that affect the file mode, like fsGroup, and the result can be other mode bits set.'
                                  format: int32
                                  type: integer
                                path:
                                  description: The relative path of the file to map the key to. May not be an absolute path. May not contain the path element '..'. May not start with the string '..'.
                                  type: string
                              required:
                              - key
                              - path
                              type: object
                            type: array
                          name:
                            description: 'Name of the referent. More info: https://kubernetes.io/docs/concepts/overview/working-with-objects/names/#names TODO: Add other useful fields. apiVersion, kind, uid?'
                            type: string
                          optional:
                            description: Specify whether the ConfigMap or it's keys must be defined
                            type: boolean
                        type: object
                      csi:
                        description: CSI (Container Storage Interface) represents storage that is handled by an external CSI driver (Alpha feature).
                        properties:
                          driver:
                            description: Driver is the name of the CSI driver that handles this volume. Consult with your admin for the correct name as registered in the cluster.
                            type: string
                          fsType:
                            description: Filesystem type to mount. Ex. "ext4", "xfs", "ntfs". If not provided, the empty value is passed to the associated CSI driver which will determine the default filesystem to apply.
                            type: string
                          nodePublishSecretRef:
                            description: NodePublishSecretRef is a reference to the secret object containing sensitive information to pass to the CSI driver to complete the CSI NodePublishVolume and NodeUnpublishVolume calls. This field is optional, and  may be empty if no secret is required. If the secret object contains more than one secret, all secret references are passed.
                            properties:
                              name:
                                description: 'Name of the referent. More info: https://kubernetes.io/docs/concepts/overview/working-with-objects/names/#names TODO: Add other useful fields. apiVersion, kind, uid?'
                                type: string
                            type: object
                          readOnly:
                            description: Specifies a read-only configuration for the volume. Defaults to false (read/write).
                            type: boolean
                          volumeAttributes:
                            additionalProperties:
                              type: string
                            description: VolumeAttributes stores driver-specific properties that are passed to the CSI driver. Consult your driver's documentation for supported values.
                            type: object
                        required:
                        - driver
                        type: object
                      downwardAPI:
                        description: DownwardAPI represents downward API about the pod that should populate this volume
                        properties:
                          defaultMode:
                            description: 'Optional: mode bits to use on created files by default. Must be a value between 0 and 0777. Defaults to 0644. Directories within the path are not affected by this setting. This might be in conflict with other options that affect the file mode, like fsGroup, and the result can be other mode bits set.'
                            format: int32
                            type: integer
                          items:
                            description: Items is a list of downward API volume file
                            items:
                              description: DownwardAPIVolumeFile represents information to create the file containing the pod field
                              properties:
                                fieldRef:
                                  description: 'Required: Selects a field of the pod: only annotations, labels, name and namespace are supported.'
                                  properties:
                                    apiVersion:
                                      description: Version of the schema the FieldPath is written in terms of, defaults to "v1".
                                      type: string
                                    fieldPath:
                                      description: Path of the field to select in the specified API version.
                                      type: string
                                  required:
                                  - fieldPath
                                  type: object
                                mode:
                                  description: 'Optional: mode bits to use on this file, must be a value between 0 and 0777. If not specified, the volume defaultMode will be used. This might be in conflict with other options that affect the file mode, like fsGroup, and the result can be other mode bits set.'
                                  format: int32
                                  type: integer
                                path:
                                  description: 'Required: Path is  the relative path name of the file to be created. Must not be absolute or contain the ''..'' path. Must be utf-8 encoded. The first item of the relative path must not start with ''..'''
                                  type: string
                                resourceFieldRef:
                                  description: 'Selects a resource of the container: only resources limits and requests (limits.cpu, limits.memory, requests.cpu and requests.memory) are currently supported.'
                                  properties:
                                    containerName:
                                      description: 'Container name: required for volumes, optional for env vars'
                                      type: string
                                    divisor:
                                      description: Specifies the output format of the exposed resources, defaults to "1"
                                      type: string
                                    resource:
                                      description: 'Required: resource to select'
                                      type: string
                                  required:
                                  - resource
                                  type: object
                              required:
                              - path
                              type: object
                            type: array
                        type: object
                      emptyDir:
                        description: 'EmptyDir represents a temporary directory that shares a pod''s lifetime. More info: https://kubernetes.io/docs/concepts/storage/volumes#emptydir'
                        properties:
                          medium:
                            description: 'What type of storage medium should back this directory. The default is "" which means to use the node''s default medium. Must be an empty string (default) or Memory. More info: https://kubernetes.io/docs/concepts/storage/volumes#emptydir'
                            type: string
                          sizeLimit:
                            description: 'Total amount of local storage required for this EmptyDir volume. The size limit is also applicable for memory medium. The maximum usage on memory medium EmptyDir would be the minimum value between the SizeLimit specified here and the sum of memory limits of all containers in a pod. The default is nil which means that the limit is undefined. More info: http://kubernetes.io/docs/user-guide/volumes#emptydir'
                            type: string
                        type: object
                      fc:
                        description: FC represents a Fibre Channel resource that is attached to a kubelet's host machine and then exposed to the pod.
                        properties:
                          fsType:
                            description: 'Filesystem type to mount. Must be a filesystem type supported by the host operating system. Ex. "ext4", "xfs", "ntfs". Implicitly inferred to be "ext4" if unspecified. TODO: how do we prevent errors in the filesystem from compromising the machine'
                            type: string
                          lun:
                            description: 'Optional: FC target lun number'
                            format: int32
                            type: integer
                          readOnly:
                            description: 'Optional: Defaults to false (read/write). ReadOnly here will force the ReadOnly setting in VolumeMounts.'
                            type: boolean
                          targetWWNs:
                            description: 'Optional: FC target worldwide names (WWNs)'
                            items:
                              type: string
                            type: array
                          wwids:
                            description: 'Optional: FC volume world wide identifiers (wwids) Either wwids or combination of targetWWNs and lun must be set, but not both simultaneously.'
                            items:
                              type: string
                            type: array
                        type: object
                      flexVolume:
                        description: FlexVolume represents a generic volume resource that is provisioned/attached using an exec based plugin.
                        properties:
                          driver:
                            description: Driver is the name of the driver to use for this volume.
                            type: string
                          fsType:
                            description: Filesystem type to mount. Must be a filesystem type supported by the host operating system. Ex. "ext4", "xfs", "ntfs". The default filesystem depends on FlexVolume script.
                            type: string
                          options:
                            additionalProperties:
                              type: string
                            description: 'Optional: Extra command options if any.'
                            type: object
                          readOnly:
                            description: 'Optional: Defaults to false (read/write). ReadOnly here will force the ReadOnly setting in VolumeMounts.'
                            type: boolean
                          secretRef:
                            description: 'Optional: SecretRef is reference to the secret object containing sensitive information to pass to the plugin scripts. This may be empty if no secret object is specified. If the secret object contains more than one secret, all secrets are passed to the plugin scripts.'
                            properties:
                              name:
                                description: 'Name of the referent. More info: https://kubernetes.io/docs/concepts/overview/working-with-objects/names/#names TODO: Add other useful fields. apiVersion, kind, uid?'
                                type: string
                            type: object
                        required:
                        - driver
                        type: object
                      flocker:
                        description: Flocker represents a Flocker volume attached to a kubelet's host machine. This depends on the Flocker control service being running
                        properties:
                          datasetName:
                            description: Name of the dataset stored as metadata -> name on the dataset for Flocker should be considered as deprecated
                            type: string
                          datasetUUID:
                            description: UUID of the dataset. This is unique identifier of a Flocker dataset
                            type: string
                        type: object
                      gcePersistentDisk:
                        description: 'GCEPersistentDisk represents a GCE Disk resource that is attached to a kubelet''s host machine and then exposed to the pod. More info: https://kubernetes.io/docs/concepts/storage/volumes#gcepersistentdisk'
                        properties:
                          fsType:
                            description: 'Filesystem type of the volume that you want to mount. Tip: Ensure that the filesystem type is supported by the host operating system. Examples: "ext4", "xfs", "ntfs". Implicitly inferred to be "ext4" if unspecified. More info: https://kubernetes.io/docs/concepts/storage/volumes#gcepersistentdisk TODO: how do we prevent errors in the filesystem from compromising the machine'
                            type: string
                          partition:
                            description: 'The partition in the volume that you want to mount. If omitted, the default is to mount by volume name. Examples: For volume /dev/sda1, you specify the partition as "1". Similarly, the volume partition for /dev/sda is "0" (or you can leave the property empty). More info: https://kubernetes.io/docs/concepts/storage/volumes#gcepersistentdisk'
                            format: int32
                            type: integer
                          pdName:
                            description: 'Unique name of the PD resource in GCE. Used to identify the disk in GCE. More info: https://kubernetes.io/docs/concepts/storage/volumes#gcepersistentdisk'
                            type: string
                          readOnly:
                            description: 'ReadOnly here will force the ReadOnly setting in VolumeMounts. Defaults to false. More info: https://kubernetes.io/docs/concepts/storage/volumes#gcepersistentdisk'
                            type: boolean
                        required:
                        - pdName
                        type: object
                      gitRepo:
                        description: 'GitRepo represents a git repository at a particular revision. DEPRECATED: GitRepo is deprecated. To provision a container with a git repo, mount an EmptyDir into an InitContainer that clones the repo using git, then mount the EmptyDir into the Pod''s container.'
                        properties:
                          directory:
                            description: Target directory name. Must not contain or start with '..'.  If '.' is supplied, the volume directory will be the git repository.  Otherwise, if specified, the volume will contain the git repository in the subdirectory with the given name.
                            type: string
                          repository:
                            description: Repository URL
                            type: string
                          revision:
                            description: Commit hash for the specified revision.
                            type: string
                        required:
                        - repository
                        type: object
                      glusterfs:
                        description: 'Glusterfs represents a Glusterfs mount on the host that shares a pod''s lifetime. More info: https://releases.k8s.io/HEAD/examples/volumes/glusterfs/README.md'
                        properties:
                          endpoints:
                            description: 'EndpointsName is the endpoint name that details Glusterfs topology. More info: https://releases.k8s.io/HEAD/examples/volumes/glusterfs/README.md#create-a-pod'
                            type: string
                          path:
                            description: 'Path is the Glusterfs volume path. More info: https://releases.k8s.io/HEAD/examples/volumes/glusterfs/README.md#create-a-pod'
                            type: string
                          readOnly:
                            description: 'ReadOnly here will force the Glusterfs volume to be mounted with read-only permissions. Defaults to false. More info: https://releases.k8s.io/HEAD/examples/volumes/glusterfs/README.md#create-a-pod'
                            type: boolean
                        required:
                        - endpoints
                        - path
                        type: object
                      hostPath:
                        description: 'HostPath represents a pre-existing file or directory on the host machine that is directly exposed to the container. This is generally used for system agents or other privileged things that are allowed to see the host machine. Most containers will NOT need this. More info: https://kubernetes.io/docs/concepts/storage/volumes#hostpath --- TODO(jonesdl) We need to restrict who can use host directory mounts and who can/can not mount host directories as read/write.'
                        properties:
                          path:
                            description: 'Path of the directory on the host. If the path is a symlink, it will follow the link to the real path. More info: https://kubernetes.io/docs/concepts/storage/volumes#hostpath'
                            type: string
                          type:
                            description: 'Type for HostPath Volume Defaults to "" More info: https://kubernetes.io/docs/concepts/storage/volumes#hostpath'
                            type: string
                        required:
                        - path
                        type: object
                      iscsi:
                        description: 'ISCSI represents an ISCSI Disk resource that is attached to a kubelet''s host machine and then exposed to the pod. More info: https://releases.k8s.io/HEAD/examples/volumes/iscsi/README.md'
                        properties:
                          chapAuthDiscovery:
                            description: whether support iSCSI Discovery CHAP authentication
                            type: boolean
                          chapAuthSession:
                            description: whether support iSCSI Session CHAP authentication
                            type: boolean
                          fsType:
                            description: 'Filesystem type of the volume that you want to mount. Tip: Ensure that the filesystem type is supported by the host operating system. Examples: "ext4", "xfs", "ntfs". Implicitly inferred to be "ext4" if unspecified. More info: https://kubernetes.io/docs/concepts/storage/volumes#iscsi TODO: how do we prevent errors in the filesystem from compromising the machine'
                            type: string
                          initiatorName:
                            description: Custom iSCSI Initiator Name. If initiatorName is specified with iscsiInterface simultaneously, new iSCSI interface <target portal>:<volume name> will be created for the connection.
                            type: string
                          iqn:
                            description: Target iSCSI Qualified Name.
                            type: string
                          iscsiInterface:
                            description: iSCSI Interface Name that uses an iSCSI transport. Defaults to 'default' (tcp).
                            type: string
                          lun:
                            description: iSCSI Target Lun number.
                            format: int32
                            type: integer
                          portals:
                            description: iSCSI Target Portal List. The portal is either an IP or ip_addr:port if the port is other than default (typically TCP ports 860 and 3260).
                            items:
                              type: string
                            type: array
                          readOnly:
                            description: ReadOnly here will force the ReadOnly setting in VolumeMounts. Defaults to false.
                            type: boolean
                          secretRef:
                            description: CHAP Secret for iSCSI target and initiator authentication
                            properties:
                              name:
                                description: 'Name of the referent. More info: https://kubernetes.io/docs/concepts/overview/working-with-objects/names/#names TODO: Add other useful fields. apiVersion, kind, uid?'
                                type: string
                            type: object
                          targetPortal:
                            description: iSCSI Target Portal. The Portal is either an IP or ip_addr:port if the port is other than default (typically TCP ports 860 and 3260).
                            type: string
                        required:
                        - iqn
                        - lun
                        - targetPortal
                        type: object
                      name:
                        description: 'Volume''s name. Must be a DNS_LABEL and unique within the pod. More info: https://kubernetes.io/docs/concepts/overview/working-with-objects/names/#names'
                        type: string
                      nfs:
                        description: 'NFS represents an NFS mount on the host that shares a pod''s lifetime More info: https://kubernetes.io/docs/concepts/storage/volumes#nfs'
                        properties:
                          path:
                            description: 'Path that is exported by the NFS server. More info: https://kubernetes.io/docs/concepts/storage/volumes#nfs'
                            type: string
                          readOnly:
                            description: 'ReadOnly here will force the NFS export to be mounted with read-only permissions. Defaults to false. More info: https://kubernetes.io/docs/concepts/storage/volumes#nfs'
                            type: boolean
                          server:
                            description: 'Server is the hostname or IP address of the NFS server. More info: https://kubernetes.io/docs/concepts/storage/volumes#nfs'
                            type: string
                        required:
                        - path
                        - server
                        type: object
                      persistentVolumeClaim:
                        description: 'PersistentVolumeClaimVolumeSource represents a reference to a PersistentVolumeClaim in the same namespace. More info: https://kubernetes.io/docs/concepts/storage/persistent-volumes#persistentvolumeclaims'
                        properties:
                          claimName:
                            description: 'ClaimName is the name of a PersistentVolumeClaim in the same namespace as the pod using this volume. More info: https://kubernetes.io/docs/concepts/storage/persistent-volumes#persistentvolumeclaims'
                            type: string
                          readOnly:
                            description: Will force the ReadOnly setting in VolumeMounts. Default false.
                            type: boolean
                        required:
                        - claimName
                        type: object
                      photonPersistentDisk:
                        description: PhotonPersistentDisk represents a PhotonController persistent disk attached and mounted on kubelets host machine
                        properties:
                          fsType:
                            description: Filesystem type to mount. Must be a filesystem type supported by the host operating system. Ex. "ext4", "xfs", "ntfs". Implicitly inferred to be "ext4" if unspecified.
                            type: string
                          pdID:
                            description: ID that identifies Photon Controller persistent disk
                            type: string
                        required:
                        - pdID
                        type: object
                      portworxVolume:
                        description: PortworxVolume represents a portworx volume attached and mounted on kubelets host machine
                        properties:
                          fsType:
                            description: FSType represents the filesystem type to mount Must be a filesystem type supported by the host operating system. Ex. "ext4", "xfs". Implicitly inferred to be "ext4" if unspecified.
                            type: string
                          readOnly:
                            description: Defaults to false (read/write). ReadOnly here will force the ReadOnly setting in VolumeMounts.
                            type: boolean
                          volumeID:
                            description: VolumeID uniquely identifies a Portworx volume
                            type: string
                        required:
                        - volumeID
                        type: object
                      projected:
                        description: Items for all in one resources secrets, configmaps, and downward API
                        properties:
                          defaultMode:
                            description: Mode bits to use on created files by default. Must be a value between 0 and 0777. Directories within the path are not affected by this setting. This might be in conflict with other options that affect the file mode, like fsGroup, and the result can be other mode bits set.
                            format: int32
                            type: integer
                          sources:
                            description: list of volume projections
                            items:
                              description: Projection that may be projected along with other supported volume types
                              properties:
                                configMap:
                                  description: information about the configMap data to project
                                  properties:
                                    items:
                                      description: If unspecified, each key-value pair in the Data field of the referenced ConfigMap will be projected into the volume as a file whose name is the key and content is the value. If specified, the listed keys will be projected into the specified paths, and unlisted keys will not be present. If a key is specified which is not present in the ConfigMap, the volume setup will error unless it is marked optional. Paths must be relative and may not contain the '..' path or start with '..'.
                                      items:
                                        description: Maps a string key to a path within a volume.
                                        properties:
                                          key:
                                            description: The key to project.
                                            type: string
                                          mode:
                                            description: 'Optional: mode bits to use on this file, must be a value between 0 and 0777. If not specified, the volume defaultMode will be used. This might be in conflict with other options that affect the file mode, like fsGroup, and the result can be other mode bits set.'
                                            format: int32
                                            type: integer
                                          path:
                                            description: The relative path of the file to map the key to. May not be an absolute path. May not contain the path element '..'. May not start with the string '..'.
                                            type: string
                                        required:
                                        - key
                                        - path
                                        type: object
                                      type: array
                                    name:
                                      description: 'Name of the referent. More info: https://kubernetes.io/docs/concepts/overview/working-with-objects/names/#names TODO: Add other useful fields. apiVersion, kind, uid?'
                                      type: string
                                    optional:
                                      description: Specify whether the ConfigMap or it's keys must be defined
                                      type: boolean
                                  type: object
                                downwardAPI:
                                  description: information about the downwardAPI data to project
                                  properties:
                                    items:
                                      description: Items is a list of DownwardAPIVolume file
                                      items:
                                        description: DownwardAPIVolumeFile represents information to create the file containing the pod field
                                        properties:
                                          fieldRef:
                                            description: 'Required: Selects a field of the pod: only annotations, labels, name and namespace are supported.'
                                            properties:
                                              apiVersion:
                                                description: Version of the schema the FieldPath is written in terms of, defaults to "v1".
                                                type: string
                                              fieldPath:
                                                description: Path of the field to select in the specified API version.
                                                type: string
                                            required:
                                            - fieldPath
                                            type: object
                                          mode:
                                            description: 'Optional: mode bits to use on this file, must be a value between 0 and 0777. If not specified, the volume defaultMode will be used. This might be in conflict with other options that affect the file mode, like fsGroup, and the result can be other mode bits set.'
                                            format: int32
                                            type: integer
                                          path:
                                            description: 'Required: Path is  the relative path name of the file to be created. Must not be absolute or contain the ''..'' path. Must be utf-8 encoded. The first item of the relative path must not start with ''..'''
                                            type: string
                                          resourceFieldRef:
                                            description: 'Selects a resource of the container: only resources limits and requests (limits.cpu, limits.memory, requests.cpu and requests.memory) are currently supported.'
                                            properties:
                                              containerName:
                                                description: 'Container name: required for volumes, optional for env vars'
                                                type: string
                                              divisor:
                                                description: Specifies the output format of the exposed resources, defaults to "1"
                                                type: string
                                              resource:
                                                description: 'Required: resource to select'
                                                type: string
                                            required:
                                            - resource
                                            type: object
                                        required:
                                        - path
                                        type: object
                                      type: array
                                  type: object
                                secret:
                                  description: information about the secret data to project
                                  properties:
                                    items:
                                      description: If unspecified, each key-value pair in the Data field of the referenced Secret will be projected into the volume as a file whose name is the key and content is the value. If specified, the listed keys will be projected into the specified paths, and unlisted keys will not be present. If a key is specified which is not present in the Secret, the volume setup will error unless it is marked optional. Paths must be relative and may not contain the '..' path or start with '..'.
                                      items:
                                        description: Maps a string key to a path within a volume.
                                        properties:
                                          key:
                                            description: The key to project.
                                            type: string
                                          mode:
                                            description: 'Optional: mode bits to use on this file, must be a value between 0 and 0777. If not specified, the volume defaultMode will be used. This might be in conflict with other options that affect the file mode, like fsGroup, and the result can be other mode bits set.'
                                            format: int32
                                            type: integer
                                          path:
                                            description: The relative path of the file to map the key to. May not be an absolute path. May not contain the path element '..'. May not start with the string '..'.
                                            type: string
                                        required:
                                        - key
                                        - path
                                        type: object
                                      type: array
                                    name:
                                      description: 'Name of the referent. More info: https://kubernetes.io/docs/concepts/overview/working-with-objects/names/#names TODO: Add other useful fields. apiVersion, kind, uid?'
                                      type: string
                                    optional:
                                      description: Specify whether the Secret or its key must be defined
                                      type: boolean
                                  type: object
                                serviceAccountToken:
                                  description: information about the serviceAccountToken data to project
                                  properties:
                                    audience:
                                      description: Audience is the intended audience of the token. A recipient of a token must identify itself with an identifier specified in the audience of the token, and otherwise should reject the token. The audience defaults to the identifier of the apiserver.
                                      type: string
                                    expirationSeconds:
                                      description: ExpirationSeconds is the requested duration of validity of the service account token. As the token approaches expiration, the kubelet volume plugin will proactively rotate the service account token. The kubelet will start trying to rotate the token if the token is older than 80 percent of its time to live or if the token is older than 24 hours.Defaults to 1 hour and must be at least 10 minutes.
                                      format: int64
                                      type: integer
                                    path:
                                      description: Path is the path relative to the mount point of the file to project the token into.
                                      type: string
                                  required:
                                  - path
                                  type: object
                              type: object
                            type: array
                        required:
                        - sources
                        type: object
                      quobyte:
                        description: Quobyte represents a Quobyte mount on the host that shares a pod's lifetime
                        properties:
                          group:
                            description: Group to map volume access to Default is no group
                            type: string
                          readOnly:
                            description: ReadOnly here will force the Quobyte volume to be mounted with read-only permissions. Defaults to false.
                            type: boolean
                          registry:
                            description: Registry represents a single or multiple Quobyte Registry services specified as a string as host:port pair (multiple entries are separated with commas) which acts as the central registry for volumes
                            type: string
                          tenant:
                            description: Tenant owning the given Quobyte volume in the Backend Used with dynamically provisioned Quobyte volumes, value is set by the plugin
                            type: string
                          user:
                            description: User to map volume access to Defaults to serivceaccount user
                            type: string
                          volume:
                            description: Volume is a string that references an already created Quobyte volume by name.
                            type: string
                        required:
                        - registry
                        - volume
                        type: object
                      rbd:
                        description: 'RBD represents a Rados Block Device mount on the host that shares a pod''s lifetime. More info: https://releases.k8s.io/HEAD/examples/volumes/rbd/README.md'
                        properties:
                          fsType:
                            description: 'Filesystem type of the volume that you want to mount. Tip: Ensure that the filesystem type is supported by the host operating system. Examples: "ext4", "xfs", "ntfs". Implicitly inferred to be "ext4" if unspecified. More info: https://kubernetes.io/docs/concepts/storage/volumes#rbd TODO: how do we prevent errors in the filesystem from compromising the machine'
                            type: string
                          image:
                            description: 'The rados image name. More info: https://releases.k8s.io/HEAD/examples/volumes/rbd/README.md#how-to-use-it'
                            type: string
                          keyring:
                            description: 'Keyring is the path to key ring for RBDUser. Default is /etc/ceph/keyring. More info: https://releases.k8s.io/HEAD/examples/volumes/rbd/README.md#how-to-use-it'
                            type: string
                          monitors:
                            description: 'A collection of Ceph monitors. More info: https://releases.k8s.io/HEAD/examples/volumes/rbd/README.md#how-to-use-it'
                            items:
                              type: string
                            type: array
                          pool:
                            description: 'The rados pool name. Default is rbd. More info: https://releases.k8s.io/HEAD/examples/volumes/rbd/README.md#how-to-use-it'
                            type: string
                          readOnly:
                            description: 'ReadOnly here will force the ReadOnly setting in VolumeMounts. Defaults to false. More info: https://releases.k8s.io/HEAD/examples/volumes/rbd/README.md#how-to-use-it'
                            type: boolean
                          secretRef:
                            description: 'SecretRef is name of the authentication secret for RBDUser. If provided overrides keyring. Default is nil. More info: https://releases.k8s.io/HEAD/examples/volumes/rbd/README.md#how-to-use-it'
                            properties:
                              name:
                                description: 'Name of the referent. More info: https://kubernetes.io/docs/concepts/overview/working-with-objects/names/#names TODO: Add other useful fields. apiVersion, kind, uid?'
                                type: string
                            type: object
                          user:
                            description: 'The rados user name. Default is admin. More info: https://releases.k8s.io/HEAD/examples/volumes/rbd/README.md#how-to-use-it'
                            type: string
                        required:
                        - image
                        - monitors
                        type: object
                      scaleIO:
                        description: ScaleIO represents a ScaleIO persistent volume attached and mounted on Kubernetes nodes.
                        properties:
                          fsType:
                            description: Filesystem type to mount. Must be a filesystem type supported by the host operating system. Ex. "ext4", "xfs", "ntfs". Default is "xfs".
                            type: string
                          gateway:
                            description: The host address of the ScaleIO API Gateway.
                            type: string
                          protectionDomain:
                            description: The name of the ScaleIO Protection Domain for the configured storage.
                            type: string
                          readOnly:
                            description: Defaults to false (read/write). ReadOnly here will force the ReadOnly setting in VolumeMounts.
                            type: boolean
                          secretRef:
                            description: SecretRef references to the secret for ScaleIO user and other sensitive information. If this is not provided, Login operation will fail.
                            properties:
                              name:
                                description: 'Name of the referent. More info: https://kubernetes.io/docs/concepts/overview/working-with-objects/names/#names TODO: Add other useful fields. apiVersion, kind, uid?'
                                type: string
                            type: object
                          sslEnabled:
                            description: Flag to enable/disable SSL communication with Gateway, default false
                            type: boolean
                          storageMode:
                            description: Indicates whether the storage for a volume should be ThickProvisioned or ThinProvisioned. Default is ThinProvisioned.
                            type: string
                          storagePool:
                            description: The ScaleIO Storage Pool associated with the protection domain.
                            type: string
                          system:
                            description: The name of the storage system as configured in ScaleIO.
                            type: string
                          volumeName:
                            description: The name of a volume already created in the ScaleIO system that is associated with this volume source.
                            type: string
                        required:
                        - gateway
                        - secretRef
                        - system
                        type: object
                      secret:
                        description: 'Secret represents a secret that should populate this volume. More info: https://kubernetes.io/docs/concepts/storage/volumes#secret'
                        properties:
                          defaultMode:
                            description: 'Optional: mode bits to use on created files by default. Must be a value between 0 and 0777. Defaults to 0644. Directories within the path are not affected by this setting. This might be in conflict with other options that affect the file mode, like fsGroup, and the result can be other mode bits set.'
                            format: int32
                            type: integer
                          items:
                            description: If unspecified, each key-value pair in the Data field of the referenced Secret will be projected into the volume as a file whose name is the key and content is the value. If specified, the listed keys will be projected into the specified paths, and unlisted keys will not be present. If a key is specified which is not present in the Secret, the volume setup will error unless it is marked optional. Paths must be relative and may not contain the '..' path or start with '..'.
                            items:
                              description: Maps a string key to a path within a volume.
                              properties:
                                key:
                                  description: The key to project.
                                  type: string
                                mode:
                                  description: 'Optional: mode bits to use on this file, must be a value between 0 and 0777. If not specified, the volume defaultMode will be used. This might be in conflict with other options that affect the file mode, like fsGroup, and the result can be other mode bits set.'
                                  format: int32
                                  type: integer
                                path:
                                  description: The relative path of the file to map the key to. May not be an absolute path. May not contain the path element '..'. May not start with the string '..'.
                                  type: string
                              required:
                              - key
                              - path
                              type: object
                            type: array
                          optional:
                            description: Specify whether the Secret or it's keys must be defined
                            type: boolean
                          secretName:
                            description: 'Name of the secret in the pod''s namespace to use. More info: https://kubernetes.io/docs/concepts/storage/volumes#secret'
                            type: string
                        type: object
                      storageos:
                        description: StorageOS represents a StorageOS volume attached and mounted on Kubernetes nodes.
                        properties:
                          fsType:
                            description: Filesystem type to mount. Must be a filesystem type supported by the host operating system. Ex. "ext4", "xfs", "ntfs". Implicitly inferred to be "ext4" if unspecified.
                            type: string
                          readOnly:
                            description: Defaults to false (read/write). ReadOnly here will force the ReadOnly setting in VolumeMounts.
                            type: boolean
                          secretRef:
                            description: SecretRef specifies the secret to use for obtaining the StorageOS API credentials.  If not specified, default values will be attempted.
                            properties:
                              name:
                                description: 'Name of the referent. More info: https://kubernetes.io/docs/concepts/overview/working-with-objects/names/#names TODO: Add other useful fields. apiVersion, kind, uid?'
                                type: string
                            type: object
                          volumeName:
                            description: VolumeName is the human-readable name of the StorageOS volume.  Volume names are only unique within a namespace.
                            type: string
                          volumeNamespace:
                            description: VolumeNamespace specifies the scope of the volume within StorageOS.  If no namespace is specified then the Pod's namespace will be used.  This allows the Kubernetes name scoping to be mirrored within StorageOS for tighter integration. Set VolumeName to any name to override the default behaviour. Set to "default" if you are not using namespaces within StorageOS. Namespaces that do not pre-exist within StorageOS will be created.
                            type: string
                        type: object
                      vsphereVolume:
                        description: VsphereVolume represents a vSphere volume attached and mounted on kubelets host machine
                        properties:
                          fsType:
                            description: Filesystem type to mount. Must be a filesystem type supported by the host operating system. Ex. "ext4", "xfs", "ntfs". Implicitly inferred to be "ext4" if unspecified.
                            type: string
                          storagePolicyID:
                            description: Storage Policy Based Management (SPBM) profile ID associated with the StoragePolicyName.
                            type: string
                          storagePolicyName:
                            description: Storage Policy Based Management (SPBM) profile name.
                            type: string
                          volumePath:
                            description: Path that identifies vSphere volume vmdk
                            type: string
                        required:
                        - volumePath
                        type: object
                    required:
                    - name
                    type: object
                  type: array<|MERGE_RESOLUTION|>--- conflicted
+++ resolved
@@ -115,11 +115,7 @@
         jsonPath: .spec.user
         type: string
       - name: InstallationStatus
-<<<<<<< HEAD
-        jsonPath: .status.userSpaceJobOperator.installationStatus
-=======
         jsonPath: .status.userSpaceOperator.installationStatus
->>>>>>> 09002876
         type: string
       # - name: HelmRepository
       #   jsonPath: .status.installation.helmRepository
