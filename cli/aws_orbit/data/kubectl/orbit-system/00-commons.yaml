apiVersion: v1
kind: Namespace
metadata:
  name: orbit-system
---
apiVersion: v1
kind: ServiceAccount
metadata:
  labels:
    env: ${env_name}
  name: orbit-${env_name}-admin
  namespace: orbit-system
  annotations:
    eks.amazonaws.com/role-arn: arn:aws:iam::${account_id}:role/orbit-${env_name}-admin
---
apiVersion: rbac.authorization.k8s.io/v1
kind: ClusterRoleBinding
metadata:
  name: env-sa-admin-binding
roleRef:
  apiGroup: rbac.authorization.k8s.io
  kind: ClusterRole
  name: cluster-admin
subjects:
- kind: ServiceAccount
  name: orbit-${env_name}-admin
  namespace: orbit-system
---
apiVersion: storage.k8s.io/v1
kind: StorageClass
metadata:
  name: efs-storage-class
provisioner: efs.csi.aws.com
---
apiVersion: rbac.authorization.k8s.io/v1
kind: ClusterRole
metadata:
  labels:
    app: orbit-users
  name: jupyter-user-system-access
rules:
  - apiGroups:
      - ""
      - storage.k8s.io
    resources:
      - persistentvolumes
      - nodes
      - storageclasses
    verbs:
      - get
      - watch
      - list
---
apiVersion: apiextensions.k8s.io/v1
kind: CustomResourceDefinition
metadata:
<<<<<<< HEAD
  name: podsettings.orbit.aws
=======
  name: namespacesettings.orbit.aws
>>>>>>> f5d34cfb
spec:
  group: orbit.aws
  scope: Namespaced
  names:
<<<<<<< HEAD
    plural: podsettings
    singular: podsetting
    kind: PodSetting
    shortNames:
    - ps
=======
    plural: namespacesettings
    singular: namespacesetting
    kind: NamespaceSetting
>>>>>>> f5d34cfb
  versions:
    - name: v1
      served: true
      storage: true
      schema:
        openAPIV3Schema:
          type: object
          properties:
            spec:
              type: object
              required:
<<<<<<< HEAD
              - containerSelector
              - podSelector
              properties:
                containerSelector:
                  type: object
                  properties:
                    regex:
                      type: string
                  required:
                  - regex
                podSelector:
                  type: object
                  properties:
                    matchExpressions:
                      items:
                        properties:
                          key:
                            type: string
                          operator:
                            type: string
                            enum:
                              - "Exists"
                              - "NotExists"
                              - "In"
                              - "NotIn"
                          values:
                            items:
                              type: string
                            type: array
                        required:
                        - key
                        - operator
                        type: object
                      type: array
                    matchLabels:
                      additionalProperties:
                        type: string
                      type: object
                volumeMounts:
                  type: array
                  items:
                    type: object
                    properties:
                      name:
                        type: string
                      mountPath:
                        type: string
                    required:
                    - name
                    - mountPath
                labels:
                  type: object
                  additionalProperties:
                    type: string
                env:
                  type: object
                  additionalProperties:
                    type: string
                nodeSelector:
                  type: object
                  additionalProperties:
                    type: string
                annotations:
                  type: object
                  additionalProperties:
                    type: string
                image:
                  type: string
                imagePullPolicy:
                  type: string
                lifecycle:
                  type: object
                  properties:
                    postStart:
                      type: object
                      properties:
                        exec:
                          type: object
                          properties:
                            command:
                              type: array
                              items:
                                type: string
                    preStop:
                      type: object
                      properties:
                        exec:
                          type: object
                          properties:
                            command:
                              type: array
                              items:
                                type: string
                serviceAccountName:

                  type: string
                volumes:
                  description: 'List of volumes that can be mounted by containers belonging to the pod. More info: https://kubernetes.io/docs/concepts/storage/volumes'
                  items:
                    description: Volume represents a named volume in a pod that may be accessed by any container in the pod.
                    properties:
                      awsElasticBlockStore:
                        description: 'AWSElasticBlockStore represents an AWS Disk resource that is attached to a kubelet''s host machine and then exposed to the pod. More info: https://kubernetes.io/docs/concepts/storage/volumes#awselasticblockstore'
                        properties:
                          fsType:
                            description: 'Filesystem type of the volume that you want to mount. Tip: Ensure that the filesystem type is supported by the host operating system. Examples: "ext4", "xfs", "ntfs". Implicitly inferred to be "ext4" if unspecified. More info: https://kubernetes.io/docs/concepts/storage/volumes#awselasticblockstore TODO: how do we prevent errors in the filesystem from compromising the machine'
                            type: string
                          partition:
                            description: 'The partition in the volume that you want to mount. If omitted, the default is to mount by volume name. Examples: For volume /dev/sda1, you specify the partition as "1". Similarly, the volume partition for /dev/sda is "0" (or you can leave the property empty).'
                            format: int32
                            type: integer
                          readOnly:
                            description: 'Specify "true" to force and set the ReadOnly property in VolumeMounts to "true". If omitted, the default is "false". More info: https://kubernetes.io/docs/concepts/storage/volumes#awselasticblockstore'
                            type: boolean
                          volumeID:
                            description: 'Unique ID of the persistent disk resource in AWS (Amazon EBS volume). More info: https://kubernetes.io/docs/concepts/storage/volumes#awselasticblockstore'
                            type: string
                        required:
                        - volumeID
                        type: object
                      azureDisk:
                        description: AzureDisk represents an Azure Data Disk mount on the host and bind mount to the pod.
                        properties:
                          cachingMode:
                            description: 'Host Caching mode: None, Read Only, Read Write.'
                            type: string
                          diskName:
                            description: The Name of the data disk in the blob storage
                            type: string
                          diskURI:
                            description: The URI the data disk in the blob storage
                            type: string
                          fsType:
                            description: Filesystem type to mount. Must be a filesystem type supported by the host operating system. Ex. "ext4", "xfs", "ntfs". Implicitly inferred to be "ext4" if unspecified.
                            type: string
                          kind:
                            description: 'Expected values Shared: multiple blob disks per storage account  Dedicated: single blob disk per storage account  Managed: azure managed data disk (only in managed availability set). defaults to shared'
                            type: string
                          readOnly:
                            description: Defaults to false (read/write). ReadOnly here will force the ReadOnly setting in VolumeMounts.
                            type: boolean
                        required:
                        - diskName
                        - diskURI
                        type: object
                      azureFile:
                        description: AzureFile represents an Azure File Service mount on the host and bind mount to the pod.
                        properties:
                          readOnly:
                            description: Defaults to false (read/write). ReadOnly here will force the ReadOnly setting in VolumeMounts.
                            type: boolean
                          secretName:
                            description: the name of secret that contains Azure Storage Account Name and Key
                            type: string
                          shareName:
                            description: Share Name
                            type: string
                        required:
                        - secretName
                        - shareName
                        type: object
                      cephfs:
                        description: CephFS represents a Ceph FS mount on the host that shares a pod's lifetime
                        properties:
                          monitors:
                            description: 'Required: Monitors is a collection of Ceph monitors More info: https://releases.k8s.io/HEAD/examples/volumes/cephfs/README.md#how-to-use-it'
                            items:
                              type: string
                            type: array
                          path:
                            description: 'Optional: Used as the mounted root, rather than the full Ceph tree, default is /'
                            type: string
                          readOnly:
                            description: 'Optional: Defaults to false (read/write). ReadOnly here will force the ReadOnly setting in VolumeMounts. More info: https://releases.k8s.io/HEAD/examples/volumes/cephfs/README.md#how-to-use-it'
                            type: boolean
                          secretFile:
                            description: 'Optional: SecretFile is the path to key ring for User, default is /etc/ceph/user.secret More info: https://releases.k8s.io/HEAD/examples/volumes/cephfs/README.md#how-to-use-it'
                            type: string
                          secretRef:
                            description: 'Optional: SecretRef is reference to the authentication secret for User, default is empty. More info: https://releases.k8s.io/HEAD/examples/volumes/cephfs/README.md#how-to-use-it'
                            properties:
                              name:
                                description: 'Name of the referent. More info: https://kubernetes.io/docs/concepts/overview/working-with-objects/names/#names TODO: Add other useful fields. apiVersion, kind, uid?'
                                type: string
                            type: object
                          user:
                            description: 'Optional: User is the rados user name, default is admin More info: https://releases.k8s.io/HEAD/examples/volumes/cephfs/README.md#how-to-use-it'
                            type: string
                        required:
                        - monitors
                        type: object
                      cinder:
                        description: 'Cinder represents a cinder volume attached and mounted on kubelets host machine More info: https://releases.k8s.io/HEAD/examples/mysql-cinder-pd/README.md'
                        properties:
                          fsType:
                            description: 'Filesystem type to mount. Must be a filesystem type supported by the host operating system. Examples: "ext4", "xfs", "ntfs". Implicitly inferred to be "ext4" if unspecified. More info: https://releases.k8s.io/HEAD/examples/mysql-cinder-pd/README.md'
                            type: string
                          readOnly:
                            description: 'Optional: Defaults to false (read/write). ReadOnly here will force the ReadOnly setting in VolumeMounts. More info: https://releases.k8s.io/HEAD/examples/mysql-cinder-pd/README.md'
                            type: boolean
                          secretRef:
                            description: 'Optional: points to a secret object containing parameters used to connect to OpenStack.'
                            properties:
                              name:
                                description: 'Name of the referent. More info: https://kubernetes.io/docs/concepts/overview/working-with-objects/names/#names TODO: Add other useful fields. apiVersion, kind, uid?'
                                type: string
                            type: object
                          volumeID:
                            description: 'volume id used to identify the volume in cinder More info: https://releases.k8s.io/HEAD/examples/mysql-cinder-pd/README.md'
                            type: string
                        required:
                        - volumeID
                        type: object
                      configMap:
                        description: ConfigMap represents a configMap that should populate this volume
                        properties:
                          defaultMode:
                            description: 'Optional: mode bits to use on created files by default. Must be a value between 0 and 0777. Defaults to 0644. Directories within the path are not affected by this setting. This might be in conflict with other options that affect the file mode, like fsGroup, and the result can be other mode bits set.'
                            format: int32
                            type: integer
                          items:
                            description: If unspecified, each key-value pair in the Data field of the referenced ConfigMap will be projected into the volume as a file whose name is the key and content is the value. If specified, the listed keys will be projected into the specified paths, and unlisted keys will not be present. If a key is specified which is not present in the ConfigMap, the volume setup will error unless it is marked optional. Paths must be relative and may not contain the '..' path or start with '..'.
                            items:
                              description: Maps a string key to a path within a volume.
                              properties:
                                key:
                                  description: The key to project.
                                  type: string
                                mode:
                                  description: 'Optional: mode bits to use on this file, must be a value between 0 and 0777. If not specified, the volume defaultMode will be used. This might be in conflict with other options that affect the file mode, like fsGroup, and the result can be other mode bits set.'
                                  format: int32
                                  type: integer
                                path:
                                  description: The relative path of the file to map the key to. May not be an absolute path. May not contain the path element '..'. May not start with the string '..'.
                                  type: string
                              required:
                              - key
                              - path
                              type: object
                            type: array
                          name:
                            description: 'Name of the referent. More info: https://kubernetes.io/docs/concepts/overview/working-with-objects/names/#names TODO: Add other useful fields. apiVersion, kind, uid?'
                            type: string
                          optional:
                            description: Specify whether the ConfigMap or it's keys must be defined
                            type: boolean
                        type: object
                      csi:
                        description: CSI (Container Storage Interface) represents storage that is handled by an external CSI driver (Alpha feature).
                        properties:
                          driver:
                            description: Driver is the name of the CSI driver that handles this volume. Consult with your admin for the correct name as registered in the cluster.
                            type: string
                          fsType:
                            description: Filesystem type to mount. Ex. "ext4", "xfs", "ntfs". If not provided, the empty value is passed to the associated CSI driver which will determine the default filesystem to apply.
                            type: string
                          nodePublishSecretRef:
                            description: NodePublishSecretRef is a reference to the secret object containing sensitive information to pass to the CSI driver to complete the CSI NodePublishVolume and NodeUnpublishVolume calls. This field is optional, and  may be empty if no secret is required. If the secret object contains more than one secret, all secret references are passed.
                            properties:
                              name:
                                description: 'Name of the referent. More info: https://kubernetes.io/docs/concepts/overview/working-with-objects/names/#names TODO: Add other useful fields. apiVersion, kind, uid?'
                                type: string
                            type: object
                          readOnly:
                            description: Specifies a read-only configuration for the volume. Defaults to false (read/write).
                            type: boolean
                          volumeAttributes:
                            additionalProperties:
                              type: string
                            description: VolumeAttributes stores driver-specific properties that are passed to the CSI driver. Consult your driver's documentation for supported values.
                            type: object
                        required:
                        - driver
                        type: object
                      downwardAPI:
                        description: DownwardAPI represents downward API about the pod that should populate this volume
                        properties:
                          defaultMode:
                            description: 'Optional: mode bits to use on created files by default. Must be a value between 0 and 0777. Defaults to 0644. Directories within the path are not affected by this setting. This might be in conflict with other options that affect the file mode, like fsGroup, and the result can be other mode bits set.'
                            format: int32
                            type: integer
                          items:
                            description: Items is a list of downward API volume file
                            items:
                              description: DownwardAPIVolumeFile represents information to create the file containing the pod field
                              properties:
                                fieldRef:
                                  description: 'Required: Selects a field of the pod: only annotations, labels, name and namespace are supported.'
                                  properties:
                                    apiVersion:
                                      description: Version of the schema the FieldPath is written in terms of, defaults to "v1".
                                      type: string
                                    fieldPath:
                                      description: Path of the field to select in the specified API version.
                                      type: string
                                  required:
                                  - fieldPath
                                  type: object
                                mode:
                                  description: 'Optional: mode bits to use on this file, must be a value between 0 and 0777. If not specified, the volume defaultMode will be used. This might be in conflict with other options that affect the file mode, like fsGroup, and the result can be other mode bits set.'
                                  format: int32
                                  type: integer
                                path:
                                  description: 'Required: Path is  the relative path name of the file to be created. Must not be absolute or contain the ''..'' path. Must be utf-8 encoded. The first item of the relative path must not start with ''..'''
                                  type: string
                                resourceFieldRef:
                                  description: 'Selects a resource of the container: only resources limits and requests (limits.cpu, limits.memory, requests.cpu and requests.memory) are currently supported.'
                                  properties:
                                    containerName:
                                      description: 'Container name: required for volumes, optional for env vars'
                                      type: string
                                    divisor:
                                      description: Specifies the output format of the exposed resources, defaults to "1"
                                      type: string
                                    resource:
                                      description: 'Required: resource to select'
                                      type: string
                                  required:
                                  - resource
                                  type: object
                              required:
                              - path
                              type: object
                            type: array
                        type: object
                      emptyDir:
                        description: 'EmptyDir represents a temporary directory that shares a pod''s lifetime. More info: https://kubernetes.io/docs/concepts/storage/volumes#emptydir'
                        properties:
                          medium:
                            description: 'What type of storage medium should back this directory. The default is "" which means to use the node''s default medium. Must be an empty string (default) or Memory. More info: https://kubernetes.io/docs/concepts/storage/volumes#emptydir'
                            type: string
                          sizeLimit:
                            description: 'Total amount of local storage required for this EmptyDir volume. The size limit is also applicable for memory medium. The maximum usage on memory medium EmptyDir would be the minimum value between the SizeLimit specified here and the sum of memory limits of all containers in a pod. The default is nil which means that the limit is undefined. More info: http://kubernetes.io/docs/user-guide/volumes#emptydir'
                            type: string
                        type: object
                      fc:
                        description: FC represents a Fibre Channel resource that is attached to a kubelet's host machine and then exposed to the pod.
                        properties:
                          fsType:
                            description: 'Filesystem type to mount. Must be a filesystem type supported by the host operating system. Ex. "ext4", "xfs", "ntfs". Implicitly inferred to be "ext4" if unspecified. TODO: how do we prevent errors in the filesystem from compromising the machine'
                            type: string
                          lun:
                            description: 'Optional: FC target lun number'
                            format: int32
                            type: integer
                          readOnly:
                            description: 'Optional: Defaults to false (read/write). ReadOnly here will force the ReadOnly setting in VolumeMounts.'
                            type: boolean
                          targetWWNs:
                            description: 'Optional: FC target worldwide names (WWNs)'
                            items:
                              type: string
                            type: array
                          wwids:
                            description: 'Optional: FC volume world wide identifiers (wwids) Either wwids or combination of targetWWNs and lun must be set, but not both simultaneously.'
                            items:
                              type: string
                            type: array
                        type: object
                      flexVolume:
                        description: FlexVolume represents a generic volume resource that is provisioned/attached using an exec based plugin.
                        properties:
                          driver:
                            description: Driver is the name of the driver to use for this volume.
                            type: string
                          fsType:
                            description: Filesystem type to mount. Must be a filesystem type supported by the host operating system. Ex. "ext4", "xfs", "ntfs". The default filesystem depends on FlexVolume script.
                            type: string
                          options:
                            additionalProperties:
                              type: string
                            description: 'Optional: Extra command options if any.'
                            type: object
                          readOnly:
                            description: 'Optional: Defaults to false (read/write). ReadOnly here will force the ReadOnly setting in VolumeMounts.'
                            type: boolean
                          secretRef:
                            description: 'Optional: SecretRef is reference to the secret object containing sensitive information to pass to the plugin scripts. This may be empty if no secret object is specified. If the secret object contains more than one secret, all secrets are passed to the plugin scripts.'
                            properties:
                              name:
                                description: 'Name of the referent. More info: https://kubernetes.io/docs/concepts/overview/working-with-objects/names/#names TODO: Add other useful fields. apiVersion, kind, uid?'
                                type: string
                            type: object
                        required:
                        - driver
                        type: object
                      flocker:
                        description: Flocker represents a Flocker volume attached to a kubelet's host machine. This depends on the Flocker control service being running
                        properties:
                          datasetName:
                            description: Name of the dataset stored as metadata -> name on the dataset for Flocker should be considered as deprecated
                            type: string
                          datasetUUID:
                            description: UUID of the dataset. This is unique identifier of a Flocker dataset
                            type: string
                        type: object
                      gcePersistentDisk:
                        description: 'GCEPersistentDisk represents a GCE Disk resource that is attached to a kubelet''s host machine and then exposed to the pod. More info: https://kubernetes.io/docs/concepts/storage/volumes#gcepersistentdisk'
                        properties:
                          fsType:
                            description: 'Filesystem type of the volume that you want to mount. Tip: Ensure that the filesystem type is supported by the host operating system. Examples: "ext4", "xfs", "ntfs". Implicitly inferred to be "ext4" if unspecified. More info: https://kubernetes.io/docs/concepts/storage/volumes#gcepersistentdisk TODO: how do we prevent errors in the filesystem from compromising the machine'
                            type: string
                          partition:
                            description: 'The partition in the volume that you want to mount. If omitted, the default is to mount by volume name. Examples: For volume /dev/sda1, you specify the partition as "1". Similarly, the volume partition for /dev/sda is "0" (or you can leave the property empty). More info: https://kubernetes.io/docs/concepts/storage/volumes#gcepersistentdisk'
                            format: int32
                            type: integer
                          pdName:
                            description: 'Unique name of the PD resource in GCE. Used to identify the disk in GCE. More info: https://kubernetes.io/docs/concepts/storage/volumes#gcepersistentdisk'
                            type: string
                          readOnly:
                            description: 'ReadOnly here will force the ReadOnly setting in VolumeMounts. Defaults to false. More info: https://kubernetes.io/docs/concepts/storage/volumes#gcepersistentdisk'
                            type: boolean
                        required:
                        - pdName
                        type: object
                      gitRepo:
                        description: 'GitRepo represents a git repository at a particular revision. DEPRECATED: GitRepo is deprecated. To provision a container with a git repo, mount an EmptyDir into an InitContainer that clones the repo using git, then mount the EmptyDir into the Pod''s container.'
                        properties:
                          directory:
                            description: Target directory name. Must not contain or start with '..'.  If '.' is supplied, the volume directory will be the git repository.  Otherwise, if specified, the volume will contain the git repository in the subdirectory with the given name.
                            type: string
                          repository:
                            description: Repository URL
                            type: string
                          revision:
                            description: Commit hash for the specified revision.
                            type: string
                        required:
                        - repository
                        type: object
                      glusterfs:
                        description: 'Glusterfs represents a Glusterfs mount on the host that shares a pod''s lifetime. More info: https://releases.k8s.io/HEAD/examples/volumes/glusterfs/README.md'
                        properties:
                          endpoints:
                            description: 'EndpointsName is the endpoint name that details Glusterfs topology. More info: https://releases.k8s.io/HEAD/examples/volumes/glusterfs/README.md#create-a-pod'
                            type: string
                          path:
                            description: 'Path is the Glusterfs volume path. More info: https://releases.k8s.io/HEAD/examples/volumes/glusterfs/README.md#create-a-pod'
                            type: string
                          readOnly:
                            description: 'ReadOnly here will force the Glusterfs volume to be mounted with read-only permissions. Defaults to false. More info: https://releases.k8s.io/HEAD/examples/volumes/glusterfs/README.md#create-a-pod'
                            type: boolean
                        required:
                        - endpoints
                        - path
                        type: object
                      hostPath:
                        description: 'HostPath represents a pre-existing file or directory on the host machine that is directly exposed to the container. This is generally used for system agents or other privileged things that are allowed to see the host machine. Most containers will NOT need this. More info: https://kubernetes.io/docs/concepts/storage/volumes#hostpath --- TODO(jonesdl) We need to restrict who can use host directory mounts and who can/can not mount host directories as read/write.'
                        properties:
                          path:
                            description: 'Path of the directory on the host. If the path is a symlink, it will follow the link to the real path. More info: https://kubernetes.io/docs/concepts/storage/volumes#hostpath'
                            type: string
                          type:
                            description: 'Type for HostPath Volume Defaults to "" More info: https://kubernetes.io/docs/concepts/storage/volumes#hostpath'
                            type: string
                        required:
                        - path
                        type: object
                      iscsi:
                        description: 'ISCSI represents an ISCSI Disk resource that is attached to a kubelet''s host machine and then exposed to the pod. More info: https://releases.k8s.io/HEAD/examples/volumes/iscsi/README.md'
                        properties:
                          chapAuthDiscovery:
                            description: whether support iSCSI Discovery CHAP authentication
                            type: boolean
                          chapAuthSession:
                            description: whether support iSCSI Session CHAP authentication
                            type: boolean
                          fsType:
                            description: 'Filesystem type of the volume that you want to mount. Tip: Ensure that the filesystem type is supported by the host operating system. Examples: "ext4", "xfs", "ntfs". Implicitly inferred to be "ext4" if unspecified. More info: https://kubernetes.io/docs/concepts/storage/volumes#iscsi TODO: how do we prevent errors in the filesystem from compromising the machine'
                            type: string
                          initiatorName:
                            description: Custom iSCSI Initiator Name. If initiatorName is specified with iscsiInterface simultaneously, new iSCSI interface <target portal>:<volume name> will be created for the connection.
                            type: string
                          iqn:
                            description: Target iSCSI Qualified Name.
                            type: string
                          iscsiInterface:
                            description: iSCSI Interface Name that uses an iSCSI transport. Defaults to 'default' (tcp).
                            type: string
                          lun:
                            description: iSCSI Target Lun number.
                            format: int32
                            type: integer
                          portals:
                            description: iSCSI Target Portal List. The portal is either an IP or ip_addr:port if the port is other than default (typically TCP ports 860 and 3260).
                            items:
                              type: string
                            type: array
                          readOnly:
                            description: ReadOnly here will force the ReadOnly setting in VolumeMounts. Defaults to false.
                            type: boolean
                          secretRef:
                            description: CHAP Secret for iSCSI target and initiator authentication
                            properties:
                              name:
                                description: 'Name of the referent. More info: https://kubernetes.io/docs/concepts/overview/working-with-objects/names/#names TODO: Add other useful fields. apiVersion, kind, uid?'
                                type: string
                            type: object
                          targetPortal:
                            description: iSCSI Target Portal. The Portal is either an IP or ip_addr:port if the port is other than default (typically TCP ports 860 and 3260).
                            type: string
                        required:
                        - iqn
                        - lun
                        - targetPortal
                        type: object
                      name:
                        description: 'Volume''s name. Must be a DNS_LABEL and unique within the pod. More info: https://kubernetes.io/docs/concepts/overview/working-with-objects/names/#names'
                        type: string
                      nfs:
                        description: 'NFS represents an NFS mount on the host that shares a pod''s lifetime More info: https://kubernetes.io/docs/concepts/storage/volumes#nfs'
                        properties:
                          path:
                            description: 'Path that is exported by the NFS server. More info: https://kubernetes.io/docs/concepts/storage/volumes#nfs'
                            type: string
                          readOnly:
                            description: 'ReadOnly here will force the NFS export to be mounted with read-only permissions. Defaults to false. More info: https://kubernetes.io/docs/concepts/storage/volumes#nfs'
                            type: boolean
                          server:
                            description: 'Server is the hostname or IP address of the NFS server. More info: https://kubernetes.io/docs/concepts/storage/volumes#nfs'
                            type: string
                        required:
                        - path
                        - server
                        type: object
                      persistentVolumeClaim:
                        description: 'PersistentVolumeClaimVolumeSource represents a reference to a PersistentVolumeClaim in the same namespace. More info: https://kubernetes.io/docs/concepts/storage/persistent-volumes#persistentvolumeclaims'
                        properties:
                          claimName:
                            description: 'ClaimName is the name of a PersistentVolumeClaim in the same namespace as the pod using this volume. More info: https://kubernetes.io/docs/concepts/storage/persistent-volumes#persistentvolumeclaims'
                            type: string
                          readOnly:
                            description: Will force the ReadOnly setting in VolumeMounts. Default false.
                            type: boolean
                        required:
                        - claimName
                        type: object
                      photonPersistentDisk:
                        description: PhotonPersistentDisk represents a PhotonController persistent disk attached and mounted on kubelets host machine
                        properties:
                          fsType:
                            description: Filesystem type to mount. Must be a filesystem type supported by the host operating system. Ex. "ext4", "xfs", "ntfs". Implicitly inferred to be "ext4" if unspecified.
                            type: string
                          pdID:
                            description: ID that identifies Photon Controller persistent disk
                            type: string
                        required:
                        - pdID
                        type: object
                      portworxVolume:
                        description: PortworxVolume represents a portworx volume attached and mounted on kubelets host machine
                        properties:
                          fsType:
                            description: FSType represents the filesystem type to mount Must be a filesystem type supported by the host operating system. Ex. "ext4", "xfs". Implicitly inferred to be "ext4" if unspecified.
                            type: string
                          readOnly:
                            description: Defaults to false (read/write). ReadOnly here will force the ReadOnly setting in VolumeMounts.
                            type: boolean
                          volumeID:
                            description: VolumeID uniquely identifies a Portworx volume
                            type: string
                        required:
                        - volumeID
                        type: object
                      projected:
                        description: Items for all in one resources secrets, configmaps, and downward API
                        properties:
                          defaultMode:
                            description: Mode bits to use on created files by default. Must be a value between 0 and 0777. Directories within the path are not affected by this setting. This might be in conflict with other options that affect the file mode, like fsGroup, and the result can be other mode bits set.
                            format: int32
                            type: integer
                          sources:
                            description: list of volume projections
                            items:
                              description: Projection that may be projected along with other supported volume types
                              properties:
                                configMap:
                                  description: information about the configMap data to project
                                  properties:
                                    items:
                                      description: If unspecified, each key-value pair in the Data field of the referenced ConfigMap will be projected into the volume as a file whose name is the key and content is the value. If specified, the listed keys will be projected into the specified paths, and unlisted keys will not be present. If a key is specified which is not present in the ConfigMap, the volume setup will error unless it is marked optional. Paths must be relative and may not contain the '..' path or start with '..'.
                                      items:
                                        description: Maps a string key to a path within a volume.
                                        properties:
                                          key:
                                            description: The key to project.
                                            type: string
                                          mode:
                                            description: 'Optional: mode bits to use on this file, must be a value between 0 and 0777. If not specified, the volume defaultMode will be used. This might be in conflict with other options that affect the file mode, like fsGroup, and the result can be other mode bits set.'
                                            format: int32
                                            type: integer
                                          path:
                                            description: The relative path of the file to map the key to. May not be an absolute path. May not contain the path element '..'. May not start with the string '..'.
                                            type: string
                                        required:
                                        - key
                                        - path
                                        type: object
                                      type: array
                                    name:
                                      description: 'Name of the referent. More info: https://kubernetes.io/docs/concepts/overview/working-with-objects/names/#names TODO: Add other useful fields. apiVersion, kind, uid?'
                                      type: string
                                    optional:
                                      description: Specify whether the ConfigMap or it's keys must be defined
                                      type: boolean
                                  type: object
                                downwardAPI:
                                  description: information about the downwardAPI data to project
                                  properties:
                                    items:
                                      description: Items is a list of DownwardAPIVolume file
                                      items:
                                        description: DownwardAPIVolumeFile represents information to create the file containing the pod field
                                        properties:
                                          fieldRef:
                                            description: 'Required: Selects a field of the pod: only annotations, labels, name and namespace are supported.'
                                            properties:
                                              apiVersion:
                                                description: Version of the schema the FieldPath is written in terms of, defaults to "v1".
                                                type: string
                                              fieldPath:
                                                description: Path of the field to select in the specified API version.
                                                type: string
                                            required:
                                            - fieldPath
                                            type: object
                                          mode:
                                            description: 'Optional: mode bits to use on this file, must be a value between 0 and 0777. If not specified, the volume defaultMode will be used. This might be in conflict with other options that affect the file mode, like fsGroup, and the result can be other mode bits set.'
                                            format: int32
                                            type: integer
                                          path:
                                            description: 'Required: Path is  the relative path name of the file to be created. Must not be absolute or contain the ''..'' path. Must be utf-8 encoded. The first item of the relative path must not start with ''..'''
                                            type: string
                                          resourceFieldRef:
                                            description: 'Selects a resource of the container: only resources limits and requests (limits.cpu, limits.memory, requests.cpu and requests.memory) are currently supported.'
                                            properties:
                                              containerName:
                                                description: 'Container name: required for volumes, optional for env vars'
                                                type: string
                                              divisor:
                                                description: Specifies the output format of the exposed resources, defaults to "1"
                                                type: string
                                              resource:
                                                description: 'Required: resource to select'
                                                type: string
                                            required:
                                            - resource
                                            type: object
                                        required:
                                        - path
                                        type: object
                                      type: array
                                  type: object
                                secret:
                                  description: information about the secret data to project
                                  properties:
                                    items:
                                      description: If unspecified, each key-value pair in the Data field of the referenced Secret will be projected into the volume as a file whose name is the key and content is the value. If specified, the listed keys will be projected into the specified paths, and unlisted keys will not be present. If a key is specified which is not present in the Secret, the volume setup will error unless it is marked optional. Paths must be relative and may not contain the '..' path or start with '..'.
                                      items:
                                        description: Maps a string key to a path within a volume.
                                        properties:
                                          key:
                                            description: The key to project.
                                            type: string
                                          mode:
                                            description: 'Optional: mode bits to use on this file, must be a value between 0 and 0777. If not specified, the volume defaultMode will be used. This might be in conflict with other options that affect the file mode, like fsGroup, and the result can be other mode bits set.'
                                            format: int32
                                            type: integer
                                          path:
                                            description: The relative path of the file to map the key to. May not be an absolute path. May not contain the path element '..'. May not start with the string '..'.
                                            type: string
                                        required:
                                        - key
                                        - path
                                        type: object
                                      type: array
                                    name:
                                      description: 'Name of the referent. More info: https://kubernetes.io/docs/concepts/overview/working-with-objects/names/#names TODO: Add other useful fields. apiVersion, kind, uid?'
                                      type: string
                                    optional:
                                      description: Specify whether the Secret or its key must be defined
                                      type: boolean
                                  type: object
                                serviceAccountToken:
                                  description: information about the serviceAccountToken data to project
                                  properties:
                                    audience:
                                      description: Audience is the intended audience of the token. A recipient of a token must identify itself with an identifier specified in the audience of the token, and otherwise should reject the token. The audience defaults to the identifier of the apiserver.
                                      type: string
                                    expirationSeconds:
                                      description: ExpirationSeconds is the requested duration of validity of the service account token. As the token approaches expiration, the kubelet volume plugin will proactively rotate the service account token. The kubelet will start trying to rotate the token if the token is older than 80 percent of its time to live or if the token is older than 24 hours.Defaults to 1 hour and must be at least 10 minutes.
                                      format: int64
                                      type: integer
                                    path:
                                      description: Path is the path relative to the mount point of the file to project the token into.
                                      type: string
                                  required:
                                  - path
                                  type: object
                              type: object
                            type: array
                        required:
                        - sources
                        type: object
                      quobyte:
                        description: Quobyte represents a Quobyte mount on the host that shares a pod's lifetime
                        properties:
                          group:
                            description: Group to map volume access to Default is no group
                            type: string
                          readOnly:
                            description: ReadOnly here will force the Quobyte volume to be mounted with read-only permissions. Defaults to false.
                            type: boolean
                          registry:
                            description: Registry represents a single or multiple Quobyte Registry services specified as a string as host:port pair (multiple entries are separated with commas) which acts as the central registry for volumes
                            type: string
                          tenant:
                            description: Tenant owning the given Quobyte volume in the Backend Used with dynamically provisioned Quobyte volumes, value is set by the plugin
                            type: string
                          user:
                            description: User to map volume access to Defaults to serivceaccount user
                            type: string
                          volume:
                            description: Volume is a string that references an already created Quobyte volume by name.
                            type: string
                        required:
                        - registry
                        - volume
                        type: object
                      rbd:
                        description: 'RBD represents a Rados Block Device mount on the host that shares a pod''s lifetime. More info: https://releases.k8s.io/HEAD/examples/volumes/rbd/README.md'
                        properties:
                          fsType:
                            description: 'Filesystem type of the volume that you want to mount. Tip: Ensure that the filesystem type is supported by the host operating system. Examples: "ext4", "xfs", "ntfs". Implicitly inferred to be "ext4" if unspecified. More info: https://kubernetes.io/docs/concepts/storage/volumes#rbd TODO: how do we prevent errors in the filesystem from compromising the machine'
                            type: string
                          image:
                            description: 'The rados image name. More info: https://releases.k8s.io/HEAD/examples/volumes/rbd/README.md#how-to-use-it'
                            type: string
                          keyring:
                            description: 'Keyring is the path to key ring for RBDUser. Default is /etc/ceph/keyring. More info: https://releases.k8s.io/HEAD/examples/volumes/rbd/README.md#how-to-use-it'
                            type: string
                          monitors:
                            description: 'A collection of Ceph monitors. More info: https://releases.k8s.io/HEAD/examples/volumes/rbd/README.md#how-to-use-it'
                            items:
                              type: string
                            type: array
                          pool:
                            description: 'The rados pool name. Default is rbd. More info: https://releases.k8s.io/HEAD/examples/volumes/rbd/README.md#how-to-use-it'
                            type: string
                          readOnly:
                            description: 'ReadOnly here will force the ReadOnly setting in VolumeMounts. Defaults to false. More info: https://releases.k8s.io/HEAD/examples/volumes/rbd/README.md#how-to-use-it'
                            type: boolean
                          secretRef:
                            description: 'SecretRef is name of the authentication secret for RBDUser. If provided overrides keyring. Default is nil. More info: https://releases.k8s.io/HEAD/examples/volumes/rbd/README.md#how-to-use-it'
                            properties:
                              name:
                                description: 'Name of the referent. More info: https://kubernetes.io/docs/concepts/overview/working-with-objects/names/#names TODO: Add other useful fields. apiVersion, kind, uid?'
                                type: string
                            type: object
                          user:
                            description: 'The rados user name. Default is admin. More info: https://releases.k8s.io/HEAD/examples/volumes/rbd/README.md#how-to-use-it'
                            type: string
                        required:
                        - image
                        - monitors
                        type: object
                      scaleIO:
                        description: ScaleIO represents a ScaleIO persistent volume attached and mounted on Kubernetes nodes.
                        properties:
                          fsType:
                            description: Filesystem type to mount. Must be a filesystem type supported by the host operating system. Ex. "ext4", "xfs", "ntfs". Default is "xfs".
                            type: string
                          gateway:
                            description: The host address of the ScaleIO API Gateway.
                            type: string
                          protectionDomain:
                            description: The name of the ScaleIO Protection Domain for the configured storage.
                            type: string
                          readOnly:
                            description: Defaults to false (read/write). ReadOnly here will force the ReadOnly setting in VolumeMounts.
                            type: boolean
                          secretRef:
                            description: SecretRef references to the secret for ScaleIO user and other sensitive information. If this is not provided, Login operation will fail.
                            properties:
                              name:
                                description: 'Name of the referent. More info: https://kubernetes.io/docs/concepts/overview/working-with-objects/names/#names TODO: Add other useful fields. apiVersion, kind, uid?'
                                type: string
                            type: object
                          sslEnabled:
                            description: Flag to enable/disable SSL communication with Gateway, default false
                            type: boolean
                          storageMode:
                            description: Indicates whether the storage for a volume should be ThickProvisioned or ThinProvisioned. Default is ThinProvisioned.
                            type: string
                          storagePool:
                            description: The ScaleIO Storage Pool associated with the protection domain.
                            type: string
                          system:
                            description: The name of the storage system as configured in ScaleIO.
                            type: string
                          volumeName:
                            description: The name of a volume already created in the ScaleIO system that is associated with this volume source.
                            type: string
                        required:
                        - gateway
                        - secretRef
                        - system
                        type: object
                      secret:
                        description: 'Secret represents a secret that should populate this volume. More info: https://kubernetes.io/docs/concepts/storage/volumes#secret'
                        properties:
                          defaultMode:
                            description: 'Optional: mode bits to use on created files by default. Must be a value between 0 and 0777. Defaults to 0644. Directories within the path are not affected by this setting. This might be in conflict with other options that affect the file mode, like fsGroup, and the result can be other mode bits set.'
                            format: int32
                            type: integer
                          items:
                            description: If unspecified, each key-value pair in the Data field of the referenced Secret will be projected into the volume as a file whose name is the key and content is the value. If specified, the listed keys will be projected into the specified paths, and unlisted keys will not be present. If a key is specified which is not present in the Secret, the volume setup will error unless it is marked optional. Paths must be relative and may not contain the '..' path or start with '..'.
                            items:
                              description: Maps a string key to a path within a volume.
                              properties:
                                key:
                                  description: The key to project.
                                  type: string
                                mode:
                                  description: 'Optional: mode bits to use on this file, must be a value between 0 and 0777. If not specified, the volume defaultMode will be used. This might be in conflict with other options that affect the file mode, like fsGroup, and the result can be other mode bits set.'
                                  format: int32
                                  type: integer
                                path:
                                  description: The relative path of the file to map the key to. May not be an absolute path. May not contain the path element '..'. May not start with the string '..'.
                                  type: string
                              required:
                              - key
                              - path
                              type: object
                            type: array
                          optional:
                            description: Specify whether the Secret or it's keys must be defined
                            type: boolean
                          secretName:
                            description: 'Name of the secret in the pod''s namespace to use. More info: https://kubernetes.io/docs/concepts/storage/volumes#secret'
                            type: string
                        type: object
                      storageos:
                        description: StorageOS represents a StorageOS volume attached and mounted on Kubernetes nodes.
                        properties:
                          fsType:
                            description: Filesystem type to mount. Must be a filesystem type supported by the host operating system. Ex. "ext4", "xfs", "ntfs". Implicitly inferred to be "ext4" if unspecified.
                            type: string
                          readOnly:
                            description: Defaults to false (read/write). ReadOnly here will force the ReadOnly setting in VolumeMounts.
                            type: boolean
                          secretRef:
                            description: SecretRef specifies the secret to use for obtaining the StorageOS API credentials.  If not specified, default values will be attempted.
                            properties:
                              name:
                                description: 'Name of the referent. More info: https://kubernetes.io/docs/concepts/overview/working-with-objects/names/#names TODO: Add other useful fields. apiVersion, kind, uid?'
                                type: string
                            type: object
                          volumeName:
                            description: VolumeName is the human-readable name of the StorageOS volume.  Volume names are only unique within a namespace.
                            type: string
                          volumeNamespace:
                            description: VolumeNamespace specifies the scope of the volume within StorageOS.  If no namespace is specified then the Pod's namespace will be used.  This allows the Kubernetes name scoping to be mirrored within StorageOS for tighter integration. Set VolumeName to any name to override the default behaviour. Set to "default" if you are not using namespaces within StorageOS. Namespaces that do not pre-exist within StorageOS will be created.
                            type: string
                        type: object
                      vsphereVolume:
                        description: VsphereVolume represents a vSphere volume attached and mounted on kubelets host machine
                        properties:
                          fsType:
                            description: Filesystem type to mount. Must be a filesystem type supported by the host operating system. Ex. "ext4", "xfs", "ntfs". Implicitly inferred to be "ext4" if unspecified.
                            type: string
                          storagePolicyID:
                            description: Storage Policy Based Management (SPBM) profile ID associated with the StoragePolicyName.
                            type: string
                          storagePolicyName:
                            description: Storage Policy Based Management (SPBM) profile name.
                            type: string
                          volumePath:
                            description: Path that identifies vSphere volume vmdk
                            type: string
                        required:
                        - volumePath
                        type: object
                    required:
                    - name
                    type: object
                  type: array
=======
              - user-space
              - team
              - env
              - user
              - email
              properties:
                user-space:
                  type: string
                team:
                  type: string
                env:
                  type: string
                user:
                  type: string
                email:
                  type: string
>>>>>>> f5d34cfb
<|MERGE_RESOLUTION|>--- conflicted
+++ resolved
@@ -54,26 +54,14 @@
 apiVersion: apiextensions.k8s.io/v1
 kind: CustomResourceDefinition
 metadata:
-<<<<<<< HEAD
-  name: podsettings.orbit.aws
-=======
   name: namespacesettings.orbit.aws
->>>>>>> f5d34cfb
 spec:
   group: orbit.aws
   scope: Namespaced
   names:
-<<<<<<< HEAD
-    plural: podsettings
-    singular: podsetting
-    kind: PodSetting
-    shortNames:
-    - ps
-=======
     plural: namespacesettings
     singular: namespacesetting
     kind: NamespaceSetting
->>>>>>> f5d34cfb
   versions:
     - name: v1
       served: true
@@ -85,7 +73,45 @@
             spec:
               type: object
               required:
-<<<<<<< HEAD
+              - user-space
+              - team
+              - env
+              - user
+              - email
+              properties:
+                user-space:
+                  type: string
+                team:
+                  type: string
+                env:
+                  type: string
+                user:
+                  type: string
+                email:
+                  type: string
+---
+apiVersion: apiextensions.k8s.io/v1
+kind: CustomResourceDefinition
+metadata:
+  name: podsettings.orbit.aws
+spec:
+  group: orbit.aws
+  scope: Namespaced
+  names:
+    plural: podsettings
+    singular: podsetting
+    kind: PodSetting
+  versions:
+    - name: v1
+      served: true
+      storage: true
+      schema:
+        openAPIV3Schema:
+          type: object
+          properties:
+            spec:
+              type: object
+              required:
               - containerSelector
               - podSelector
               properties:
@@ -972,22 +998,4 @@
                     required:
                     - name
                     type: object
-                  type: array
-=======
-              - user-space
-              - team
-              - env
-              - user
-              - email
-              properties:
-                user-space:
-                  type: string
-                team:
-                  type: string
-                env:
-                  type: string
-                user:
-                  type: string
-                email:
-                  type: string
->>>>>>> f5d34cfb
+                  type: array