--- conflicted
+++ resolved
@@ -233,19 +233,11 @@
               mountPath: /config
           resources:
             limits:
-<<<<<<< HEAD
-              cpu: "100m"
-              memory: "100Mi"
-            requests:
-              cpu: "10m"
-              memory: "20Mi"
-=======
               cpu: "500m"
               memory: "2G"
             requests:
               cpu: "100m"
               memory: "512Mi"
->>>>>>> 2a404a6e
       nodeSelector:
         orbit/usage: teams
         orbit/node-type: ec2
