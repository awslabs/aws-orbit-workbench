--- conflicted
+++ resolved
@@ -295,36 +295,6 @@
       Description: ''
       ManagedPolicyName: ${top_level}-${env_name}-admin-iam-s3
       Path: /
-<<<<<<< HEAD
-  RedshiftPluginManagedPolicy:
-    Type: AWS::IAM::ManagedPolicy
-    Properties:
-      PolicyDocument:
-        Statement:
-          - Effect: Allow
-            Action:
-              - redshift:*
-            Resource:
-              - arn:aws:redshift:${region}:${account_id}:parametergroup:${top_level}-${env_name}-*
-              - arn:aws:redshift:${region}:${account_id}:securitygroup:${top_level}-${env_name}-*
-              - arn:aws:redshift:${region}:${account_id}:subnetgroup:${top_level}-${env_name}-*
-              - arn:aws:redshift:${region}:${account_id}:cluster:${top_level}-${env_name}-*
-          - Effect: Allow
-            Action:
-              - redshift:Describe*
-            Resource:
-              - arn:aws:redshift:${region}:${account_id}:cluster:*
-          - Effect: Allow
-            Action:
-              - secretsmanager:*
-            Resource:
-              - arn:aws:secretsmanager:${region}:${account_id}:secret:${top_level}-redshift-master-${env_name}*
-        Version: '2012-10-17'
-      Description: 'Managed policy for plugin specific resources'
-      ManagedPolicyName: ${top_level}-${env_name}-plugin-admin
-      Path: /
-=======
->>>>>>> dbc9e519
   AdminRole:
     Type: AWS::IAM::Role
     Properties:
