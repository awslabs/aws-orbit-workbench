AWSTemplateFormatVersion: '2010-09-09'
Description: |
  Orbit Workbench Toolkit Stack - ${env_name}
Resources:
  Bucket:
    Type: AWS::S3::Bucket
    Properties:
      BucketName: orbit-${env_name}-toolkit-${account_id}-${deploy_id}
      Tags:
        - Key: Env
          Value: orbit-${env_name}
      VersioningConfiguration:
        Status: Suspended
      PublicAccessBlockConfiguration:
        BlockPublicAcls: true
        BlockPublicPolicy: true
        IgnorePublicAcls: true
        RestrictPublicBuckets: true
      BucketEncryption:
        ServerSideEncryptionConfiguration:
          - ServerSideEncryptionByDefault:
              SSEAlgorithm: AES256
      LifecycleConfiguration:
        Rules:
          - Id: CleaningUp
            Status: Enabled
            ExpirationInDays: 1
            AbortIncompleteMultipartUpload:
              DaysAfterInitiation: 1
            NoncurrentVersionExpirationInDays: 1
            Prefix: cli/remote/
  OrbitAdminPolicyOther:
    Type: AWS::IAM::ManagedPolicy
    Properties:
      PolicyDocument:
        Statement:
          - Effect: Allow
            Action:
              - logs:*
              - kms:CreateKey
              - secretsmanager:GetRandomPassword
              - ecr:GetAuthorizationToken
              - ecr:DescribeRepositories
              - ecr:ListTagsForResource
              - ecr:BatchGetImage
              - ecr:GetDownloadUrlForLayer
              - ecr:BatchCheckLayerAvailability
              - ecr:GetRepositoryPolicy
              - ecr:ListImages
              - ecr:DescribeImages
              - cloudformation:ListStacks
              - elasticfilesystem:DescribeFileSystemPolicy
              - elasticfilesystem:CreateFileSystem
              - elasticfilesystem:CreateMountTarget
              - elasticfilesystem:DescribeFileSystems
              - elasticfilesystem:DeleteMountTarget
              - elasticfilesystem:DescribeMountTargets
              - elasticfilesystem:DeleteFileSystem
              - elasticfilesystem:PutLifecycleConfiguration
              - elasticfilesystem:ListTagsForResource
              - elasticfilesystem:CreateAccessPoint
              - elasticfilesystem:DescribeAccessPoints
              - elasticfilesystem:DeleteAccessPoint
              - iam:ListAttachedRolePolicies
              - iam:GetPolicy
              - iam:ListPolicyVersions
              - iam:GetRole
              - iam:GetRolePolicy
              - iam:ListRoleTags
              - iam:GetOpenIDConnectProvider
              - cognito-idp:CreateUserPool
              - cognito-idp:DeleteUserPool
              - cognito-idp:CreateUserPoolClient
              - cognito-idp:DeleteUserPoolClient
              - cognito-idp:CreateGroup
              - cognito-idp:DeleteGroup
              - cognito-idp:TagResource
              - cognito-identity:CreateIdentityPool
              - cognito-identity:DeleteIdentityPool
              - cognito-identity:UntagResource
              - cognito-identity:TagResource
              - cognito-identity:SetIdentityPoolRoles
              - ec2:*
              - elasticloadbalancing:*
              - ecs:CreateCluster
              - ecs:RegisterTaskDefinition
              - ecs:DeregisterTaskDefinition
              - codecommit:ListRepositories
              - cognito-idp:DescribeUserPool
              - cognito-idp:DescribeUserPoolClient
            Resource: '*'
          - Effect: Allow
            Action:
              - codebuild:CreateReportGroup
              - codebuild:CreateReport
              - codebuild:UpdateReport
              - codebuild:BatchPutTestCases
              - codebuild:BatchPutCodeCoverages
            Resource:
              - arn:aws:codebuild:*
          - Effect: Allow
            Action:
              - codebuild:StartBuild
              - codebuild:BatchGetBuilds
            Resource:
              - arn:aws:codebuild:${region}:${account_id}:project/orbit-${env_name}
          - Effect: Allow
            Action:
              - ecr:*
            Resource:
              - arn:aws:ecr:${region}:${account_id}:repository/orbit-${env_name}-*
              - arn:aws:ecr:${region}:${account_id}:repository/aws-orbit-code-build-base
          - Effect: Allow
            Action:
              - states:*
            Resource:
              - arn:aws:states:${region}:${account_id}:stateMachine:orbit-${env_name}-*
          - Effect: Allow
            Action:
              - cloudformation:*
            Resource:
              - arn:aws:cloudformation:${region}:${account_id}:stack/orbit-${env_name}*
              - arn:aws:cloudformation:${region}:${account_id}:stack/eksctl-orbit-${env_name}*
          - Effect: Allow
            Action:
              - ssm:GetParameters
              - ssm:DescribeParameters
              - ssm:GetParameter
              - ssm:DescribeParameter
              - ssm:PutParameter
              - ssm:AddTagsToResource
              - ssm:DeleteParameter
            Resource:
              - arn:aws:ssm:${region}:${account_id}:parameter/orbit/${env_name}/*
          - Effect: Allow
            Action:
              - kms:*
            Resource:
              - arn:aws:kms:${region}:${account_id}:alias/orbit-{env_name}*
              - arn:aws:kms:${region}:${account_id}:key/*
          - Effect: Allow
            Action:
              - eks:*
            Resource:
              - arn:aws:eks:${region}:${account_id}:cluster/orbit-${env_name}
              - arn:aws:eks:${region}:${account_id}:cluster/orbit-${env_name}/*
              - arn:aws:eks:${region}:${account_id}:nodegroup/orbit-${env_name}/*
              - arn:aws:eks:${region}:${account_id}:fargateprofile/orbit-${env_name}/*
          - Effect: Allow
            Action:
              - ecs:*
            Resource:
              - arn:aws:ecs:${region}:${account_id}:cluster/orbit-${env_name}-*
          - Effect: Allow
            Action:
              - lambda:*
            Resource:
              - arn:aws:lambda:${region}:${account_id}:function:orbit-${env_name}-*
          - Effect: Allow
            Action:
              - codeartifact:GetAuthorizationToken
              - codeartifact:GetRepositoryEndpoint
              - codeartifact:ReadFromRepository
            Resource: '*'
          - Effect: Allow
            Action:
              - sts:GetServiceBearerToken
            Resource: '*'
            Condition:
              StringEquals:
                sts:AWSServiceName: codeartifact.amazonaws.com
          - Effect: Allow
            Action:
              - codecommit:*
            Resource:
              - arn:aws:codecommit:${region}:${account_id}:orbit-${env_name}-*
        Version: '2012-10-17'
      Description: ''
      ManagedPolicyName: orbit-${env_name}-admin-other
      Path: /
  OrbitAdminPolicyIAMS3:
    Type: AWS::IAM::ManagedPolicy
    Properties:
      PolicyDocument:
        Statement:
          - Effect: Allow
            Action:
              - s3:List*
              - s3:Describe*
              - s3:Get*
              - s3:CreateBucket
              - s3:PutLifecycleConfiguration
              - s3:PutBucketTagging
              - s3:PutEncryptionConfiguration
              - s3:PutBucketPublicAccessBlock
              - s3:PutBucketPolicy
              - s3:PutObject
              - s3:DeleteObject
              - s3:DeleteObjectVersion
              - s3:DeleteBucket
            Resource:
              - arn:aws:s3:::orbit-${env_name}-scratch-${account_id}-${deploy_id}/*
              - arn:aws:s3:::orbit-${env_name}-scratch-${account_id}-${deploy_id}
              - arn:aws:s3:::orbit-${env_name}-toolkit-${account_id}-${deploy_id}/*
              - arn:aws:s3:::orbit-${env_name}-toolkit-${account_id}-${deploy_id}
              - arn:aws:s3:::orbit-${env_name}-cdk-toolkit-${account_id}-${deploy_id}/*
              - arn:aws:s3:::orbit-${env_name}-cdk-toolkit-${account_id}-${deploy_id}
          - Effect: Allow
            Action:
              - iam:CreateRole
              - iam:AttachRolePolicy
              - iam:PutRolePolicy
              - iam:DetachRolePolicy
              - iam:DeleteRolePolicy
              - iam:DeleteRole
              - iam:TagRole
              - iam:UntagRole
              - iam:ListRoleTags
              - iam:PassRole
              - iam:ListAttachedRolePolicies
              - iam:UpdateAssumeRolePolicy
            Resource:
              - arn:aws:iam::${account_id}:role/orbit-${env_name}-*
              - arn:aws:iam::${account_id}:role/eksctl-orbit-${env_name}-*
          - Effect: Allow
            Action:
              - iam:CreateServiceLinkedRole
            Resource:
              - arn:aws:iam::${account_id}:role/aws-service-role/eks-nodegroup.amazonaws.com/AWSServiceRoleForAmazonEKSNodegroup
              - arn:aws:iam::${account_id}:role/aws-service-role/eks-fargate.amazonaws.com/AWSServiceRoleForAmazonEKSForFargate
          - Effect: Allow
            Action:
              - iam:AddClientIDToOpenIDConnectProvider
              - iam:CreateOpenIDConnectProvider
              - iam:DeleteOpenIDConnectProvider
              - iam:GetOpenIDConnectProvider
              - iam:ListOpenIDConnectProviders
              - iam:UpdateOpenIDConnectProviderThumbprint
            Resource:
              - arn:aws:iam::${account_id}:oidc-provider/oidc.eks.${region}.amazonaws.com*
          - Effect: Allow
            Action:
              - iam:CreatePolicy
              - iam:DeletePolicy
              - iam:CreatePolicyVersion
              - iam:DeletePolicyVersion
            Resource:
              - arn:aws:iam::${account_id}:policy/orbit-${env_name}-*
        Version: '2012-10-17'
      Description: ''
      ManagedPolicyName: orbit-${env_name}-admin-iam-s3
      Path: /
  PluginManagedPolicy:
    Type: AWS::IAM::ManagedPolicy
    Properties:
      PolicyDocument:
        Statement:
          - Effect: Allow
            Action:
              - redshift:*
            Resource:
              - arn:aws:redshift:${region}:${account_id}:parametergroup:orbit-${env_name}-*
              - arn:aws:redshift:${region}:${account_id}:securitygroup:orbit-${env_name}-*
              - arn:aws:redshift:${region}:${account_id}:subnetgroup:orbit-${env_name}-*
              - arn:aws:redshift:${region}:${account_id}:cluster:orbit-${env_name}-*
          - Effect: Allow
            Action:
              - secretsmanager:*
            Resource:
              - arn:aws:secretsmanager:${region}:${account_id}:secret:orbit-redshift-master-${env_name}*
        Version: '2012-10-17'
      Description: 'Managed policy for plugin specific resources'
      ManagedPolicyName: orbit-${env_name}-plugin-admin
      Path: /
  AdminRole:
    Type: AWS::IAM::Role
    Properties:
      Path: /
      ManagedPolicyArns:
<<<<<<< HEAD
        - Ref: ManagedPolicy
        - Ref: PluginManagedPolicy
=======
        - Ref: OrbitAdminPolicyOther
        - Ref: OrbitAdminPolicyIAMS3
>>>>>>> 2eac81e3
        - arn:aws:iam::aws:policy/AWSServiceCatalogAdminFullAccess
      RoleName: orbit-${env_name}-admin
      MaxSessionDuration: 10000
      AssumeRolePolicyDocument:
        Version: '2012-10-17'
        Statement:
          - Effect: Allow
            Principal:
              Service: codepipeline.amazonaws.com
            Action: sts:AssumeRole
          - Effect: Allow
            Principal:
              Service: codebuild.amazonaws.com
            Action: sts:AssumeRole
          - Effect: Allow
            Principal:
              Service: ec2.amazonaws.com
            Action: sts:AssumeRole
          - Effect: Allow
            Principal:
              Service: cloudformation.amazonaws.com
            Action: sts:AssumeRole
          - Effect: Allow
            Principal:
              Service: sagemaker.amazonaws.com
            Action: sts:AssumeRole
  CodeBuild:
    Type: AWS::CodeBuild::Project
    Properties:
      Name: orbit-${env_name}
      Tags:
        - Key: Env
          Value: orbit-${env_name}
      Description: Orbit Workbench CLI backend.
      ServiceRole: !Ref AdminRole
      Artifacts:
        Type: NO_ARTIFACTS
      Environment:
        Type: LINUX_CONTAINER
        ComputeType: BUILD_GENERAL1_MEDIUM
        Image: aws/codebuild/standard:4.0
      Source:
        Type: NO_SOURCE
        BuildSpec:  |
          version: 0.2
          phases:
            install:
              runtime-versions:
                python: 3.7
                nodejs: 12
            build:
              commands:
                - ls -la
      TimeoutInMinutes: 120
      LogsConfig:
        CloudWatchLogs:
          Status: ENABLED
          GroupName: /aws/codebuild/orbit-${env_name}
        S3Logs:
          Status: DISABLED
  KmsKeyAlias:
    Type: AWS::KMS::Alias
    Properties:
      AliasName: alias/orbit-${env_name}-${deploy_id}
      TargetKeyId:
        Ref: KmsKey
  KmsKey:
    Type: AWS::KMS::Key
    Properties:
      Tags:
        - Key: Env
          Value: orbit-${env_name}
      Description: Orbit Workbench key for ${env_name}.
      KeyPolicy:
        Version: '2012-10-17'
        Id: orbit-${env_name}
        Statement:
          - Sid: Enable IAM User Permissions
            Effect: Allow
            Principal:
              AWS: arn:aws:iam::${account_id}:root
            Action: kms:*
            Resource: '*'
          - Sid: Allow administration of the key
            Effect: Allow
            Principal:
              AWS:
                Ref: AWS::AccountId
            Action:
              - kms:Create*
              - kms:Describe*
              - kms:Enable*
              - kms:List*
              - kms:Put*
              - kms:Update*
              - kms:Revoke*
              - kms:Disable*
              - kms:Get*
              - kms:Delete*
              - kms:ScheduleKeyDeletion
              - kms:CancelKeyDeletion
            Resource: '*'
Outputs:
  DeployId:
    Value: '${deploy_id}'
    Export:
      Name: orbit-${env_name}-deploy-id
  KmsKeyArn:
    Value:
      Fn::GetAtt:
        - KmsKey
        - Arn
    Export:
      Name: orbit-${env_name}-kms-arn<|MERGE_RESOLUTION|>--- conflicted
+++ resolved
@@ -250,7 +250,7 @@
       Description: ''
       ManagedPolicyName: orbit-${env_name}-admin-iam-s3
       Path: /
-  PluginManagedPolicy:
+  RedshiftPluginManagedPolicy:
     Type: AWS::IAM::ManagedPolicy
     Properties:
       PolicyDocument:
@@ -277,13 +277,9 @@
     Properties:
       Path: /
       ManagedPolicyArns:
-<<<<<<< HEAD
-        - Ref: ManagedPolicy
-        - Ref: PluginManagedPolicy
-=======
         - Ref: OrbitAdminPolicyOther
         - Ref: OrbitAdminPolicyIAMS3
->>>>>>> 2eac81e3
+        - Ref: RedshiftPluginManagedPolicy
         - arn:aws:iam::aws:policy/AWSServiceCatalogAdminFullAccess
       RoleName: orbit-${env_name}-admin
       MaxSessionDuration: 10000
