--- conflicted
+++ resolved
@@ -2,10 +2,7 @@
 from typing import Dict, List, Optional
 
 import click
-<<<<<<< HEAD
-=======
 
->>>>>>> 55574ba1
 from aws_orbit import utils
 from aws_orbit.manifest import Manifest
 from aws_orbit.messages import print_list, stylize
