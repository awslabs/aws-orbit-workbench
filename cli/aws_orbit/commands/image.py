--- conflicted
+++ resolved
@@ -159,8 +159,6 @@
     debug: bool,
 ) -> None:
     with MessagesContext("Deploying Docker Image", debug=debug) as msg_ctx:
-        ssm.cleanup_changeset(env_name=env)
-        ssm.cleanup_manifest(env_name=env)
         context: "Context" = ContextSerDe.load_context_from_ssm(env_name=env, type=Context)
         msg_ctx.info("Manifest loaded")
         if cfn.does_stack_exist(stack_name=f"orbit-{context.name}") is False:
@@ -168,21 +166,9 @@
             return
         msg_ctx.progress(3)
 
-<<<<<<< HEAD
         bundle_path = bundle.generate_bundle(
             command_name=f"deploy_image-{name}", context=context, dirs=[(dir, name)], changeset=None, plugins=True
         )
-=======
-        plugins.PLUGINS_REGISTRIES.load_plugins(
-            context=context,
-            msg_ctx=msg_ctx,
-            plugin_changesets=[],
-            teams_changeset=None,
-        )
-        msg_ctx.progress(4)
-
-        bundle_path = bundle.generate_bundle(command_name=f"deploy_image-{name}", context=context, dirs=[(dir, name)])
->>>>>>> f93ca3ce
         msg_ctx.progress(5)
 
         script_str = "NO_SCRIPT" if script is None else script
