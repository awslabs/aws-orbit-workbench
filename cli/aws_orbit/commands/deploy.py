#  Copyright Amazon.com, Inc. or its affiliates. All Rights Reserved.
#
#    Licensed under the Apache License, Version 2.0 (the "License").
#    You may not use this file except in compliance with the License.
#    You may obtain a copy of the License at
#
#        http://www.apache.org/licenses/LICENSE-2.0
#
#    Unless required by applicable law or agreed to in writing, software
#    distributed under the License is distributed on an "AS IS" BASIS,
#    WITHOUT WARRANTIES OR CONDITIONS OF ANY KIND, either express or implied.
#    See the License for the specific language governing permissions and
#    limitations under the License.

import logging
import os
import uuid
from typing import List, Optional, Tuple, cast

import click

from aws_orbit import bundle, dockerhub, plugins, remote, toolkit
from aws_orbit.messages import MessagesContext, stylize
from aws_orbit.models.changeset import Changeset, dump_changeset_to_str, extract_changeset
from aws_orbit.models.context import Context, ContextSerDe, FoundationContext
from aws_orbit.models.manifest import (
    DataNetworkingManifest,
    FoundationManifest,
    ImageManifest,
    Manifest,
    ManifestSerDe,
    NetworkingManifest,
)
from aws_orbit.services import cfn, codebuild

_logger: logging.Logger = logging.getLogger(__name__)


def _request_dockerhub_credential(msg_ctx: MessagesContext) -> Tuple[str, str]:
    if msg_ctx.pbar is not None:
        msg_ctx.pbar.clear()
    msg_ctx.info(
        "When Container Images are built from source or pulled from Dockerhub, " "a Dockerhub login is required."
    )
    username = cast(
        str,
        click.prompt("Please enter the DockerHub username", type=str, hide_input=False),
    )
    password = cast(
        str,
        click.prompt("Please enter the DockerHub password", type=str, hide_input=True),
    )
    return username, password


def _get_images_dirs(context: "Context", manifest_filename: str, skip_images: bool) -> List[Tuple[str, str]]:
    if skip_images:
        dirs: List[Tuple[str, str]] = []
    else:
        refdir: str = os.path.dirname(os.path.abspath(manifest_filename))
        _logger.debug("refdir: %s", refdir)
        _logger.debug(context.images.jupyter_hub.source)
        dirs = [
            (os.path.join(refdir, getattr(context.images, name).path), name.replace("_", "-"))
            for name in context.images.names
            if getattr(context.images, name).source == "code"
        ]
        _logger.debug("dirs: %s", dirs)
    return dirs


def _get_config_dirs(context: "Context", manifest_filename: str) -> List[Tuple[str, str]]:
    manrefdir: str = os.path.dirname(os.path.abspath(manifest_filename))
    _logger.debug("manrefdir: %s", manrefdir)
    dirs = [(manrefdir, "PLUGINS")]
    _logger.debug("dirs: %s", dirs)
    return dirs


def deploy_toolkit(
    context: "Context",
    username: Optional[str],
    password: Optional[str],
    msg_ctx: MessagesContext,
    top_level: str = "orbit",
) -> None:
    credential_received: bool = username is not None and password is not None
    stack_exist: bool = cfn.does_stack_exist(stack_name=context.toolkit.stack_name)
    credential_exist: bool = dockerhub.does_credential_exist(context=context) if stack_exist else False
    image_manifests = [cast(ImageManifest, getattr(context.images, i)) for i in context.images.names]
    credential_required: bool = any([im.source == "dockerhub" or im.source == "code" for im in image_manifests])

    if stack_exist:
        if credential_required and not credential_exist and not credential_received:
            username, password = _request_dockerhub_credential(msg_ctx=msg_ctx)
            dockerhub.store_credential(context=context, username=username, password=password)
            credential_exist = True
        elif credential_received:
            dockerhub.store_credential(
                context=context,
                username=cast(str, username),
                password=cast(str, password),
            )
            credential_exist = True
    else:
        context.toolkit.deploy_id = uuid.uuid4().hex[:6]
        if credential_required and not credential_received:
            username, password = _request_dockerhub_credential(msg_ctx=msg_ctx)
            credential_exist = False

    msg_ctx.progress(6)
    _logger.debug("context.toolkit.deploy_id: %s", context.toolkit.deploy_id)
    template_filename: str = toolkit.synth(context=context, top_level=top_level)
    cfn.deploy_template(
        stack_name=context.toolkit.stack_name, filename=template_filename, env_tag=context.env_tag, s3_bucket=None
    )
    ContextSerDe.fetch_toolkit_data(context=context)
    ContextSerDe.dump_context_to_ssm(context=context)

    if credential_exist is False:
        dockerhub.store_credential(
            context=context,
            username=cast(str, username),
            password=cast(str, password),
        )


def deploy_foundation(
    filename: Optional[str] = None,
    name: Optional[str] = None,
    debug: bool = False,
    internet_accessiblity: bool = True,
    codeartifact_domain: Optional[str] = None,
    codeartifact_repository: Optional[str] = None,
    username: Optional[str] = None,
    password: Optional[str] = None,
) -> None:
    with MessagesContext("Deploying", debug=debug) as msg_ctx:
        msg_ctx.progress(2)

        if filename:
            manifest: "FoundationManifest" = ManifestSerDe.load_manifest_from_file(
                filename=filename, type=FoundationManifest
            )
            if name or codeartifact_domain or codeartifact_repository:
                msg_ctx.warn(
                    f'Reading parameters from {filename}, "name", "codeartifact-domain", '
                    'and "codeartifact-repository" ignored.'
                )
        elif name:
            manifest: FoundationManifest = FoundationManifest(  # type: ignore
                name=name,
                codeartifact_domain=codeartifact_domain,
                codeartifact_repository=codeartifact_repository,
                ssm_parameter_name=f"/orbit-foundation/{name}/manifest",
                networking=NetworkingManifest(data=DataNetworkingManifest(internet_accessible=internet_accessiblity)),
            )
        else:
            msg_ctx.error('One of "filename" or "name" is required')
            raise ValueError('One of "filename" or "name" is required')

        ManifestSerDe.dump_manifest_to_ssm(manifest=manifest)
        msg_ctx.info(f"Manifest loaded: {manifest.name}")
        msg_ctx.progress(3)

        context: FoundationContext = ContextSerDe.load_context_from_manifest(manifest=manifest)
        msg_ctx.info("Current Context loaded")
        msg_ctx.progress(4)

        deploy_toolkit(
            context=cast(Context, context),
            username=username,
            password=password,
            msg_ctx=msg_ctx,
            top_level="orbit-foundation",
        )
        msg_ctx.info("Toolkit deployed")
        msg_ctx.progress(8)

        bundle_path = bundle.generate_bundle(command_name="deploy_foundation", context=cast(Context, context))
        msg_ctx.progress(10)
        buildspec = codebuild.generate_spec(
            context=cast(Context, context),
            plugins=False,
            cmds_build=[f"orbit remote --command deploy_foundation {context.name}"],
        )
        msg_ctx.progress(11)
        remote.run(
            command_name="deploy_foundation",
            context=cast(Context, context),
            bundle_path=bundle_path,
            buildspec=buildspec,
            codebuild_log_callback=msg_ctx.progress_bar_callback,
            timeout=90,
        )
        msg_ctx.info("Orbit Foundation deployed")
        msg_ctx.progress(100)


def deploy_env(
    filename: str,
    skip_images: bool,
    debug: bool,
    username: Optional[str] = None,
    password: Optional[str] = None,
) -> None:
    with MessagesContext("Deploying", debug=debug) as msg_ctx:
        msg_ctx.progress(2)

        manifest: "Manifest" = ManifestSerDe.load_manifest_from_file(filename=filename, type=Manifest)
        msg_ctx.info(f"Manifest loaded: {filename}")
        msg_ctx.progress(3)

        context: "Context" = ContextSerDe.load_context_from_manifest(manifest=manifest)
        msg_ctx.info("Current Context loaded")
        msg_ctx.progress(4)

        _logger.debug("Inspecting possible manifest changes...")
        changeset: "Changeset" = extract_changeset(manifest=manifest, context=context, msg_ctx=msg_ctx)
        _logger.debug(f"Changeset:\n{dump_changeset_to_str(changeset=changeset)}")
        msg_ctx.progress(5)

        deploy_toolkit(
            context=context,
            username=username,
            password=password,
            msg_ctx=msg_ctx,
        )
        msg_ctx.info("Toolkit deployed")
        msg_ctx.progress(10)

        bundle_path = bundle.generate_bundle(
            command_name="deploy",
            context=context,
            dirs=_get_images_dirs(context=context, manifest_filename=filename, skip_images=skip_images),
        )
        msg_ctx.progress(11)
        skip_images_remote_flag: str = "skip-images" if skip_images else "no-skip-images"
        buildspec = codebuild.generate_spec(
            context=context,
            plugins=True,
            cmds_build=[f"orbit remote --command deploy_env {context.name} {skip_images_remote_flag}"],
            changeset=changeset,
        )
        remote.run(
            command_name="deploy",
            context=context,
            bundle_path=bundle_path,
            buildspec=buildspec,
            codebuild_log_callback=msg_ctx.progress_bar_callback,
            timeout=90,
        )
        msg_ctx.info("Orbit Workbench deployed")
        msg_ctx.progress(98)

        if cfn.does_stack_exist(stack_name=context.env_stack_name):
            context = ContextSerDe.load_context_from_manifest(manifest=manifest)
            msg_ctx.info(f"Context updated: {filename}")
        msg_ctx.progress(99)

        if context.cognito_users_url:
            msg_ctx.tip(f"Add users: {stylize(context.cognito_users_url, underline=True)}")
        else:
            RuntimeError("Cognito Users URL not found.")
        if context.landing_page_url:
            msg_ctx.tip(f"Access Orbit Workbench: {stylize(context.landing_page_url, underline=True)}")
        else:
            RuntimeError("Landing Page URL not found.")
        msg_ctx.progress(100)


def deploy_teams(
    filename: str,
    debug: bool,
) -> None:
    with MessagesContext("Deploying", debug=debug) as msg_ctx:
        msg_ctx.progress(2)

        manifest: "Manifest" = ManifestSerDe.load_manifest_from_file(filename=filename, type=Manifest)
        msg_ctx.info(f"Manifest loaded: {filename}")
        msg_ctx.info(f"Teams: {','.join([t.name for t in manifest.teams])}")
        msg_ctx.progress(3)

        context: "Context" = ContextSerDe.load_context_from_manifest(manifest=manifest)
        msg_ctx.info("Current Context loaded")
        msg_ctx.info(f"Teams: {','.join([t.name for t in context.teams])}")
        msg_ctx.progress(4)

        _logger.debug("Inspecting possible manifest changes...")
        changeset: "Changeset" = extract_changeset(manifest=manifest, context=context, msg_ctx=msg_ctx)
        _logger.debug(f"Changeset:\n{dump_changeset_to_str(changeset=changeset)}")
        msg_ctx.progress(5)

        plugins.PLUGINS_REGISTRIES.load_plugins(
            context=context,
            msg_ctx=msg_ctx,
            plugin_changesets=changeset.plugin_changesets,
            teams_changeset=changeset.teams_changeset,
        )
        msg_ctx.progress(7)

<<<<<<< HEAD
        deploy_toolkit(
            context=context,
            username=username,
            password=password,
            msg_ctx=msg_ctx,
        )
        msg_ctx.info("Toolkit deployed")
        msg_ctx.progress(10)

        _logger.debug("******Preparing bundle directory***********")
        dirs: List[Tuple[str, str]] = []
        dirs += _get_config_dirs(context=context, manifest_filename=filename)
        _logger.debug(f"*Directory={dirs}")
        dirs += _get_images_dirs(context=context, manifest_filename=filename, skip_images=skip_images)
        _logger.debug(f"**Directory={dirs}")

        bundle_path = bundle.generate_bundle(
            command_name="deploy",
            context=context,
            # dirs=_get_images_dirs(context=context, manifest_filename=filename, skip_images=skip_images),
            dirs=dirs,
            changeset=changeset,
=======
        bundle_path = bundle.generate_bundle(
            command_name="deploy",
            context=context,
            dirs=_get_images_dirs(context=context, manifest_filename=filename, skip_images=True),
>>>>>>> 3b67e21b
        )
        msg_ctx.progress(11)
        buildspec = codebuild.generate_spec(
            context=context,
            plugins=True,
            cmds_build=[f"orbit remote --command deploy_teams {context.name}"],
            changeset=changeset,
        )
        remote.run(
            command_name="deploy",
            context=context,
            bundle_path=bundle_path,
            buildspec=buildspec,
            codebuild_log_callback=msg_ctx.progress_bar_callback,
            timeout=90,
        )
        msg_ctx.info("Orbit Workbench deployed")
        msg_ctx.progress(98)

        if cfn.does_stack_exist(stack_name=context.env_stack_name):
            context = ContextSerDe.load_context_from_manifest(manifest=manifest)
            msg_ctx.info(f"Context updated: {filename}")
        msg_ctx.progress(99)

        if context.cognito_users_url:
            msg_ctx.tip(f"Add users: {stylize(context.cognito_users_url, underline=True)}")
        else:
            RuntimeError("Cognito Users URL not found.")
        if context.landing_page_url:
            msg_ctx.tip(f"Access Orbit Workbench: {stylize(context.landing_page_url, underline=True)}")
        else:
            RuntimeError("Landing Page URL not found.")
        msg_ctx.progress(100)


def _deploy_image(
    env: str,
    dir: str,
    name: str,
    script: Optional[str],
    build_args: Optional[List[str]],
    region: Optional[str],
    debug: bool,
) -> None:
    with MessagesContext("Deploying Docker Image", debug=debug) as msg_ctx:
        context: "Context" = ContextSerDe.load_context_from_ssm(env_name=env, type=Context)

        if cfn.does_stack_exist(stack_name=f"orbit-{context.name}") is False:
            msg_ctx.error("Please, deploy your environment before deploy any addicional docker image")
            return

        plugins.PLUGINS_REGISTRIES.load_plugins(
            context=context,
            msg_ctx=msg_ctx,
            plugin_changesets=[],
            teams_changeset=None,
        )
        msg_ctx.progress(3)

        bundle_path = bundle.generate_bundle(command_name=f"deploy_image-{name}", context=context, dirs=[(dir, name)])
        msg_ctx.progress(4)
        script_str = "NO_SCRIPT" if script is None else script
        build_args = [] if build_args is None else build_args
        buildspec = codebuild.generate_spec(
            context=context,
            plugins=True,
            cmds_build=[f"orbit remote --command _deploy_image {env} {name} {dir} {script_str} {' '.join(build_args)}"],
            changeset=None,
        )
        remote.run(
            command_name=f"deploy_image-{name}",
            context=context,
            bundle_path=bundle_path,
            buildspec=buildspec,
            codebuild_log_callback=msg_ctx.progress_bar_callback,
            timeout=30,
        )
        msg_ctx.info("Docker Image deploy into ECR")
        address = f"{context.account_id}.dkr.ecr.{context.region}.amazonaws.com/orbit-{context.name}-{name}"
        msg_ctx.tip(f"ECR Image Address: {stylize(address, underline=True)}")
        msg_ctx.progress(100)<|MERGE_RESOLUTION|>--- conflicted
+++ resolved
@@ -298,36 +298,17 @@
             teams_changeset=changeset.teams_changeset,
         )
         msg_ctx.progress(7)
-
-<<<<<<< HEAD
-        deploy_toolkit(
-            context=context,
-            username=username,
-            password=password,
-            msg_ctx=msg_ctx,
-        )
-        msg_ctx.info("Toolkit deployed")
-        msg_ctx.progress(10)
-
         _logger.debug("******Preparing bundle directory***********")
         dirs: List[Tuple[str, str]] = []
         dirs += _get_config_dirs(context=context, manifest_filename=filename)
         _logger.debug(f"*Directory={dirs}")
-        dirs += _get_images_dirs(context=context, manifest_filename=filename, skip_images=skip_images)
+        dirs += _get_images_dirs(context=context, manifest_filename=filename, skip_images=True)
         _logger.debug(f"**Directory={dirs}")
 
         bundle_path = bundle.generate_bundle(
             command_name="deploy",
             context=context,
-            # dirs=_get_images_dirs(context=context, manifest_filename=filename, skip_images=skip_images),
-            dirs=dirs,
-            changeset=changeset,
-=======
-        bundle_path = bundle.generate_bundle(
-            command_name="deploy",
-            context=context,
             dirs=_get_images_dirs(context=context, manifest_filename=filename, skip_images=True),
->>>>>>> 3b67e21b
         )
         msg_ctx.progress(11)
         buildspec = codebuild.generate_spec(
