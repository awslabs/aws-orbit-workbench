#  Copyright Amazon.com, Inc. or its affiliates. All Rights Reserved.
#
#    Licensed under the Apache License, Version 2.0 (the "License").
#    You may not use this file except in compliance with the License.
#    You may obtain a copy of the License at
#
#        http://www.apache.org/licenses/LICENSE-2.0
#
#    Unless required by applicable law or agreed to in writing, software
#    distributed under the License is distributed on an "AS IS" BASIS,
#    WITHOUT WARRANTIES OR CONDITIONS OF ANY KIND, either express or implied.
#    See the License for the specific language governing permissions and
#    limitations under the License.

import logging
import os
import random
import string
from typing import List, Optional, Tuple, cast

import click

from aws_orbit import bundle, dockerhub, plugins, remote, toolkit
from aws_orbit.messages import MessagesContext, stylize
from aws_orbit.models.changeset import Changeset, dump_changeset_to_str, extract_changeset
from aws_orbit.models.context import Context, ContextSerDe, FoundationContext
from aws_orbit.models.manifest import (
    DataNetworkingManifest,
    FoundationManifest,
    ImageManifest,
    Manifest,
    ManifestSerDe,
    NetworkingManifest,
)
from aws_orbit.services import cfn, codebuild

_logger: logging.Logger = logging.getLogger(__name__)


def _request_dockerhub_credential(msg_ctx: MessagesContext) -> Tuple[str, str]:
    if msg_ctx.pbar is not None:
        msg_ctx.pbar.clear()
    msg_ctx.info(
        "When Container Images are built from source or pulled from Dockerhub, " "a Dockerhub login is required."
    )
    username = cast(
        str,
        click.prompt("Please enter the DockerHub username", type=str, hide_input=False),
    )
    password = cast(
        str,
        click.prompt("Please enter the DockerHub password", type=str, hide_input=True),
    )
    return username, password


def _get_images_dirs(context: "Context", manifest_filename: str, skip_images: bool) -> List[Tuple[str, str]]:
    if skip_images:
        dirs: List[Tuple[str, str]] = []
    else:
        refdir: str = os.path.dirname(os.path.abspath(manifest_filename))
        _logger.debug("refdir: %s", refdir)
        _logger.debug(context.images.jupyter_hub.source)
        dirs = [
            (os.path.join(refdir, getattr(context.images, name).path), name.replace("_", "-"))
            for name in context.images.names
            if getattr(context.images, name).source == "code"
        ]
        _logger.debug("dirs: %s", dirs)
    return dirs


def _get_config_dirs(context: "Context", manifest_filename: str) -> List[Tuple[str, str]]:
    manifest_dir: str = os.path.dirname(os.path.abspath(manifest_filename))
    _logger.debug("manrefdir: %s", manifest_dir)
    dirs = [(manifest_dir, "plugins")]
    _logger.debug("dirs: %s", dirs)
    return dirs


def deploy_toolkit(
    context: "Context",
    username: Optional[str],
    password: Optional[str],
    msg_ctx: MessagesContext,
    top_level: str = "orbit",
) -> None:
    credential_received: bool = username is not None and password is not None
    stack_exist: bool = cfn.does_stack_exist(stack_name=context.toolkit.stack_name)
    credential_exist: bool = dockerhub.does_credential_exist(context=context) if stack_exist else False
    image_manifests = [cast(ImageManifest, getattr(context.images, i)) for i in context.images.names]
    credential_required: bool = any([im.source == "dockerhub" or im.source == "code" for im in image_manifests])

    if stack_exist:
        if credential_required and not credential_exist and not credential_received:
            username, password = _request_dockerhub_credential(msg_ctx=msg_ctx)
            dockerhub.store_credential(context=context, username=username, password=password)
            credential_exist = True
        elif credential_received:
            dockerhub.store_credential(
                context=context,
                username=cast(str, username),
                password=cast(str, password),
            )
            credential_exist = True
    else:
<<<<<<< HEAD
        context.toolkit.deploy_id = "".join(random.choice(string.ascii_letters) for i in range(6))
=======
        context.toolkit.deploy_id = "".join(random.choice(string.ascii_lowercase) for i in range(6))
>>>>>>> fc9ecbdb
        if credential_required and not credential_received:
            username, password = _request_dockerhub_credential(msg_ctx=msg_ctx)
            credential_exist = False

    msg_ctx.progress(6)
    _logger.debug("context.toolkit.deploy_id: %s", context.toolkit.deploy_id)
    template_filename: str = toolkit.synth(context=context, top_level=top_level)
    cfn.deploy_template(
        stack_name=context.toolkit.stack_name, filename=template_filename, env_tag=context.env_tag, s3_bucket=None
    )
    ContextSerDe.fetch_toolkit_data(context=context)
    ContextSerDe.dump_context_to_ssm(context=context)

    if credential_exist is False:
        dockerhub.store_credential(
            context=context,
            username=cast(str, username),
            password=cast(str, password),
        )


def deploy_foundation(
    filename: Optional[str] = None,
    name: Optional[str] = None,
    debug: bool = False,
    internet_accessibility: bool = True,
    codeartifact_domain: Optional[str] = None,
    codeartifact_repository: Optional[str] = None,
    username: Optional[str] = None,
    password: Optional[str] = None,
) -> None:
    with MessagesContext("Deploying", debug=debug) as msg_ctx:
        msg_ctx.progress(2)

        if filename:
            manifest: "FoundationManifest" = ManifestSerDe.load_manifest_from_file(
                filename=filename, type=FoundationManifest
            )
            if name or codeartifact_domain or codeartifact_repository:
                msg_ctx.warn(
                    f'Reading parameters from {filename}, "name", "codeartifact-domain", '
                    'and "codeartifact-repository" ignored.'
                )
        elif name:
            manifest: FoundationManifest = FoundationManifest(  # type: ignore
                name=name,
                codeartifact_domain=codeartifact_domain,
                codeartifact_repository=codeartifact_repository,
                ssm_parameter_name=f"/orbit-foundation/{name}/manifest",
                networking=NetworkingManifest(data=DataNetworkingManifest(internet_accessible=internet_accessibility)),
            )
        else:
            msg_ctx.error('One of "filename" or "name" is required')
            raise ValueError('One of "filename" or "name" is required')

        ManifestSerDe.dump_manifest_to_ssm(manifest=manifest)
        msg_ctx.info(f"Manifest loaded: {manifest.name}")
        msg_ctx.progress(3)

        context: FoundationContext = ContextSerDe.load_context_from_manifest(manifest=manifest)
        msg_ctx.info("Current Context loaded")
        msg_ctx.progress(4)

        deploy_toolkit(
            context=cast(Context, context),
            username=username,
            password=password,
            msg_ctx=msg_ctx,
            top_level="orbit-foundation",
        )
        msg_ctx.info("Toolkit deployed")
        msg_ctx.progress(8)

        bundle_path = bundle.generate_bundle(command_name="deploy_foundation", context=cast(Context, context))
        msg_ctx.progress(10)
        buildspec = codebuild.generate_spec(
            context=cast(Context, context),
            plugins=False,
            cmds_build=[f"orbit remote --command deploy_foundation {context.name}"],
        )
        msg_ctx.progress(11)
        remote.run(
            command_name="deploy_foundation",
            context=cast(Context, context),
            bundle_path=bundle_path,
            buildspec=buildspec,
            codebuild_log_callback=msg_ctx.progress_bar_callback,
            timeout=90,
        )
        msg_ctx.info("Orbit Foundation deployed")
        msg_ctx.progress(100)


def deploy_env(
    filename: str,
    skip_images: bool,
    debug: bool,
    username: Optional[str] = None,
    password: Optional[str] = None,
) -> None:
    with MessagesContext("Deploying", debug=debug) as msg_ctx:
        msg_ctx.progress(2)

        manifest: "Manifest" = ManifestSerDe.load_manifest_from_file(filename=filename, type=Manifest)
        msg_ctx.info(f"Manifest loaded: {filename}")
        msg_ctx.progress(3)

        context: "Context" = ContextSerDe.load_context_from_manifest(manifest=manifest)
        msg_ctx.info("Current Context loaded")
        msg_ctx.progress(4)

        _logger.debug("Inspecting possible manifest changes...")
        changeset: "Changeset" = extract_changeset(manifest=manifest, context=context, msg_ctx=msg_ctx)
        _logger.debug(f"Changeset:\n{dump_changeset_to_str(changeset=changeset)}")
        msg_ctx.progress(5)

        deploy_toolkit(
            context=context,
            username=username,
            password=password,
            msg_ctx=msg_ctx,
        )
        msg_ctx.info("Toolkit deployed")
        msg_ctx.progress(10)

        bundle_path = bundle.generate_bundle(
            command_name="deploy",
            context=context,
            dirs=_get_images_dirs(context=context, manifest_filename=filename, skip_images=skip_images),
        )
        msg_ctx.progress(11)
        skip_images_remote_flag: str = "skip-images" if skip_images else "no-skip-images"
        buildspec = codebuild.generate_spec(
            context=context,
            plugins=True,
            cmds_build=[f"orbit remote --command deploy_env {context.name} {skip_images_remote_flag}"],
            changeset=changeset,
        )
        remote.run(
            command_name="deploy",
            context=context,
            bundle_path=bundle_path,
            buildspec=buildspec,
            codebuild_log_callback=msg_ctx.progress_bar_callback,
            timeout=90,
        )
        msg_ctx.info("Orbit Workbench deployed")
        msg_ctx.progress(98)

        if cfn.does_stack_exist(stack_name=context.env_stack_name):
            context = ContextSerDe.load_context_from_manifest(manifest=manifest)
            msg_ctx.info(f"Context updated: {filename}")
        msg_ctx.progress(99)

        if context.cognito_users_url:
            msg_ctx.tip(f"Add users: {stylize(context.cognito_users_url, underline=True)}")
        else:
            RuntimeError("Cognito Users URL not found.")
        if context.landing_page_url:
            msg_ctx.tip(f"Access Orbit Workbench: {stylize(context.landing_page_url, underline=True)}")
        else:
            RuntimeError("Landing Page URL not found.")
        msg_ctx.progress(100)


def deploy_teams(
    filename: str,
    debug: bool,
) -> None:
    with MessagesContext("Deploying", debug=debug) as msg_ctx:
        msg_ctx.progress(2)

        manifest: "Manifest" = ManifestSerDe.load_manifest_from_file(filename=filename, type=Manifest)
        msg_ctx.info(f"Manifest loaded: {filename}")
        msg_ctx.info(f"Teams: {','.join([t.name for t in manifest.teams])}")
        msg_ctx.progress(3)

        context: "Context" = ContextSerDe.load_context_from_manifest(manifest=manifest)
        msg_ctx.info("Current Context loaded")
        msg_ctx.info(f"Teams: {','.join([t.name for t in context.teams])}")
        msg_ctx.progress(4)

        _logger.debug("Inspecting possible manifest changes...")
        changeset: "Changeset" = extract_changeset(manifest=manifest, context=context, msg_ctx=msg_ctx)
        _logger.debug(f"Changeset:\n{dump_changeset_to_str(changeset=changeset)}")
        msg_ctx.progress(5)

        plugins.PLUGINS_REGISTRIES.load_plugins(
            context=context,
            msg_ctx=msg_ctx,
            plugin_changesets=changeset.plugin_changesets,
            teams_changeset=changeset.teams_changeset,
        )
        msg_ctx.progress(7)
        _logger.debug("Preparing bundle directory")
        dirs: List[Tuple[str, str]] = []
        dirs += _get_config_dirs(context=context, manifest_filename=filename)
        _logger.debug(f"*Directory={dirs}")
        dirs += _get_images_dirs(context=context, manifest_filename=filename, skip_images=True)
        _logger.debug(f"**Directory={dirs}")

        bundle_path = bundle.generate_bundle(
            command_name="deploy",
            context=context,
            dirs=dirs,
        )
        msg_ctx.progress(11)
        buildspec = codebuild.generate_spec(
            context=context,
            plugins=True,
            cmds_build=[f"orbit remote --command deploy_teams {context.name}"],
            changeset=changeset,
        )
        remote.run(
            command_name="deploy",
            context=context,
            bundle_path=bundle_path,
            buildspec=buildspec,
            codebuild_log_callback=msg_ctx.progress_bar_callback,
            timeout=90,
        )
        msg_ctx.info("Orbit Workbench deployed")
        msg_ctx.progress(98)

        if cfn.does_stack_exist(stack_name=context.env_stack_name):
            context = ContextSerDe.load_context_from_manifest(manifest=manifest)
            msg_ctx.info(f"Context updated: {filename}")
        msg_ctx.progress(99)

        if context.cognito_users_url:
            msg_ctx.tip(f"Add users: {stylize(context.cognito_users_url, underline=True)}")
        else:
            RuntimeError("Cognito Users URL not found.")
        if context.landing_page_url:
            msg_ctx.tip(f"Access Orbit Workbench: {stylize(context.landing_page_url, underline=True)}")
        else:
            RuntimeError("Landing Page URL not found.")
        msg_ctx.progress(100)


def _deploy_image(
    env: str,
    dir: str,
    name: str,
    script: Optional[str],
    build_args: Optional[List[str]],
    region: Optional[str],
    debug: bool,
) -> None:
    with MessagesContext("Deploying Docker Image", debug=debug) as msg_ctx:
        context: "Context" = ContextSerDe.load_context_from_ssm(env_name=env, type=Context)

        if cfn.does_stack_exist(stack_name=f"orbit-{context.name}") is False:
            msg_ctx.error("Please, deploy your environment before deploy any addicional docker image")
            return

        plugins.PLUGINS_REGISTRIES.load_plugins(
            context=context,
            msg_ctx=msg_ctx,
            plugin_changesets=[],
            teams_changeset=None,
        )
        msg_ctx.progress(3)

        bundle_path = bundle.generate_bundle(command_name=f"deploy_image-{name}", context=context, dirs=[(dir, name)])
        msg_ctx.progress(4)
        script_str = "NO_SCRIPT" if script is None else script
        build_args = [] if build_args is None else build_args
        buildspec = codebuild.generate_spec(
            context=context,
            plugins=True,
            cmds_build=[f"orbit remote --command _deploy_image {env} {name} {dir} {script_str} {' '.join(build_args)}"],
            changeset=None,
        )
        remote.run(
            command_name=f"deploy_image-{name}",
            context=context,
            bundle_path=bundle_path,
            buildspec=buildspec,
            codebuild_log_callback=msg_ctx.progress_bar_callback,
            timeout=30,
        )
        msg_ctx.info("Docker Image deploy into ECR")
        address = f"{context.account_id}.dkr.ecr.{context.region}.amazonaws.com/orbit-{context.name}-{name}"
        msg_ctx.tip(f"ECR Image Address: {stylize(address, underline=True)}")
        msg_ctx.progress(100)<|MERGE_RESOLUTION|>--- conflicted
+++ resolved
@@ -104,11 +104,7 @@
             )
             credential_exist = True
     else:
-<<<<<<< HEAD
-        context.toolkit.deploy_id = "".join(random.choice(string.ascii_letters) for i in range(6))
-=======
         context.toolkit.deploy_id = "".join(random.choice(string.ascii_lowercase) for i in range(6))
->>>>>>> fc9ecbdb
         if credential_required and not credential_received:
             username, password = _request_dockerhub_credential(msg_ctx=msg_ctx)
             credential_exist = False
