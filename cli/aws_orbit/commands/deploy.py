#  Copyright Amazon.com, Inc. or its affiliates. All Rights Reserved.
#
#    Licensed under the Apache License, Version 2.0 (the "License").
#    You may not use this file except in compliance with the License.
#    You may obtain a copy of the License at
#
#        http://www.apache.org/licenses/LICENSE-2.0
#
#    Unless required by applicable law or agreed to in writing, software
#    distributed under the License is distributed on an "AS IS" BASIS,
#    WITHOUT WARRANTIES OR CONDITIONS OF ANY KIND, either express or implied.
#    See the License for the specific language governing permissions and
#    limitations under the License.

import json
import logging
import os
import random
import string
from typing import List, Optional, Tuple, cast

from aws_orbit import bundle, remote, toolkit
from aws_orbit.messages import MessagesContext, stylize
from aws_orbit.models.changeset import Changeset, dump_changeset_to_str, extract_changeset
from aws_orbit.models.context import Context, ContextSerDe, FoundationContext
from aws_orbit.models.manifest import (
    DataNetworkingManifest,
    FoundationManifest,
    FrontendNetworkingManifest,
    Manifest,
    ManifestSerDe,
    NetworkingManifest,
    manifest_validations,
)
from aws_orbit.remote_files import deploy
from aws_orbit.services import cfn, codebuild
from aws_orbit.services import cognito as orbit_cognito
from aws_orbit.services import kms, ssm
from aws_orbit.utils import get_account_id, get_region

_logger: logging.Logger = logging.getLogger(__name__)


def _get_images_dirs(context: "Context", manifest_filename: str, skip_images: bool) -> List[Tuple[str, str]]:
    if skip_images:
        dirs: List[Tuple[str, str]] = []
    else:
        refdir: str = os.path.dirname(os.path.abspath(manifest_filename))
        _logger.debug("refdir: %s", refdir)
        dirs = [
            (os.path.join(refdir, getattr(context.images, name).path), name.replace("_", "-"))
            for name in context.images.names
            if getattr(context.images, name).get_source(account_id=context.account_id, region=context.region) == "code"
        ]
        _logger.debug("dirs: %s", dirs)
    return dirs


def _get_config_dirs(context: "Context", manifest_filename: str) -> List[Tuple[str, str]]:
    manifest_dir: str = os.path.dirname(os.path.abspath(manifest_filename))
    _logger.debug("manrefdir: %s", manifest_dir)
    dirs = [(manifest_dir, "plugins")]
    _logger.debug("dirs: %s", dirs)
    return dirs


def _deploy_toolkit(
    context: "Context",
    top_level: str = "orbit",
) -> None:
    stack_exist: bool = cfn.does_stack_exist(stack_name=context.toolkit.stack_name)
    if not stack_exist:
        context.toolkit.deploy_id = "".join(random.choice(string.ascii_lowercase) for i in range(6))
    _logger.debug("context.toolkit.deploy_id: %s", context.toolkit.deploy_id)
    template_filename: str = toolkit.synth(context=context, top_level=top_level)
    cfn.deploy_template(
        stack_name=context.toolkit.stack_name, filename=template_filename, env_tag=context.env_tag, s3_bucket=None
    )
    ContextSerDe.fetch_toolkit_data(context=context)
    ContextSerDe.dump_context_to_ssm(context=context)


def deploy_toolkit(
    filename: str,
    debug: bool,
) -> None:
    with MessagesContext("Deploying", debug=debug) as msg_ctx:
        msg_ctx.progress(10)

        manifest: "Manifest" = ManifestSerDe.load_manifest_from_file(filename=filename, type=Manifest)
        msg_ctx.info(f"Manifest loaded: {filename}")
        msg_ctx.progress(25)

        context: "Context" = ContextSerDe.load_context_from_manifest(manifest=manifest)

        msg_ctx.info("Current Context loaded")
        msg_ctx.progress(45)

        _deploy_toolkit(
            context=context,
        )
        msg_ctx.info("Toolkit deployed")
        msg_ctx.progress(100)


def deploy_credentials(filename: str, username: str, password: str, registry: str, debug: bool) -> None:
    with MessagesContext("Deploying", debug=debug) as msg_ctx:
        msg_ctx.progress(2)

        manifest: "Manifest" = ManifestSerDe.load_manifest_from_file(filename=filename, type=Manifest)
        msg_ctx.info(f"Manifest loaded: {filename}")
        msg_ctx.progress(3)

        context_parameter_name: str = f"/orbit/{manifest.name}/context"
        if not ssm.does_parameter_exist(name=context_parameter_name):
            msg_ctx.error(f"Orbit Environment {manifest.name} cannot be found in the current account and region.")
            return

        context: "Context" = ContextSerDe.load_context_from_manifest(manifest=manifest)
        msg_ctx.info("Current Context loaded")
        msg_ctx.progress(4)

        bundle_path = bundle.generate_bundle(
            command_name="deploy",
            context=context,
        )
        msg_ctx.progress(11)

        msg_ctx.info("Encrypting credentials with Toolkit KMS Key")
        ciphertext = kms.encrypt(
            context=context, plaintext=json.dumps({registry: {"username": username, "password": password}})
        )
        msg_ctx.progress(20)

        msg_ctx.info("Starting Remote CodeBuild to deploy credentials")
        buildspec = codebuild.generate_spec(
            context=context,
            plugins=True,
            cmds_build=[f"orbit remote --command deploy_credentials {context.name} '{ciphertext}'"],
        )
        remote.run(
            command_name="deploy",
            context=context,
            bundle_path=bundle_path,
            buildspec=buildspec,
            codebuild_log_callback=msg_ctx.progress_bar_callback,
            timeout=10,
            overrides={"environmentVariablesOverride": [{"name": "CREDENTIALS_CIPHERTEXT", "value": ciphertext}]},
        )
        msg_ctx.info("Registry Credentials deployed")
        msg_ctx.progress(98)

        if cfn.does_stack_exist(stack_name=context.env_stack_name):
            context = ContextSerDe.load_context_from_ssm(env_name=manifest.name, type=Context)
            msg_ctx.info(f"Context updated: {filename}")
        msg_ctx.progress(100)


def deploy_foundation(
    filename: Optional[str] = None,
    name: Optional[str] = None,
    debug: bool = False,
    internet_accessibility: bool = True,
    codeartifact_domain: Optional[str] = None,
    codeartifact_repository: Optional[str] = None,
    ssl_cert_arn: Optional[str] = None,
    custom_domain_name: Optional[str] = None,
    max_availability_zones: Optional[int] = None,
    role_prefix: Optional[str] = None,
) -> None:
    with MessagesContext("Deploying", debug=debug) as msg_ctx:
        msg_ctx.progress(2)

        if filename:
            manifest: "FoundationManifest" = ManifestSerDe.load_manifest_from_file(
                filename=filename, type=FoundationManifest
            )
            if name or codeartifact_domain or codeartifact_repository:
                msg_ctx.warn(
                    f'Reading parameters from {filename}, "name", "codeartifact-domain", '
                    'and "codeartifact-repository" ignored.'
                )
        elif name:
            if ssl_cert_arn:
                if not custom_domain_name:
                    raise ValueError('If "ssl_cert_arn" is provided, "custom_domain_name" should be provided')
            if custom_domain_name:
                if not ssl_cert_arn:
                    raise ValueError('If "custom_domain_name" is provided, "ssl_cert_arn" should be provided')

            manifest: FoundationManifest = FoundationManifest(  # type: ignore
                name=name,
                codeartifact_domain=codeartifact_domain,
                codeartifact_repository=codeartifact_repository,
                ssm_parameter_name=f"/orbit-f/{name}/manifest",
                role_prefix=role_prefix,
                networking=NetworkingManifest(
                    max_availability_zones=max_availability_zones,
                    frontend=FrontendNetworkingManifest(
                        ssl_cert_arn=ssl_cert_arn, custom_domain_name=custom_domain_name
                    ),
                    data=DataNetworkingManifest(internet_accessible=internet_accessibility),
                ),
            )
        else:
            msg_ctx.error('One of "filename" or "name" is required')
            raise ValueError('One of "filename" or "name" is required')

        ManifestSerDe.dump_manifest_to_ssm(manifest=manifest)
        msg_ctx.info(f"Manifest loaded: {manifest.name}")
        msg_ctx.progress(3)

        context: FoundationContext = ContextSerDe.load_context_from_manifest(manifest=manifest)
        msg_ctx.info("Current Context loaded")
        msg_ctx.progress(4)

        _deploy_toolkit(
            context=cast(Context, context),
            top_level="orbit-f",
        )
        msg_ctx.info("Toolkit deployed")
        msg_ctx.progress(50)

        deploy.deploy_foundation(env_name=context.name)

        msg_ctx.info("Orbit Foundation deployed")
        msg_ctx.progress(100)


def deploy_env(
    filename: str,
    skip_images: bool,
    debug: bool,
) -> None:
    with MessagesContext("Deploying", debug=debug) as msg_ctx:
        msg_ctx.progress(2)

        manifest: "Manifest" = ManifestSerDe.load_manifest_from_file(filename=filename, type=Manifest)
        msg_ctx.info(f"Manifest loaded: {filename}")
        msg_ctx.progress(5)

        manifest_dir: str = os.path.dirname(os.path.abspath(filename))
        _logger.debug("manifest directory is set to %s", manifest_dir)

        manifest_validations(manifest)

        context: "Context" = ContextSerDe.load_context_from_manifest(manifest=manifest)

        msg_ctx.info("Current Context loaded")
        msg_ctx.progress(10)

        _logger.debug("Inspecting possible manifest changes...")
        changeset: "Changeset" = extract_changeset(manifest=manifest, context=context, msg_ctx=msg_ctx)
        _logger.debug(f"Changeset:\n{dump_changeset_to_str(changeset=changeset)}")
        msg_ctx.progress(15)

        _deploy_toolkit(
            context=context,
        )
        msg_ctx.info("Toolkit deployed")
        msg_ctx.progress(30)

        deploy.deploy_env(
            env_name=context.name,
            manifest_dir=manifest_dir,
        )

        msg_ctx.info("Orbit Workbench deployed")
        msg_ctx.progress(98)

        if cfn.does_stack_exist(stack_name=context.env_stack_name):
            context = ContextSerDe.load_context_from_manifest(manifest=manifest)
            msg_ctx.info(f"Context updated: {filename}")
        msg_ctx.progress(99)

        if context.cognito_users_url:
            msg_ctx.tip(f"Add users: {stylize(context.cognito_users_url, underline=True)}")
        else:
            RuntimeError("Cognito Users URL not found.")
        if context.landing_page_url:
            msg_ctx.tip(f"Access Orbit Workbench: {stylize(f'{context.landing_page_url}/orbit/login', underline=True)}")
        else:
            RuntimeError("Landing Page URL not found.")
        msg_ctx.progress(100)


def deploy_teams(
    filename: str,
    debug: bool,
) -> None:
    with MessagesContext("Deploying", debug=debug) as msg_ctx:
        msg_ctx.progress(2)

        manifest: "Manifest" = ManifestSerDe.load_manifest_from_file(filename=filename, type=Manifest)
        msg_ctx.info(f"Manifest loaded: {filename}")
        msg_ctx.info(f"Teams: {','.join([t.name for t in manifest.teams])}")
        msg_ctx.progress(5)

        manifest_dir: str = os.path.dirname(os.path.abspath(filename))
        _logger.debug("manifest directory is set to %s", manifest_dir)

        context_parameter_name: str = f"/orbit/{manifest.name}/context"
        if not ssm.does_parameter_exist(name=context_parameter_name):
            msg_ctx.error(f"Orbit Environment {manifest.name} cannot be found in the current account and region.")
            return

        context: "Context" = ContextSerDe.load_context_from_manifest(manifest=manifest)
        msg_ctx.info("Current Context loaded")
        msg_ctx.info(f"Teams: {','.join([t.name for t in context.teams])}")
        msg_ctx.progress(10)

        _logger.debug("Inspecting possible manifest changes...")
        changeset: "Changeset" = extract_changeset(manifest=manifest, context=context, msg_ctx=msg_ctx)
        _logger.debug(f"Changeset:\n{dump_changeset_to_str(changeset=changeset)}")
        msg_ctx.progress(15)

        _logger.debug("Preparing bundle directory")
        dirs: List[Tuple[str, str]] = []
        dirs += _get_config_dirs(context=context, manifest_filename=filename)
        _logger.debug(f"*Directory={dirs}")
        dirs += _get_images_dirs(context=context, manifest_filename=filename, skip_images=True)
        _logger.debug(f"**Directory={dirs}")
        msg_ctx.progress(30)

        deploy.deploy_teams(
            env_name=context.name,
            manifest_dir=manifest_dir,
        )

        msg_ctx.info("Orbit Workbench deployed")
        msg_ctx.progress(98)

        if cfn.does_stack_exist(stack_name=context.env_stack_name):
            context = ContextSerDe.load_context_from_ssm(env_name=manifest.name, type=Context)
            msg_ctx.info(f"Context updated: {filename}")
        msg_ctx.progress(99)

        if context.user_pool_id:
            cognito_users_url = orbit_cognito.get_users_url(user_pool_id=context.user_pool_id, region=context.region)
            msg_ctx.tip(f"Add users: {stylize(cognito_users_url, underline=True)}")

        if context.landing_page_url:
            msg_ctx.tip(f"Access Orbit Workbench: {stylize(f'{context.landing_page_url}/orbit/login', underline=True)}")
        else:
            raise RuntimeError("Landing Page URL not found.")
        msg_ctx.progress(100)


<<<<<<< HEAD
def deploy_images(debug: bool, filename: str, reqested_image: Optional[str] = None) -> None:
    with MessagesContext("Deploying", debug=debug) as msg_ctx:
        msg_ctx.progress(2)

        manifest: "Manifest" = ManifestSerDe.load_manifest_from_file(filename=filename, type=Manifest)
        msg_ctx.info(f"Manifest loaded: {filename}")
        msg_ctx.progress(3)

        context_parameter_name: str = f"/orbit/{manifest.name}/context"
        if not ssm.does_parameter_exist(name=context_parameter_name):
            msg_ctx.error(f"Orbit Environment {manifest.name} cannot be found in the current account and region.")
            return
        env = manifest.name
        msg_ctx.info(f"Deploying images for env {env}")
=======
def deploy_images(debug: bool, env: Optional[str], reqested_image: Optional[str] = None) -> None:
    with MessagesContext("Deploying", debug=debug) as msg_ctx:
        msg_ctx.progress(2)
        if not env:
            env = "base"
>>>>>>> f565e501
        deploy.deploy_images_remotely_v2(env=env, requested_image=reqested_image)
        msg_ctx.progress(95)
        msg_ctx.progress(100)


def deploy_user_image(
    debug: bool,
    path: str,
    env: str,
    image_name: str,
    script: Optional[str],
    build_args: Optional[List[str]],
    timeout: int = 45,
) -> None:
    with MessagesContext("Deploying", debug=debug) as msg_ctx:
<<<<<<< HEAD
        context_parameter_name: str = f"/orbit/{env}/context"
        if not ssm.does_parameter_exist(name=context_parameter_name):
            msg_ctx.error(f"Orbit Environment {env} cannot be found in the current account and region.")
            return
=======
>>>>>>> f565e501
        msg_ctx.progress(2)
        deploy.deploy_user_image_v2(
            path=path, image_name=image_name, env=env, script=script, build_args=build_args, timeout=timeout
        )
        msg_ctx.progress(95)
        address = f"{get_account_id()}.dkr.ecr.{get_region()}.amazonaws.com/orbit-{env}/users/{image_name}"

        msg_ctx.info(f"ECR Image Address={address}")
        msg_ctx.tip(f"ECR Image Address: {stylize(address, underline=True)}")
        msg_ctx.progress(100)


def _deploy_image(
    env: str,
    dir: str,
    name: str,
    script: Optional[str],
    build_args: Optional[List[str]],
    region: Optional[str],
    debug: bool,
) -> None:
    with MessagesContext("Deploying Docker Image", debug=debug) as msg_ctx:
        context: "Context" = ContextSerDe.load_context_from_ssm(env_name=env, type=Context)

        if cfn.does_stack_exist(stack_name=f"orbit-{context.name}") is False:
            msg_ctx.error("Please, deploy your environment before deploy any additional docker image")
            return

        msg_ctx.progress(3)

        bundle_path = bundle.generate_bundle(command_name=f"deploy_image-{name}", context=context, dirs=[(dir, name)])
        msg_ctx.progress(4)
        script_str = "NO_SCRIPT" if script is None else script
        build_args = [] if build_args is None else build_args
        buildspec = codebuild.generate_spec(
            context=context,
            plugins=True,
            cmds_build=[f"orbit remote --command _deploy_image {env} {name} {dir} {script_str} {' '.join(build_args)}"],
            changeset=None,
        )
        remote.run(
            command_name=f"deploy_image-{name}",
            context=context,
            bundle_path=bundle_path,
            buildspec=buildspec,
            codebuild_log_callback=msg_ctx.progress_bar_callback,
            timeout=30,
        )
        msg_ctx.info("Docker Image deploy into ECR")
        address = f"{context.account_id}.dkr.ecr.{context.region}.amazonaws.com/orbit-{context.name}-{name}"
        msg_ctx.tip(f"ECR Image Address: {stylize(address, underline=True)}")
        msg_ctx.progress(100)<|MERGE_RESOLUTION|>--- conflicted
+++ resolved
@@ -346,7 +346,7 @@
         msg_ctx.progress(100)
 
 
-<<<<<<< HEAD
+
 def deploy_images(debug: bool, filename: str, reqested_image: Optional[str] = None) -> None:
     with MessagesContext("Deploying", debug=debug) as msg_ctx:
         msg_ctx.progress(2)
@@ -361,13 +361,7 @@
             return
         env = manifest.name
         msg_ctx.info(f"Deploying images for env {env}")
-=======
-def deploy_images(debug: bool, env: Optional[str], reqested_image: Optional[str] = None) -> None:
-    with MessagesContext("Deploying", debug=debug) as msg_ctx:
-        msg_ctx.progress(2)
-        if not env:
-            env = "base"
->>>>>>> f565e501
+
         deploy.deploy_images_remotely_v2(env=env, requested_image=reqested_image)
         msg_ctx.progress(95)
         msg_ctx.progress(100)
@@ -383,13 +377,11 @@
     timeout: int = 45,
 ) -> None:
     with MessagesContext("Deploying", debug=debug) as msg_ctx:
-<<<<<<< HEAD
         context_parameter_name: str = f"/orbit/{env}/context"
         if not ssm.does_parameter_exist(name=context_parameter_name):
             msg_ctx.error(f"Orbit Environment {env} cannot be found in the current account and region.")
             return
-=======
->>>>>>> f565e501
+
         msg_ctx.progress(2)
         deploy.deploy_user_image_v2(
             path=path, image_name=image_name, env=env, script=script, build_args=build_args, timeout=timeout
