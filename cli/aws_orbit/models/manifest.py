#  Copyright Amazon.com, Inc. or its affiliates. All Rights Reserved.
#
#    Licensed under the Apache License, Version 2.0 (the "License").
#    You may not use this file except in compliance with the License.
#    You may obtain a copy of the License at
#
#        http://www.apache.org/licenses/LICENSE-2.0
#
#    Unless required by applicable law or agreed to in writing, software
#    distributed under the License is distributed on an "AS IS" BASIS,
#    WITHOUT WARRANTIES OR CONDITIONS OF ANY KIND, either express or implied.
#    See the License for the specific language governing permissions and
#    limitations under the License.

# flake8: noqa: F811

import json
import logging
import os
import re
from typing import Any, ClassVar, Dict, Generic, List, Optional, Set, Type, TypeVar, Union, cast
from warnings import simplefilter

import jsonpath_ng as jsonpath_ng
import yaml
from dataclasses import field
from marshmallow import Schema
from marshmallow_dataclass import dataclass
from yamlinclude import YamlIncludeConstructor

import aws_orbit
from aws_orbit import utils
from aws_orbit.models.common import BaseSchema
from aws_orbit.services import ssm
from aws_orbit.utils import boto3_client

_logger: logging.Logger = logging.getLogger(__name__)

SSM_CONTEXT: Dict[str, str] = {}


@dataclass(base_schema=BaseSchema, frozen=True)
class PluginManifest:
    Schema: ClassVar[Type[Schema]] = Schema
    plugin_id: str
    module: str
    parameters: Dict[str, Any] = field(default_factory=dict)
    path: Optional[str] = None


@dataclass(base_schema=BaseSchema, frozen=True)
class TeamManifest:
    Schema: ClassVar[Type[Schema]] = Schema
    name: str
    policies: List[str] = field(default_factory=list)
    grant_sudo: bool = False
    jupyterhub_inbound_ranges: List[str] = field(default_factory=lambda: ["0.0.0.0/0"])
    image: Optional[str] = None
    plugins: List[PluginManifest] = field(default_factory=list)
    profiles: List[Dict[str, Union[str, Dict[str, Any]]]] = field(default_factory=list)
    efs_life_cycle: Optional[str] = None


@dataclass(base_schema=BaseSchema, frozen=True)
class ImageManifest:
    Schema: ClassVar[Type[Schema]] = Schema
    repository: Optional[str]
    source: Optional[str] = "ecr-public"
    version: Optional[str] = aws_orbit.__version__
    path: Optional[str] = None


@dataclass(base_schema=BaseSchema, frozen=True)
class ManagedNodeGroupManifest:
    Schema: ClassVar[Type[Schema]] = Schema
    name: str
    instance_type: str = "m5.4xlarge"
    local_storage_size: int = 128
    nodes_num_desired: int = 2
    nodes_num_max: int = 3
    nodes_num_min: int = 1
    labels: Dict[str, str] = field(default_factory=dict)
    enable_virtual_gpu: bool = False


@dataclass(base_schema=BaseSchema, frozen=True)
class CodeBuildImageManifest(ImageManifest):
<<<<<<< HEAD
    repository: Optional[str] = "public.ecr.aws/v3o4w1g6/aws-orbit-workbench/code-build-base"
=======
    repository: str = "public.ecr.aws/v3o4w1g6/aws-orbit-workbench/code-build-base"
    source: str = "ecr-public"
    version: str = aws_orbit.__version__
>>>>>>> 16e920a0


@dataclass(base_schema=BaseSchema, frozen=True)
class JupyterHubImageManifest(ImageManifest):
    repository: Optional[str] = "public.ecr.aws/v3o4w1g6/aws-orbit-workbench/jupyter-hub"


@dataclass(base_schema=BaseSchema, frozen=True)
class JupyterUserImageManifest(ImageManifest):
    repository: Optional[str] = "public.ecr.aws/v3o4w1g6/aws-orbit-workbench/jupyter-user"


@dataclass(base_schema=BaseSchema, frozen=True)
class LandingPageImageManifest(ImageManifest):
    repository: Optional[str] = "public.ecr.aws/v3o4w1g6/aws-orbit-workbench/landing-page"


@dataclass(base_schema=BaseSchema, frozen=True)
class AwsEfsDriverImageManifest(ImageManifest):
    repository: Optional[str] = "602401143452.dkr.ecr.us-west-2.amazonaws.com/eks/aws-efs-csi-driver"
    source: Optional[str] = "ecr-external"
    version: Optional[str] = "v1.0.0"


@dataclass(base_schema=BaseSchema, frozen=True)
class LivenessprobeImageManifest(ImageManifest):
    repository: Optional[str] = "602401143452.dkr.ecr.us-west-2.amazonaws.com/eks/livenessprobe"
    source: Optional[str] = "ecr-external"
    version: Optional[str] = "v2.0.0"


@dataclass(base_schema=BaseSchema, frozen=True)
class CsiNodeDriverRegistrarImageManifest(ImageManifest):
    repository: Optional[str] = "602401143452.dkr.ecr.us-west-2.amazonaws.com/eks/csi-node-driver-registrar"
    source: Optional[str] = "ecr-external"
    version: Optional[str] = "v1.3.0"


@dataclass(base_schema=BaseSchema, frozen=True)
class FoundationImagesManifest:
    Schema: ClassVar[Type[Schema]] = Schema
    code_build: CodeBuildImageManifest = CodeBuildImageManifest()
    names: List[str] = field(
        metadata=dict(load_only=True),
        default_factory=lambda: [
            "code_build",
        ],
    )


@dataclass(base_schema=BaseSchema, frozen=True)
class FoundationImagesManifest:
    Schema: ClassVar[Type[Schema]] = Schema
    code_build: CodeBuildImageManifest = CodeBuildImageManifest()
    names: List[str] = field(
        metadata=dict(load_only=True),
        default_factory=lambda: [
            "code_build",
        ],
    )


@dataclass(base_schema=BaseSchema, frozen=True)
class ImagesManifest:
    Schema: ClassVar[Type[Schema]] = Schema
    code_build: CodeBuildImageManifest = CodeBuildImageManifest()
    jupyter_hub: JupyterHubImageManifest = JupyterHubImageManifest()
    jupyter_user: JupyterUserImageManifest = JupyterUserImageManifest()
    landing_page: LandingPageImageManifest = LandingPageImageManifest()
    aws_efs_csi_driver: AwsEfsDriverImageManifest = AwsEfsDriverImageManifest()
    livenessprobe: LivenessprobeImageManifest = LivenessprobeImageManifest()
    csi_node_driver_registrar: CsiNodeDriverRegistrarImageManifest = CsiNodeDriverRegistrarImageManifest()
    names: List[str] = field(
        metadata=dict(load_only=True),
        default_factory=lambda: [
            "code_build",
            "jupyter_hub",
            "jupyter_user",
            "landing_page",
            "aws_efs_csi_driver",
            "livenessprobe",
            "csi_node_driver_registrar",
        ],
    )


@dataclass(base_schema=BaseSchema, frozen=True)
class FrontendNetworkingManifest:
    Schema: ClassVar[Type[Schema]] = Schema
    load_balancers_subnets: List[str] = field(default_factory=list)


@dataclass(base_schema=BaseSchema, frozen=True)
class DataNetworkingManifest:
    Schema: ClassVar[Type[Schema]] = Schema
    internet_accessible: bool = True
    nodes_subnets: List[str] = field(default_factory=list)


@dataclass(base_schema=BaseSchema, frozen=True)
class NetworkingManifest:
    Schema: ClassVar[Type[Schema]] = Schema
    vpc_id: Optional[str] = None
    public_subnets: List[str] = field(default_factory=list)
    private_subnets: List[str] = field(default_factory=list)
    isolated_subnets: List[str] = field(default_factory=list)
    frontend: FrontendNetworkingManifest = FrontendNetworkingManifest()
    data: DataNetworkingManifest = DataNetworkingManifest()


@dataclass(base_schema=BaseSchema, frozen=True)
class FoundationManifest:
    Schema: ClassVar[Type[Schema]] = Schema
    name: str
    codeartifact_domain: Optional[str] = None
    codeartifact_repository: Optional[str] = None
    images: FoundationImagesManifest = FoundationImagesManifest()
<<<<<<< HEAD
    policies: Optional[List[str]] = cast(List[str], field(default_factory=list))
=======
    policies: Optional[str] = None
>>>>>>> 16e920a0
    ssm_parameter_name: Optional[str] = None
    networking: NetworkingManifest = NetworkingManifest()


@dataclass(base_schema=BaseSchema, frozen=True)
class Manifest:
    Schema: ClassVar[Type[Schema]] = Schema
    name: str
    user_pool_id: Optional[str] = None
    scratch_bucket_arn: Optional[str] = None
    eks_system_masters_roles: Optional[List[str]] = cast(List[str], field(default_factory=list))
    codeartifact_domain: Optional[str] = None
    codeartifact_repository: Optional[str] = None
    cognito_external_provider: Optional[str] = None
    cognito_external_provider_label: Optional[str] = None
    networking: NetworkingManifest = NetworkingManifest()
    teams: List[TeamManifest] = field(default_factory=list)
    images: ImagesManifest = ImagesManifest()
    shared_efs_fs_id: Optional[str] = None
    shared_efs_sg_id: Optional[str] = None
    managed_nodegroups: List[ManagedNodeGroupManifest] = field(default_factory=list)
<<<<<<< HEAD
    policies: Optional[List[str]] = cast(List[str], field(default_factory=list))
=======
    policies: Optional[str] = None
>>>>>>> 16e920a0
    ssm_parameter_name: Optional[str] = None

    def get_team_by_name(self, name: str) -> Optional[TeamManifest]:
        for t in self.teams:
            if t.name == name:
                return t
        return None


def _add_ssm_param_injector(tag: str = "!SSM") -> Set[str]:
    """
    Load a yaml configuration file and resolve any SSM parameters
    The SSM parameters must have !SSM before them and be in this format
    to be parsed: ${SSM_PARAMETER_PATH::JSONPATH}.
    E.g.:
    database:
        host: !SSM ${/orbit/dev-env/demo::/UserAccessPolicy}
        port: !SSM ${/orbit/dev-env/demo::/PublicSubnet/*}
    """
    # pattern for global vars: look for ${word}
    pattern = re.compile(".*?\${(.*)}.*?")  # noqa: W605
    loader = yaml.SafeLoader

    # the tag will be used to mark where to start searching for the pattern
    # e.g. somekey: !SSM somestring${MYENVVAR}blah blah blah
    loader.add_implicit_resolver(tag, pattern, None)  # type: ignore

    ssm_parameters = set()

    def constructor_ssm_parameter(loader, node) -> Any:  # type: ignore
        """
        Extracts the environment variable from the node's value
        :param yaml.Loader loader: the yaml loader
        :param node: the current node in the yaml
        :return: the parsed string that contains the value of the environment
        variable
        """
        value = loader.construct_scalar(node)
        match = pattern.findall(value)  # to find all env variables in line
        if match:
            full_value = value
            for g in match:
                _logger.debug(f"match: {g}")
                (ssm_param_name, jsonpath) = g.split("::")
                _logger.debug(f"found injected parameter {(ssm_param_name, jsonpath)}")
                if ssm_param_name not in SSM_CONTEXT:
                    ssm = boto3_client("ssm")
                    try:
                        SSM_CONTEXT[ssm_param_name] = json.loads(
                            ssm.get_parameter(Name=ssm_param_name)["Parameter"]["Value"]
                        )
                        ssm_parameters.add(ssm_param_name)
                    except Exception as e:
                        _logger.error(f"Error resolving injected parameter {g}: {e}")

                json_expr = jsonpath_ng.parse(jsonpath)
                json_data = SSM_CONTEXT[ssm_param_name]
                json_match = json_expr.find(json_data)

                if len(json_match) > 1:
                    raise Exception(f"Injected parameter {g} is ambiguous")
                elif len(json_match) == 0:
                    raise Exception(f"Injected parameter {jsonpath} not found in SSM {ssm_param_name}")

                param_value: str = json_match[0].value
                _logger.debug(f"injected SSM parameter {g} resolved to {param_value}")
                return param_value
            return full_value
        return value

    loader.add_constructor(tag, constructor_ssm_parameter)  # type: ignore
    return ssm_parameters


def _add_env_var_injector(tag: str = "!ENV") -> None:
    """
    Load a yaml configuration file and resolve any environment variables
    The environment variables must have !ENV before them and be in this format
    to be parsed: ${VAR_NAME}.
    E.g.:
    database:
        host: !ENV ${HOST}
        port: !ENV ${PORT}
    app:
        log_path: !ENV '/var/${LOG_PATH}'
        something_else: !ENV '${AWESOME_ENV_VAR}/var/${A_SECOND_AWESOME_VAR}'
    """
    # pattern for global vars: look for ${word}
    pattern = re.compile(".*?\${(.*)}.*?")  # noqa: W605
    loader = yaml.SafeLoader

    # the tag will be used to mark where to start searching for the pattern
    # e.g. somekey: !ENV somestring${MYENVVAR}blah blah blah
    loader.add_implicit_resolver(tag, pattern, None)  # type: ignore

    def constructor_env_variables(loader, node) -> Any:  # type: ignore
        """
        Extracts the environment variable from the node's value
        :param yaml.Loader loader: the yaml loader
        :param node: the current node in the yaml
        :return: the parsed string that contains the value of the environment
        variable
        """
        value = loader.construct_scalar(node)
        match = pattern.findall(value)  # to find all env variables in line
        if match:
            full_value = value
            for g in match:
                (env_var, default_val) = g.split("::")
                value = os.environ.get(env_var, default_val)
                full_value = full_value.replace(f"${{{g}}}", value)
                _logger.debug(f"injected ENV parameter {env_var} resolved to {value}")
            return full_value
        return value

    loader.add_constructor(tag, constructor_env_variables)  # type: ignore


T = TypeVar("T")


class ManifestSerDe(Generic[T]):
    @staticmethod
    def load_manifest_from_file(filename: str, type: Type[T]) -> T:
        _logger.debug("Loading manifest file (%s)", filename)
        filepath = os.path.abspath(filename)
        _logger.debug("filepath: %s", filepath)
        filedir: str = os.path.dirname(filepath)
        utils.print_dir(dir=filedir)
        YamlIncludeConstructor.add_to_loader_class(loader_class=yaml.SafeLoader, base_dir=filedir)
        _add_ssm_param_injector()
        _add_env_var_injector()
        with open(filepath, "r") as f:
            raw: Dict[str, Any] = cast(Dict[str, Any], yaml.safe_load(f))
        _logger.debug("raw: %s", raw)
        if type is Manifest:
            raw["SsmParameterName"] = f"/orbit/{raw['Name']}/manifest"
            manifest: T = cast(T, Manifest.Schema().load(data=raw, many=False, partial=False, unknown="RAISE"))
        elif type is FoundationManifest:
            raw["SsmParameterName"] = f"/orbit-foundation/{raw['Name']}/manifest"
            manifest = cast(T, FoundationManifest.Schema().load(data=raw, many=False, partial=False, unknown="RAISE"))
        else:
            raise ValueError("Unknown 'manifest' Type")
        ManifestSerDe.dump_manifest_to_ssm(manifest=manifest)
        return manifest

    @staticmethod
    def dump_manifest_to_file(manifest: T, filepath: str) -> None:
        _logger.debug("Dumping manifest file (%s)", filepath)
        if isinstance(manifest, Manifest):
            content: Dict[str, Any] = cast(Dict[str, Any], Manifest.Schema().dump(manifest))
        elif isinstance(manifest, FoundationManifest):
            content = cast(Dict[str, Any], FoundationManifest.Schema().dump(manifest))
        else:
            raise ValueError("Unknown 'manifest' Type")
        os.makedirs(os.path.dirname(filepath), exist_ok=True)
        with open(filepath, "w") as f:
            yaml.dump(content, f, sort_keys=False)

    @staticmethod
    def dump_manifest_to_ssm(manifest: T) -> None:
        _logger.debug("Writing manifest to SSM parameter.")

        if isinstance(manifest, Manifest):
            _logger.debug("Teams: %s", [t.name for t in manifest.teams])
            content: Dict[str, Any] = cast(Dict[str, Any], Manifest.Schema().dump(manifest))
            ssm.cleanup_manifest(env_name=manifest.name)
            if "Teams" in content:
                for team in content["Teams"]:
                    team_parameter_name: str = f"/orbit/{manifest.name}/teams/{team['Name']}/manifest"
                    ssm.put_parameter(name=team_parameter_name, obj=team)
                del content["Teams"]
            manifest_parameter_name = manifest.ssm_parameter_name
        elif isinstance(manifest, FoundationManifest):
            content = cast(Dict[str, Any], FoundationManifest.Schema().dump(manifest))
            ssm.cleanup_manifest(env_name=manifest.name, top_level="orbit-foundation")
            manifest_parameter_name = manifest.ssm_parameter_name
        else:
            raise ValueError("Unknown 'manifest' Type")

        ssm.put_parameter(name=cast(str, manifest_parameter_name), obj=content)

    @staticmethod
    def load_manifest_from_ssm(env_name: str, type: Type[T]) -> Optional[T]:
        if type is Manifest:
            context_parameter_name = f"/orbit/{env_name}/manifest"
            main = ssm.get_parameter_if_exists(name=context_parameter_name)
            if main is None:
                return None
            teams_parameters = ssm.list_parameters(prefix=f"/orbit/{env_name}/teams/")
            _logger.debug("teams_parameters (/orbit/%s/teams/): %s", env_name, teams_parameters)
            teams = [ssm.get_parameter(name=p) for p in teams_parameters if p.endswith("/manifest")]
            main["Teams"] = teams
            return cast(T, Manifest.Schema().load(data=main, many=False, partial=False, unknown="RAISE"))
        elif type is FoundationManifest:
            context_parameter_name = f"/orbit-foundation/{env_name}/manifest"
            main = ssm.get_parameter_if_exists(name=context_parameter_name)
            if main is None:
                return None
            return cast(T, FoundationManifest.Schema().load(data=main, many=False, partial=False, unknown="RAISE"))
        else:
            raise ValueError("Unknown 'manifest' Type")<|MERGE_RESOLUTION|>--- conflicted
+++ resolved
@@ -85,13 +85,7 @@
 
 @dataclass(base_schema=BaseSchema, frozen=True)
 class CodeBuildImageManifest(ImageManifest):
-<<<<<<< HEAD
     repository: Optional[str] = "public.ecr.aws/v3o4w1g6/aws-orbit-workbench/code-build-base"
-=======
-    repository: str = "public.ecr.aws/v3o4w1g6/aws-orbit-workbench/code-build-base"
-    source: str = "ecr-public"
-    version: str = aws_orbit.__version__
->>>>>>> 16e920a0
 
 
 @dataclass(base_schema=BaseSchema, frozen=True)
@@ -209,11 +203,7 @@
     codeartifact_domain: Optional[str] = None
     codeartifact_repository: Optional[str] = None
     images: FoundationImagesManifest = FoundationImagesManifest()
-<<<<<<< HEAD
     policies: Optional[List[str]] = cast(List[str], field(default_factory=list))
-=======
-    policies: Optional[str] = None
->>>>>>> 16e920a0
     ssm_parameter_name: Optional[str] = None
     networking: NetworkingManifest = NetworkingManifest()
 
@@ -235,11 +225,7 @@
     shared_efs_fs_id: Optional[str] = None
     shared_efs_sg_id: Optional[str] = None
     managed_nodegroups: List[ManagedNodeGroupManifest] = field(default_factory=list)
-<<<<<<< HEAD
     policies: Optional[List[str]] = cast(List[str], field(default_factory=list))
-=======
-    policies: Optional[str] = None
->>>>>>> 16e920a0
     ssm_parameter_name: Optional[str] = None
 
     def get_team_by_name(self, name: str) -> Optional[TeamManifest]:
