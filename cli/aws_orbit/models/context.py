--- conflicted
+++ resolved
@@ -432,13 +432,9 @@
             teams=create_teams_context_from_manifest(manifest=manifest),
             shared_efs_fs_id=manifest.shared_efs_fs_id,
             shared_efs_sg_id=manifest.shared_efs_sg_id,
-<<<<<<< HEAD
-            managed_nodegroups=manifest.managed_nodegroups,
-            policies=manifest.policies,
-=======
             managed_nodegroups=[],
             eks_system_masters_roles=[],
->>>>>>> 79da6a35
+            policies=manifest.policies,
         )
     context.fetch_toolkit_data()
     dump_context_to_ssm(context=context)
