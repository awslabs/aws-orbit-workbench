--- conflicted
+++ resolved
@@ -353,7 +353,6 @@
     return ctx
 
 
-<<<<<<< HEAD
 T = TypeVar("T")
 V = TypeVar("V")
 
@@ -548,54 +547,6 @@
         context.toolkit.kms_alias = f"{top_level}-{context.name}-{context.toolkit.deploy_id}"
         context.toolkit.s3_bucket = (
             f"{top_level}-{context.name}-toolkit-{context.account_id}-{context.toolkit.deploy_id}"
-=======
-def load_context_from_manifest(manifest: "Manifest") -> Context:
-    _logger.debug("Loading Context from manifest")
-    context_parameter_name: str = f"/orbit/{manifest.name}/context"
-    if ssm.does_parameter_exist(name=context_parameter_name):
-        context: Context = load_context_from_ssm(env_name=manifest.name)
-        context.images = manifest.images
-        context.networking = create_networking_context_from_manifest(networking=manifest.networking)
-        context.user_pool_id = manifest.user_pool_id
-        context.shared_efs_fs_id = manifest.shared_efs_fs_id
-        context.shared_efs_sg_id = manifest.shared_efs_sg_id
-        context.scratch_bucket_arn = manifest.scratch_bucket_arn
-        for team_manifest in manifest.teams:
-            team_context: Optional[TeamContext] = context.get_team_by_name(name=team_manifest.name)
-            if team_context:
-                _logger.debug("Updating context profiles for team %s", team_manifest.name)
-                team_context.profiles = team_manifest.profiles
-    else:
-        context = Context(
-            name=manifest.name,
-            account_id=utils.get_account_id(),
-            region=utils.get_region(),
-            env_tag=f"orbit-{manifest.name}",
-            env_stack_name=f"orbit-{manifest.name}",
-            env_ssm_parameter_name=f"/orbit/{manifest.name}/env",
-            eks_stack_name=f"eksctl-orbit-{manifest.name}-cluster",
-            demo_stack_name=f"orbit-{manifest.name}-demo",
-            demo_ssm_parameter_name=f"/orbit/{manifest.name}/demo",
-            ssm_parameter_name=context_parameter_name,
-            ssm_dockerhub_parameter_name=f"/orbit/{manifest.name}/dockerhub",
-            toolkit=ToolkitManifest(
-                stack_name=f"orbit-{manifest.name}-toolkit", codebuild_project=f"orbit-{manifest.name}"
-            ),
-            cdk_toolkit=CdkToolkitManifest(stack_name=f"orbit-{manifest.name}-cdk-toolkit"),
-            codeartifact_domain=manifest.codeartifact_domain,
-            codeartifact_repository=manifest.codeartifact_repository,
-            scratch_bucket_arn=manifest.scratch_bucket_arn,
-            networking=create_networking_context_from_manifest(networking=manifest.networking),
-            images=manifest.images,
-            user_pool_id=manifest.user_pool_id,
-            cognito_external_provider=manifest.cognito_external_provider,
-            cognito_external_provider_label=manifest.cognito_external_provider_label,
-            teams=create_teams_context_from_manifest(manifest=manifest),
-            shared_efs_fs_id=manifest.shared_efs_fs_id,
-            shared_efs_sg_id=manifest.shared_efs_sg_id,
-            managed_nodegroups=[],
-            eks_system_masters_roles=[],
->>>>>>> 6f016530
         )
         context.cdk_toolkit.s3_bucket = (
             f"{top_level}-{context.name}-cdk-toolkit-{context.account_id}-{context.toolkit.deploy_id}"
