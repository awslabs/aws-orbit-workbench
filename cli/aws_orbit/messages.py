#  Copyright Amazon.com, Inc. or its affiliates. All Rights Reserved.
#
#    Licensed under the Apache License, Version 2.0 (the "License").
#    You may not use this file except in compliance with the License.
#    You may obtain a copy of the License at
#
#        http://www.apache.org/licenses/LICENSE-2.0
#
#    Unless required by applicable law or agreed to in writing, software
#    distributed under the License is distributed on an "AS IS" BASIS,
#    WITHOUT WARRANTIES OR CONDITIONS OF ANY KIND, either express or implied.
#    See the License for the specific language governing permissions and
#    limitations under the License.

import logging
from typing import Any, Dict, Optional, Sequence, cast

import click
import tqdm

COLOR_ORBIT = "bright_blue"
COLOR_ERROR = "bright_red"
COLOR_WARN = "bright_yellow"

PROGRESS_BAR_FORMAT = "{desc} |{bar}| {percentage:3.0f}% "

_logger: logging.Logger = logging.getLogger(__name__)


def stylize(text: str, color: str = COLOR_ORBIT, bold: bool = False, underline: bool = False) -> str:
<<<<<<< HEAD
    return click.style(text=text, bold=bold, underline=underline, fg=color)
=======
    return cast(str, click.style(text=text, bold=bold, underline=underline, fg=color))
>>>>>>> 11a4b954


def print_list(tittle: str, items: Sequence[str]) -> None:
    click.echo(message=(f"{tittle}\n\n" + "\n".join([f"{stylize('>')} {i}" for i in items])))


REMOTE_PROGRESS_LOOKUP: Dict[str, Dict[str, int]] = {
    "Deploying": {
        "Waiting for agent ping": 20,
        "Waiting for DOWNLOAD_SOURCE": 21,
        "Phase is DOWNLOAD_SOURCE": 22,
        "Phase complete: DOWNLOAD_SOURCE State: SUCCEEDED": 23,
        "Running command npm install -g aws-cdk": 25,
        "Phase complete: INSTALL State: SUCCEEDED": 27,
        "Phase complete: PRE_BUILD State: SUCCEEDED": 30,
        "Manifest loaded": 32,
        "Changeset loaded": 33,
        "Plugins loaded": 34,
        "CDK Toolkit Stack deployed": 40,
        "Demo Stack deployed": 50,
        "Env Stack deployed": 55,
        "Docker images build skipped": 65,
        "Docker Images deployed": 65,
        "EKS Environment Stack deployed": 70,
        "Kubernetes Environment components deployed": 75,
        "Teams Stacks deployed": 80,
        "EKS Team Stacks deployed": 90,
        "Kubernetes Team components deployed": 95,
        "Skipping Team Stacks": 95,
        "Images changeset processed": 96,
        "Phase complete: BUILD State: SUCCEEDED": 97,
    },
    "Destroying": {
        "Waiting for agent ping": 20,
        "Waiting for DOWNLOAD_SOURCE": 21,
        "Phase is DOWNLOAD_SOURCE": 22,
        "Phase complete: DOWNLOAD_SOURCE State: SUCCEEDED": 23,
        "Running command npm install -g aws-cdk": 25,
        "Phase complete: INSTALL State: SUCCEEDED": 27,
        "Phase complete: PRE_BUILD State: SUCCEEDED": 30,
        "Manifest loaded": 31,
        "Changeset loaded": 32,
        "Plugins loaded": 33,
        "Kubernetes Teams components destroyed": 35,
        "EKS Team Stacks destroyed": 40,
        "Teams Stacks destroyed": 50,
        "Kubernetes Environment components destroyed": 60,
        "EKS Environment Stacks destroyed": 70,
        "Env Stack destroyed": 75,
        "Demo Stack destroyed": 85,
        "CDK Toolkit Stack destroyed": 90,
        "Skipping Environment, Demo, and CDK Toolkit Stacks": 90,
        "Phase complete: BUILD State: SUCCEEDED": 94,
    },
    "Deploying Docker Image": {
        "Waiting for agent ping": 20,
        "Waiting for DOWNLOAD_SOURCE": 21,
        "Phase is DOWNLOAD_SOURCE": 22,
        "Phase complete: DOWNLOAD_SOURCE State: SUCCEEDED": 23,
        "Running command npm install -g aws-cdk": 25,
        "Phase complete: INSTALL State: SUCCEEDED": 27,
        "Phase complete: PRE_BUILD State: SUCCEEDED": 30,
        "Plugins loaded": 50,
        "Env changes deployed": 60,
        "Teams Stacks deployed": 75,
        "Phase complete: BUILD State: SUCCEEDED": 99,
    },
    "Destroying Docker Image": {
        "Waiting for agent ping": 20,
        "Waiting for DOWNLOAD_SOURCE": 21,
        "Phase is DOWNLOAD_SOURCE": 22,
        "Phase complete: DOWNLOAD_SOURCE State: SUCCEEDED": 23,
        "Running command npm install -g aws-cdk": 25,
        "Phase complete: INSTALL State: SUCCEEDED": 27,
        "Phase complete: PRE_BUILD State: SUCCEEDED": 30,
        "Env changes deployed": 70,
        "Docker Image Destroyed from ECR": 95,
        "Phase complete: BUILD State: SUCCEEDED": 99,
    },
}


class MessagesContext:
    def __init__(self, task_name: str, debug: bool) -> None:
        self.task_name = task_name
        self.debug = debug
        if self.debug:
            self.pbar = None
        else:
            self.pbar = tqdm.tqdm(
                total=100,
                desc=task_name,
                bar_format=PROGRESS_BAR_FORMAT,
                ncols=50,
                colour="green",
            )

    def __enter__(self) -> "MessagesContext":
        if self.pbar is not None:
            self.pbar.update(1)
        else:
            _logger.debug("Progress bar: 1%")
        return self

    def __exit__(self, exc_type: Any, exc_value: Any, exc_traceback: Any) -> None:
        if exc_type is not None:
            self.error(f"{exc_type.__name__}: {exc_value}")
        if self.pbar is not None:
            self.pbar.write("")
            self.pbar.close()
        if exc_traceback is not None:
            click.echo(f"\n{stylize('Error Traceback', color=COLOR_ERROR)}:")

    def info(self, msg: str) -> None:
        tittle: str = stylize(text=" Info ", color="reset", bold=False, underline=False)
        self.echo(tittle=tittle, msg=msg)

    def tip(self, msg: str) -> None:
        tittle: str = stylize(text=" Tip ", color=COLOR_ORBIT, bold=False, underline=False)
        self.echo(tittle=tittle, msg=msg)

    def warn(self, msg: str) -> None:
        tittle: str = stylize(text=" Warn ", color=COLOR_WARN, bold=False, underline=False)
        self.echo(tittle=tittle, msg=msg)

    def error(self, msg: str) -> None:
        tittle: str = stylize(text=" Error ", color=COLOR_ERROR, bold=False, underline=False)
        self.echo(tittle=tittle, msg=msg)

    def echo(self, tittle: str, msg: str) -> None:
        text = f"[{tittle}] {msg}"
        if self.pbar is not None:
            self.pbar.write(text)
        else:
            click.echo(text)

    def progress(self, n: int) -> None:
        if self.pbar is not None:
            current = self.pbar.n
            if current > n:
                raise RuntimeError(f"Current progress: {current} | Desired progress: {n}")
            self.pbar.update(n - current)
        else:
            _logger.debug(f"Progress bar: {n}%")

    def _progress_codebuild_log(self, msg: str) -> bool:
        msg = msg[32:]
        n: Optional[int] = REMOTE_PROGRESS_LOOKUP[self.task_name].get(msg)
        if n is not None:
            self.progress(n=n)
            return True
        return False

    def _progress_cli_log(self, msg: str) -> bool:
        msg_begining = "] "
        if msg_begining in msg:
            msg = msg.split(sep=msg_begining, maxsplit=1)[-1]
            n: Optional[int] = REMOTE_PROGRESS_LOOKUP[self.task_name].get(msg)
            if n is None:
                if msg.startswith("info: "):
                    self.info(msg=msg[6:])
                elif msg.startswith("tip: "):
                    self.tip(msg=msg[5:])
                elif msg.startswith("warn: "):
                    _logger.debug("WARN!")
                    self.warn(msg=msg[6:])
                elif msg.startswith("error: "):
                    self.error(msg=msg[7:])
                else:
                    return False
            else:
                self.progress(n=n)
            return True
        return False

    def progress_bar_callback(self, msg: str) -> None:
        if self._progress_codebuild_log(msg=msg) is False:
            self._progress_cli_log(msg=msg)<|MERGE_RESOLUTION|>--- conflicted
+++ resolved
@@ -28,11 +28,7 @@
 
 
 def stylize(text: str, color: str = COLOR_ORBIT, bold: bool = False, underline: bool = False) -> str:
-<<<<<<< HEAD
-    return click.style(text=text, bold=bold, underline=underline, fg=color)
-=======
     return cast(str, click.style(text=text, bold=bold, underline=underline, fg=color))
->>>>>>> 11a4b954
 
 
 def print_list(tittle: str, items: Sequence[str]) -> None:
