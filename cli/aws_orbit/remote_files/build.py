#  Copyright Amazon.com, Inc. or its affiliates. All Rights Reserved.
#
#    Licensed under the Apache License, Version 2.0 (the "License").
#    You may not use this file except in compliance with the License.
#    You may obtain a copy of the License at
#
#        http://www.apache.org/licenses/LICENSE-2.0
#
#    Unless required by applicable law or agreed to in writing, software
#    distributed under the License is distributed on an "AS IS" BASIS,
#    WITHOUT WARRANTIES OR CONDITIONS OF ANY KIND, either express or implied.
#    See the License for the specific language governing permissions and
#    limitations under the License.

import logging
from typing import List, Optional, Tuple, cast

from boto3 import client

<<<<<<< HEAD
from aws_orbit import docker, plugins, sh
=======
from aws_orbit import docker, sh
>>>>>>> cd2868e6
from aws_orbit.models.context import Context, ContextSerDe, TeamContext
from aws_orbit.models.manifest import ImageManifest
from aws_orbit.remote_files import teams as team_utils
from aws_orbit.remote_files.env import DEFAULT_IMAGES, DEFAULT_ISOLATED_IMAGES
from aws_orbit.utils import boto3_client

_logger: logging.Logger = logging.getLogger(__name__)


def build_image(args: Tuple[str, ...]) -> None:
    if len(args) < 4:
        raise ValueError("Unexpected number of values in args.")
    env: str = args[0]
    image_name: str = args[1]
    script: Optional[str] = args[2] if args[2] != "NO_SCRIPT" else None
    teams: Optional[List[str]] = list(set(args[3].split(","))) if args[3] != "NO_TEAMS" else None
    build_args = args[4:]

    _logger.debug("args: %s", args)
    context: "Context" = ContextSerDe.load_context_from_ssm(env_name=env, type=Context)

    docker.login(context=context)
    _logger.debug("DockerHub and ECR Logged in")

    ecr = boto3_client("ecr")
    if image_name in DEFAULT_IMAGES or image_name in DEFAULT_ISOLATED_IMAGES:
        # Building system image
        ecr_repo = f"orbit-{context.name}-{image_name}"
    else:
        ecr_repo = f"orbit-{context.name}-users-{image_name}"

    try:
        ecr.describe_repositories(repositoryNames=[ecr_repo])
    except ecr.exceptions.RepositoryNotFoundException:
        _create_repository(context.name, ecr, ecr_repo)

    image_def: Optional["ImageManifest"] = getattr(context.images, image_name, None)
    _logger.debug("image def: %s", image_def)

    if image_def is None or getattr(context.images, image_name).source == "code":
        path = image_name
        _logger.debug("path: %s", path)
        if script is not None:
            sh.run(f"sh {script}", cwd=path)
        docker.deploy_image_from_source(
            context=context, dir=path, name=ecr_repo, build_args=cast(Optional[List[str]], build_args)
        )
    else:
        docker.replicate_image(context=context, image_name=image_name, deployed_name=ecr_repo)
    _logger.debug("Docker Image Deployed to ECR")

    if teams:
        _logger.debug(f"Building and Deploying Team images: {teams}")
        for team_name in teams:
            team_context: Optional["TeamContext"] = context.get_team_by_name(name=team_name)
            if team_context:
                team_utils._deploy_team_image(context=context, team_context=team_context, image=image_name)
            else:
                _logger.debug(f"Skipped unknown Team: {team_name}")


def _create_repository(env_name: str, ecr: client, ecr_repo: str) -> None:
    response = ecr.create_repository(
        repositoryName=ecr_repo,
        tags=[
            {"Key": "Env", "Value": env_name},
        ],
    )
    if "repository" in response and "repositoryName" in response["repository"]:
        _logger.debug("ECR repository not exist, creating for %s", ecr_repo)
    else:
        _logger.error("ECR repository creation failed, response %s", response)
        raise RuntimeError(response)<|MERGE_RESOLUTION|>--- conflicted
+++ resolved
@@ -17,11 +17,7 @@
 
 from boto3 import client
 
-<<<<<<< HEAD
-from aws_orbit import docker, plugins, sh
-=======
 from aws_orbit import docker, sh
->>>>>>> cd2868e6
 from aws_orbit.models.context import Context, ContextSerDe, TeamContext
 from aws_orbit.models.manifest import ImageManifest
 from aws_orbit.remote_files import teams as team_utils
