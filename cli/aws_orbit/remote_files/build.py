--- conflicted
+++ resolved
@@ -68,7 +68,7 @@
 
     image_def: Optional["ImageManifest"] = getattr(context.images, image_name, None)
     _logger.debug("image def: %s", image_def)
-<<<<<<< HEAD
+
     if source_registry:
         docker.replicate_image(
             context=context,
@@ -79,10 +79,6 @@
             source_version=source_version,
         )
     elif image_def is None or getattr(context.images, image_name).source == "code":
-        path = image_name
-=======
-
-    if image_def is None or getattr(context.images, image_name).source == "code":
         path = os.path.join(os.getcwd(), image_name)
         if not os.path.exists(path):
             bundle_dir = os.path.join(os.getcwd(), "bundle", image_name)
@@ -91,7 +87,6 @@
             else:
                 raise RuntimeError(f"Unable to locate source in {path} or {bundle_dir}")
 
->>>>>>> 22037acd
         _logger.debug("path: %s", path)
         if script is not None:
             sh.run(f"sh {script}", cwd=path)
