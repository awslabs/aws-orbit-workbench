#  Copyright Amazon.com, Inc. or its affiliates. All Rights Reserved.
#
#    Licensed under the Apache License, Version 2.0 (the "License").
#    You may not use this file except in compliance with the License.
#    You may obtain a copy of the License at
#
#        http://www.apache.org/licenses/LICENSE-2.0
#
#    Unless required by applicable law or agreed to in writing, software
#    distributed under the License is distributed on an "AS IS" BASIS,
#    WITHOUT WARRANTIES OR CONDITIONS OF ANY KIND, either express or implied.
#    See the License for the specific language governing permissions and
#    limitations under the License.

import logging
import os
import shutil
from typing import Any, Dict, Optional, Tuple, cast

import yaml

import aws_orbit
from aws_orbit import ORBIT_CLI_ROOT, exceptions, sh, utils
from aws_orbit.models.context import Context, TeamContext
from aws_orbit.remote_files import kubectl
from aws_orbit.services import cfn, s3

_logger: logging.Logger = logging.getLogger(__name__)


CHARTS_PATH = os.path.join(ORBIT_CLI_ROOT, "data", "charts")


def update_file(file_path: str, values: Dict[str, Any]) -> str:
    with open(file_path, "r") as file:
        _logger.debug("Updating file %s with values: %s", file_path, values)
        content: str = file.read()
    content = utils.resolve_parameters(content, values)
    with open(file_path, "w") as file:
        file.write(content)
    return content


def create_team_charts_copy(team_context: TeamContext, path: str) -> str:
    dirs = path.split("/")
    charts_dir = dirs.pop()
    charts_path = "/".join(dirs)
    team_charts_path = os.path.join(charts_path, ".output", team_context.name)
    os.makedirs(team_charts_path, exist_ok=True)
    return str(
        shutil.copytree(src=os.path.join(charts_path, charts_dir), dst=os.path.join(team_charts_path, charts_dir))
    )


def add_repo(repo: str, repo_location: str) -> None:
    _logger.debug("Adding Helm Repository: %s at %s", repo, repo_location)
    sh.run(f"helm repo add {repo} {repo_location}")


def init_env_repo(context: Context) -> str:
    repo_location = f"s3://{context.toolkit.s3_bucket}/helm/repositories/env"
    if not s3.object_exists(bucket=cast(str, context.toolkit.s3_bucket), key="helm/repositories/env/index.yaml"):
        _logger.debug("Initializing Env Helm Respository at %s", repo_location)
        sh.run(f"helm s3 init {repo_location}")
    else:
        _logger.debug("Skipping initialization of existing Env Helm Repository at %s", repo_location)

    context.helm_repository = repo_location
    return repo_location


def init_team_repo(context: Context, team_context: TeamContext) -> str:
    repo_location = f"s3://{context.toolkit.s3_bucket}/helm/repositories/teams/{team_context.name}"
    if not s3.object_exists(
        bucket=cast(str, context.toolkit.s3_bucket), key=f"helm/repositories/teams/{team_context.name}/index.yaml"
    ):
        _logger.debug("Initializing Team Helm Respository at %s", repo_location)
        sh.run(f"helm s3 init {repo_location}")
    else:
        _logger.debug("Skipping initialization of existing Team Helm Repository at %s", repo_location)

    team_context.helm_repository = repo_location
    return repo_location


def package_chart(repo: str, chart_path: str, values: Optional[Dict[str, Any]]) -> Tuple[str, str, str]:
    chart_yaml = os.path.join(chart_path, "Chart.yaml")
    values_yaml = os.path.join(chart_path, "values.yaml")

    chart_version = aws_orbit.__version__.replace(".dev", "-")
    chart = yaml.safe_load(
        update_file(chart_yaml, {"orbit_version": aws_orbit.__version__, "chart_version": chart_version})
    )
    chart_version = chart["version"]

    if values:
        update_file(values_yaml, values)

    chart_name = chart_path.split("/")[-1]
    _logger.debug("Packaging %s at %s", chart_name, chart_path)
    for line in sh.run_iterating(f"helm package --debug {chart_path}"):
        if line.startswith("Successfully packaged chart and saved it to: "):
            chart_package = line.replace("Successfully packaged chart and saved it to: ", "")
            _logger.debug("Created package: %s", chart_package)

    _logger.debug("Pusing %s to %s repository", chart_package, repo)
    sh.run(f"helm s3 push --force {chart_package} {repo}")
    return chart_name, chart_version, chart_package


def install_chart(repo: str, namespace: str, name: str, chart_name: str, chart_version: str) -> None:
    chart_version = aws_orbit.__version__.replace(".dev", "-")
    _logger.debug("Installing %s, version %s as %s from %s", chart_name, chart_version, name, repo)
    sh.run(
        f"helm upgrade --install --debug --namespace {namespace} --version {chart_version} {name} {repo}/{chart_name}"
    )


def uninstall_chart(name: str) -> None:
    try:
        _logger.debug("Uninstalling %s", name)
        sh.run(f"helm uninstall --debug {name}")
    except exceptions.FailedShellCommand as e:
        _logger.error(e)


def is_exists_chart_release(name: str, namespace: str) -> bool:
    try:
<<<<<<< HEAD
        _logger.info("Installed charts at %s", namespace)
        found = False
        for line in sh.run_iterating(f"helm list -n {namespace}"):
            _logger.info(line)
            if name in line:
                found = True

        return found
=======
        for line in sh.run_iterating(f"helm list -n {namespace}"):
            if name in line:
                return True

        return False
>>>>>>> 8e1a0050
    except exceptions.FailedShellCommand as e:
        _logger.error(e)
        raise e


def delete_chart(repo: str, chart_name: str) -> None:
    try:
        _logger.debug("Deleting %s from %s repository", chart_name, repo)
        sh.run(f"helm s3 delete {chart_name} {repo}")
    except exceptions.FailedShellCommand as e:
        _logger.error(e)


def deploy_env(context: Context) -> None:
    eks_stack_name: str = f"eksctl-orbit-{context.name}-cluster"
    _logger.debug("EKSCTL stack name: %s", eks_stack_name)
    if cfn.does_stack_exist(stack_name=eks_stack_name):
        repo_location = init_env_repo(context=context)
        repo = context.name
        add_repo(repo=repo, repo_location=repo_location)
        kubectl.write_kubeconfig(context=context)

        chart_name, chart_version, chart_package = package_chart(
            repo=repo,
            chart_path=os.path.join(CHARTS_PATH, "env", "landing-page"),
            values={
                "region": context.region,
                "account_id": context.account_id,
                "env_name": context.name,
                "user_pool_id": context.user_pool_id,
                "user_pool_client_id": context.user_pool_client_id,
                "identity_pool_id": context.identity_pool_id,
                "ssl_cert_arn": context.networking.frontend.ssl_cert_arn,
                "tag": context.images.landing_page.version,
                "cognito_external_provider": context.cognito_external_provider,
                "cognito_external_provider_label": context.cognito_external_provider
                if context.cognito_external_provider_label is None
                else context.cognito_external_provider_label,
                "cognito_external_provider_domain": "null"
                if context.cognito_external_provider_domain is None
                else context.cognito_external_provider_domain,
                "cognito_external_provider_redirect": "null"
                if context.cognito_external_provider_redirect is None
                else context.cognito_external_provider_redirect,
                "internal_load_balancer": '"false"' if context.networking.frontend.load_balancers_subnets else '"true"',
            },
        )
        install_chart(
            repo=repo, namespace="env", name="landing-page", chart_name=chart_name, chart_version=chart_version
        )

        if context.install_image_replicator or not context.networking.data.internet_accessible:
            chart_name, chart_version, chart_package = package_chart(
                repo=repo,
                chart_path=os.path.join(CHARTS_PATH, "env", "image-replicator"),
                values={
                    "region": context.region,
                    "account_id": context.account_id,
                    "env_name": context.name,
                    "tag": context.images.image_replicator.version,
                    "sts_ep": "legacy" if context.networking.data.internet_accessible else "regional",
                },
            )
            install_chart(
                repo=repo,
                namespace="kube-system",
                name="image-replicator",
                chart_name=chart_name,
                chart_version=chart_version,
            )


def deploy_team(context: Context, team_context: TeamContext) -> None:
    eks_stack_name: str = f"eksctl-orbit-{context.name}-cluster"
    _logger.debug("EKSCTL stack name: %s", eks_stack_name)
    if cfn.does_stack_exist(stack_name=eks_stack_name):
        repo_location = init_team_repo(context=context, team_context=team_context)
        repo = team_context.name
        add_repo(repo=repo, repo_location=repo_location)
        kubectl.write_kubeconfig(context=context)

        team_charts_path = create_team_charts_copy(team_context=team_context, path=os.path.join(CHARTS_PATH, "team"))

        chart_name, chart_version, chart_package = package_chart(
            repo=repo,
            chart_path=os.path.join(team_charts_path, "jupyter-hub"),
            values={
                "team": team_context.name,
                "efsid": context.shared_efs_fs_id,
                "region": context.region,
                "account_id": context.account_id,
                "ssl_cert_arn": context.networking.frontend.ssl_cert_arn,
                "env_name": context.name,
                "tag": context.images.jupyter_hub.version,
                "grant_sudo": '"yes"' if team_context.grant_sudo else '"no"',
                "internal_load_balancer": '"false"' if context.networking.frontend.load_balancers_subnets else '"true"',
                "jupyterhub_inbound_ranges": str(
                    team_context.jupyterhub_inbound_ranges
                    if team_context.jupyterhub_inbound_ranges
                    else [utils.get_dns_ip_cidr(context=context)]
                ),
                "sts_ep": "legacy" if context.networking.data.internet_accessible else "regional",
            },
        )
        install_chart(
            repo=repo,
            namespace=team_context.name,
            name=f"{team_context.name}-jupyter-hub",
            chart_name=chart_name,
            chart_version=chart_version,
        )


def destroy_env(context: Context) -> None:
    eks_stack_name: str = f"eksctl-orbit-{context.name}-cluster"
    _logger.debug("EKSCTL stack name: %s", eks_stack_name)
    if cfn.does_stack_exist(stack_name=eks_stack_name):
        repo_location = init_env_repo(context=context)
        repo = context.name
        add_repo(repo=repo, repo_location=repo_location)
        kubectl.write_kubeconfig(context=context)
        uninstall_chart(name="landing-page")


def destroy_team(context: Context, team_context: TeamContext) -> None:
    eks_stack_name: str = f"eksctl-orbit-{context.name}-cluster"
    _logger.debug("EKSCTL stack name: %s", eks_stack_name)
    if cfn.does_stack_exist(stack_name=eks_stack_name):
        repo_location = init_team_repo(context=context, team_context=team_context)
        repo = team_context.name
        add_repo(repo=repo, repo_location=repo_location)
        kubectl.write_kubeconfig(context=context)
        uninstall_chart(name=f"{team_context.name}-jupyter-hub")<|MERGE_RESOLUTION|>--- conflicted
+++ resolved
@@ -126,7 +126,6 @@
 
 def is_exists_chart_release(name: str, namespace: str) -> bool:
     try:
-<<<<<<< HEAD
         _logger.info("Installed charts at %s", namespace)
         found = False
         for line in sh.run_iterating(f"helm list -n {namespace}"):
@@ -135,13 +134,6 @@
                 found = True
 
         return found
-=======
-        for line in sh.run_iterating(f"helm list -n {namespace}"):
-            if name in line:
-                return True
-
-        return False
->>>>>>> 8e1a0050
     except exceptions.FailedShellCommand as e:
         _logger.error(e)
         raise e
