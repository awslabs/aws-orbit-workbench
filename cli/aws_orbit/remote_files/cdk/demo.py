--- conflicted
+++ resolved
@@ -17,11 +17,7 @@
 import os
 import shutil
 import sys
-<<<<<<< HEAD
-from typing import Any, Dict, List, Tuple
-=======
-from typing import Any, Dict, Tuple, cast
->>>>>>> 4166f607
+from typing import Any, Dict, List, Tuple, cast
 
 import aws_cdk.aws_cognito as cognito
 import aws_cdk.aws_kms as kms
