--- conflicted
+++ resolved
@@ -169,63 +169,8 @@
             scope=self, team_name=team_name, shared_fs=self.shared_fs
         )
 
-<<<<<<< HEAD
         self.ecr_image = EcrBuilder.build_ecr_image(scope=self, context=context, image=self.image)
         self.ecr_image_spark = EcrBuilder.build_ecr_image_spark(scope=self, context=context, image=self.image)
-=======
-        self.ecs_cluster = EcsBuilder.build_cluster(scope=self, context=context, team_name=team_name, vpc=self.i_vpc)
-        self.ecr_image = EcsBuilder.build_ecr_image(scope=self, context=context, image=self.image)
-        self.ecr_image_spark = EcsBuilder.build_ecr_image_spark(scope=self, context=context, image=self.image)
-        self.ecs_execution_role = IamBuilder.build_ecs_role(scope=self)
-        self.ecs_task_definition = EcsBuilder.build_task_definition(
-            scope=self,
-            context=context,
-            team_name=team_name,
-            ecs_execution_role=self.ecs_execution_role,
-            ecs_task_role=self.role_eks_pod,
-            file_system=self.shared_fs,
-            fs_accesspoint=self.efs_ap,
-            image=self.ecr_image,
-        )
-        self.container_runner_role = IamBuilder.build_container_runner_role(
-            scope=self, context=context, team_name=team_name
-        )
-        self.ecs_fargate_runner = StateMachineBuilder.build_ecs_run_container_state_machine(
-            scope=self,
-            context=context,
-            team_name=team_name,
-            cluster=self.ecs_cluster,
-            task_definition=self.ecs_task_definition,
-            team_security_group=self.team_security_group,
-            subnets=self.i_private_subnets
-            if self.context.networking.data.internet_accessible
-            else self.i_isolated_subnets,
-            role=self.container_runner_role,
-            scratch_bucket=self.scratch_bucket,
-        )
-        self.eks_k8s_api = StateMachineBuilder.build_eks_k8s_api_state_machine(
-            scope=self,
-            context=context,
-            team_name=team_name,
-            role=self.container_runner_role,
-        )
-        self.eks_fargate_runner = StateMachineBuilder.build_eks_run_container_state_machine(
-            scope=self,
-            context=context,
-            team_name=team_name,
-            image=self.ecr_image,
-            role=self.container_runner_role,
-            node_type="fargate",
-        )
-        self.eks_ec2_runner = StateMachineBuilder.build_eks_run_container_state_machine(
-            scope=self,
-            context=context,
-            team_name=team_name,
-            image=self.ecr_image,
-            role=self.container_runner_role,
-            node_type="ec2",
-        )
->>>>>>> 7ea294cf
 
         team_ssm_parameter_name: str = f"/orbit/{context.name}/teams/{self.team_name}/team"
         self.context_parameter: ssm.StringParameter = ssm.StringParameter(
