--- conflicted
+++ resolved
@@ -29,17 +29,10 @@
 import aws_cdk.core as core
 from aws_cdk.core import App, Construct, Environment, IConstruct, Stack, Tags
 
-<<<<<<< HEAD
-from aws_orbit import changeset
-from aws_orbit.manifest import Manifest
-from aws_orbit.manifest.subnet import SubnetKind
-from aws_orbit.manifest.team import TeamManifest
-=======
 from aws_orbit.models.changeset import load_changeset_from_ssm
 from aws_orbit.models.context import load_context_from_ssm
 from aws_orbit.models.manifest import load_manifest_from_ssm
 from aws_orbit.remote_files.cdk.team_builders._lambda import LambdaBuilder
->>>>>>> 92e80cec
 from aws_orbit.remote_files.cdk.team_builders.ec2 import Ec2Builder
 from aws_orbit.remote_files.cdk.team_builders.ecr import EcrBuilder
 from aws_orbit.remote_files.cdk.team_builders.efs import EfsBuilder
@@ -171,7 +164,6 @@
             scope=self, team_name=team_name, shared_fs=self.shared_fs
         )
 
-<<<<<<< HEAD
         self.ecr_image = EcrBuilder.build_ecr_image(scope=self, manifest=manifest, team_manifest=team_manifest)
         self.ecr_image_spark = EcrBuilder.build_ecr_image_spark(
             scope=self, manifest=manifest, team_manifest=team_manifest
@@ -185,71 +177,6 @@
         self.team_manifest.team_security_group_id = self.team_security_group.security_group_id
 
         self.manifest_parameter: ssm.StringParameter = ssm.StringParameter(
-=======
-        self.ecs_cluster = EcsBuilder.build_cluster(scope=self, context=context, team_name=team_name, vpc=self.i_vpc)
-        self.ecr_image = EcsBuilder.build_ecr_image(scope=self, context=context, image=self.image)
-        self.ecr_image_spark = EcsBuilder.build_ecr_image_spark(scope=self, context=context, image=self.image)
-        self.ecs_execution_role = IamBuilder.build_ecs_role(scope=self)
-        self.ecs_task_definition = EcsBuilder.build_task_definition(
-            scope=self,
-            context=context,
-            team_name=team_name,
-            ecs_execution_role=self.ecs_execution_role,
-            ecs_task_role=self.role_eks_nodegroup,
-            file_system=self.shared_fs,
-            fs_accesspoint=self.efs_ap,
-            image=self.ecr_image,
-        )
-        self.container_runner_role = IamBuilder.build_container_runner_role(
-            scope=self, context=context, team_name=team_name
-        )
-        self.ecs_fargate_runner = StateMachineBuilder.build_ecs_run_container_state_machine(
-            scope=self,
-            context=context,
-            team_name=team_name,
-            cluster=self.ecs_cluster,
-            task_definition=self.ecs_task_definition,
-            team_security_group=self.team_security_group,
-            subnets=self.i_private_subnets
-            if self.context.networking.data.internet_accessible
-            else self.i_isolated_subnets,
-            role=self.container_runner_role,
-            scratch_bucket=self.scratch_bucket,
-        )
-        self.eks_k8s_api = StateMachineBuilder.build_eks_k8s_api_state_machine(
-            scope=self,
-            context=context,
-            team_name=team_name,
-            role=self.container_runner_role,
-        )
-        self.eks_fargate_runner = StateMachineBuilder.build_eks_run_container_state_machine(
-            scope=self,
-            context=context,
-            team_name=team_name,
-            image=self.ecr_image,
-            role=self.container_runner_role,
-            node_type="fargate",
-        )
-        self.eks_ec2_runner = StateMachineBuilder.build_eks_run_container_state_machine(
-            scope=self,
-            context=context,
-            team_name=team_name,
-            image=self.ecr_image,
-            role=self.container_runner_role,
-            node_type="ec2",
-        )
-
-        self.container_runner = LambdaBuilder.build_container_runner(
-            scope=self,
-            context=context,
-            team_name=team_name,
-            ecs_fargate_runner=self.ecs_fargate_runner,
-            eks_fargate_runner=self.eks_fargate_runner,
-            eks_ec2_runner=self.eks_ec2_runner,
-        )
-        team_ssm_parameter_name: str = f"/orbit/{context.name}/teams/{self.team_name}/team"
-        self.context_parameter: ssm.StringParameter = ssm.StringParameter(
->>>>>>> 92e80cec
             scope=self,
             id=team_ssm_parameter_name,
             string_value=json.dumps(
