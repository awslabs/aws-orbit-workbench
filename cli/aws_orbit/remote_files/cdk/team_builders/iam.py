--- conflicted
+++ resolved
@@ -280,24 +280,8 @@
         return role
 
     @staticmethod
-<<<<<<< HEAD
-    def get_kms_key_scratch_bucket(manifest: Manifest) -> Optional[str]:
-        if not manifest.scratch_bucket_arn:
-=======
-    def build_ecs_role(scope: core.Construct) -> iam.Role:
-        return iam.Role(
-            scope=scope,
-            id="ecs_execution_role",
-            assumed_by=iam.ServicePrincipal("ecs-tasks.amazonaws.com"),
-            managed_policies=[
-                iam.ManagedPolicy.from_aws_managed_policy_name("service-role/AmazonECSTaskExecutionRolePolicy")
-            ],
-        )
-
-    @staticmethod
     def get_kms_key_scratch_bucket(context: "Context") -> Optional[str]:
         if not context.scratch_bucket_arn:
->>>>>>> 92e80cec
             return None
         bucket_name = context.scratch_bucket_arn.split(":::")[1]
         _logger.debug(f"Getting KMS Key for scratch bucket: {bucket_name}")
@@ -323,17 +307,4 @@
         except botocore.exceptions.ClientError as e:
             if "ServerSideEncryptionConfigurationNotFoundError" in str(e):
                 return None
-<<<<<<< HEAD
-            raise e
-=======
-            raise e
-
-    @staticmethod
-    def build_container_runner_role(scope: core.Construct, context: "Context", team_name: str) -> iam.Role:
-        return iam.Role(
-            scope=scope,
-            id="container_runner_role",
-            role_name=f"orbit-{context.name}-{team_name}-runner",
-            assumed_by=iam.ServicePrincipal("states.amazonaws.com"),
-        )
->>>>>>> 92e80cec
+            raise e