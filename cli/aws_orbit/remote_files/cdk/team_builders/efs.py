--- conflicted
+++ resolved
@@ -18,11 +18,8 @@
 import aws_cdk.aws_efs as efs
 import aws_cdk.aws_kms as kms
 import aws_cdk.core as core
-<<<<<<< HEAD
-=======
 
 from aws_orbit.manifest import Manifest
->>>>>>> 55574ba1
 from aws_orbit.manifest.team import TeamManifest
 
 
