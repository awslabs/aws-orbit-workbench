--- conflicted
+++ resolved
@@ -26,95 +26,6 @@
 
 class LambdaBuilder:
     @staticmethod
-<<<<<<< HEAD
-=======
-    def build_container_runner(
-        scope: core.Construct,
-        context: "Context",
-        team_name: str,
-        ecs_fargate_runner: sfn.StateMachine,
-        eks_fargate_runner: sfn.StateMachine,
-        eks_ec2_runner: sfn.StateMachine,
-    ) -> aws_lambda.Function:
-        return aws_lambda.Function(
-            scope=scope,
-            id="container_runner",
-            function_name=f"orbit-{context.name}-{team_name}-container-runner",
-            code=aws_lambda.Code.asset(_lambda_path("container_runner")),
-            handler="index.handler",
-            runtime=aws_lambda.Runtime.PYTHON_3_6,
-            timeout=core.Duration.minutes(5),
-            environment={
-                "ECS_FARGATE_STATE_MACHINE_ARN": ecs_fargate_runner.state_machine_arn,
-                "EKS_FARGATE_STATE_MACHINE_ARN": eks_fargate_runner.state_machine_arn,
-                "EKS_EC2_STATE_MACHINE_ARN": eks_ec2_runner.state_machine_arn,
-                "DEFAULT_CPU": f"{get_container_defaults()['cpu']}",
-                "DEFAULT_MEMORY": f"{get_container_defaults()['memory']}M",
-                "DEFAULT_EKS_CLUSTER": f"orbit-{context.name}",
-            },
-            initial_policy=[
-                iam.PolicyStatement(
-                    effect=iam.Effect.ALLOW,
-                    actions=["ec2:Describe*", "logs:Create*", "logs:PutLogEvents", "logs:Describe*"],
-                    resources=["*"],
-                ),
-                iam.PolicyStatement(
-                    effect=iam.Effect.ALLOW,
-                    actions=[
-                        "states:StartExecution",
-                    ],
-                    resources=[
-                        ecs_fargate_runner.state_machine_arn,
-                        eks_fargate_runner.state_machine_arn,
-                        eks_ec2_runner.state_machine_arn,
-                    ],
-                ),
-                iam.PolicyStatement(
-                    effect=iam.Effect.ALLOW,
-                    actions=[
-                        "states:GetExecutionHistory",
-                    ],
-                    resources=[
-                        f"arn:{core.Aws.PARTITION}:states:{core.Aws.REGION}:{core.Aws.ACCOUNT_ID}:"
-                        f"execution:{ecs_fargate_runner.state_machine_name}*",
-                        f"arn:{core.Aws.PARTITION}:states:{core.Aws.REGION}:{core.Aws.ACCOUNT_ID}:"
-                        f"execution:{eks_fargate_runner.state_machine_name}*",
-                        f"arn:{core.Aws.PARTITION}:states:{core.Aws.REGION}:{core.Aws.ACCOUNT_ID}:"
-                        f"execution:{eks_ec2_runner.state_machine_name}*",
-                    ],
-                ),
-            ],
-        )
-
-    @staticmethod
-    def get_or_build_eks_describe_cluster(
-        scope: core.Construct,
-        context: "Context",
-        team_name: str,
-    ) -> aws_lambda.Function:
-        stack = core.Stack.of(cast(core.IConstruct, scope))
-        lambda_function = cast(aws_lambda.Function, stack.node.try_find_child("eks_describe_cluster"))
-        if lambda_function is None:
-            lambda_function = aws_lambda.Function(
-                scope=stack,
-                id="eks_describe_cluster",
-                function_name=f"orbit-{context.name}-{team_name}-eks-describe-cluster",
-                code=aws_lambda.Code.asset(_lambda_path("eks_describe_cluster")),
-                handler="index.handler",
-                runtime=aws_lambda.Runtime.PYTHON_3_6,
-                timeout=core.Duration.seconds(30),
-                initial_policy=[
-                    iam.PolicyStatement(
-                        effect=iam.Effect.ALLOW,
-                        actions=["eks:DescribeCluster"],
-                        resources=["*"],
-                    )
-                ],
-            )
-        return lambda_function
-
-    @staticmethod
->>>>>>> 92e80cec
     def get_or_build_construct_request(
         scope: core.Construct,
         context: "Context",
