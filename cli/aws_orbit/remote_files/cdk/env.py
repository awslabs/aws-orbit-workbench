--- conflicted
+++ resolved
@@ -403,16 +403,11 @@
             initial_policy=[
                 iam.PolicyStatement(
                     effect=iam.Effect.ALLOW,
-<<<<<<< HEAD
-                    actions=["eks:List*", "eks:Describe*", "ec2:Describe*"],
-                    resources=["*"],
-=======
                     actions=["eks:List*", "eks:Describe*"],
                     resources=[
                         f"arn:aws:eks:{self.context.region}:{self.context.account_id}:cluster/orbit-*",
                         f"arn:aws:eks:{self.context.region}:{self.context.account_id}:nodegroup/orbit-*/*/*",
                     ],
->>>>>>> 2a404a6e
                 )
             ],
         )
