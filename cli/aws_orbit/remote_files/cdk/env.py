--- conflicted
+++ resolved
@@ -25,15 +25,10 @@
 import aws_cdk.aws_lambda_python as lambda_python
 import aws_cdk.aws_sam as sam
 import aws_cdk.aws_ssm as ssm
-<<<<<<< HEAD
-from aws_cdk import aws_lambda
-from aws_cdk.core import App, Construct, Duration, Environment, IConstruct, Stack, Tags
-from botocore.exceptions import ClientError
-=======
 import jsii
 from aws_cdk import aws_lambda, core
 from aws_cdk.core import App, Aspects, Construct, Duration, Environment, IAspect, IConstruct, Stack, Tags
->>>>>>> 1c28b412
+from botocore.exceptions import ClientError
 
 from aws_orbit.models.context import Context, ContextSerDe
 from aws_orbit.remote_files.cdk import _lambda_path
@@ -43,10 +38,9 @@
 
 _logger: logging.Logger = logging.getLogger(__name__)
 
-<<<<<<< HEAD
 # Client Connections
 CA_CLIENT = boto3_client("codeartifact")
-=======
+
 """
 Custom Implementation of NonPathRole is to extract EKS Roles (NodeGroup and Fargate).
 https://github.com/kubernetes-sigs/aws-iam-authenticator/issues/268
@@ -56,7 +50,6 @@
 class NonPathRole(iam.Role):
     def __init__(self, scope: core.Construct, id: str, **kwargs: Any):
         super().__init__(scope, id, **kwargs)
->>>>>>> 1c28b412
 
 
 class Env(Stack):
