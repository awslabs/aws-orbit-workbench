--- conflicted
+++ resolved
@@ -379,52 +379,22 @@
     _logger.debug("Synthetizing the EKSCTL Teams manifest")
     cluster_name = f"orbit-{context.name}"
     if cfn.does_stack_exist(stack_name=final_eks_stack_name) and context.teams:
-        subnets = (
-            context.networking.private_subnets
-            if context.networking.data.internet_accessible
-            else context.networking.isolated_subnets
-        )
-        subnets_ids = [s.subnet_id for s in subnets]
-<<<<<<< HEAD
-        for team in context.teams:
-            if team.fargate:
-                eks.create_fargate_profile(
-                    profile_name=f"orbit-{context.name}-{team.name}",
-                    cluster_name=f"orbit-{context.name}",
-                    role_arn=cast(str, context.eks_fargate_profile_role_arn),
-                    subnets=subnets_ids,
-                    namespace=team.name,
-                    selector_labels={"team": team.name, "orbit/node-type": "fargate"},
-                )
-
-                username = f"orbit-{context.name}-{team.name}-runner"
-                arn = f"arn:aws:iam::{context.account_id}:role/{username}"
-                for line in sh.run_iterating(f"eksctl get iamidentitymapping --cluster {cluster_name} --arn {arn}"):
-                    if line == f'Error: no iamidentitymapping with arn "{arn}" found':
-                        _logger.debug(
-                            f"Adding IAM Identity Mapping - Role: {arn}, Username: {username}, Group: system:masters"
-                        )
-                        sh.run(
-                            f"eksctl create iamidentitymapping --cluster {cluster_name} "
-                            f"--arn {arn} --username {username} --group system:masters"
-                        )
-                        break
-                else:
-                    _logger.debug(
-                        f"Skipping existing IAM Identity Mapping - Role: {arn}, "
-                        f"Username: {username}, Group: system:masters"
-                    )
-
-    _logger.debug("EKSCTL deployed")
-=======
-        eks.create_fargate_profile(
-            profile_name=f"orbit-{context.name}-{team_context.name}",
-            cluster_name=f"orbit-{context.name}",
-            role_arn=cast(str, context.eks_fargate_profile_role_arn),
-            subnets=subnets_ids,
-            namespace=team_context.name,
-            selector_labels={"team": team_context.name, "orbit/node-type": "fargate"},
-        )
+        if team_context.fargate:
+            subnets = (
+                context.networking.private_subnets
+                if context.networking.data.internet_accessible
+                else context.networking.isolated_subnets
+            )
+            subnets_ids = [s.subnet_id for s in subnets]
+
+            eks.create_fargate_profile(
+                profile_name=f"orbit-{context.name}-{team_context.name}",
+                cluster_name=f"orbit-{context.name}",
+                role_arn=cast(str, context.eks_fargate_profile_role_arn),
+                subnets=subnets_ids,
+                namespace=team_context.name,
+                selector_labels={"team": team_context.name, "orbit/node-type": "fargate"},
+            )
 
         username = f"orbit-{context.name}-{team_context.name}-runner"
         arn = f"arn:aws:iam::{context.account_id}:role/{username}"
@@ -440,7 +410,6 @@
             _logger.debug(
                 f"Skipping existing IAM Identity Mapping - Role: {arn}, Username: {username}, Group: system:masters"
             )
->>>>>>> f93ca3ce
 
 
 def destroy_env(context: "Context") -> None:
