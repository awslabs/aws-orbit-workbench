#  Copyright Amazon.com, Inc. or its affiliates. All Rights Reserved.
#
#    Licensed under the Apache License, Version 2.0 (the "License").
#    You may not use this file except in compliance with the License.
#    You may obtain a copy of the License at
#
#        http://www.apache.org/licenses/LICENSE-2.0
#
#    Unless required by applicable law or agreed to in writing, software
#    distributed under the License is distributed on an "AS IS" BASIS,
#    WITHOUT WARRANTIES OR CONDITIONS OF ANY KIND, either express or implied.
#    See the License for the specific language governing permissions and
#    limitations under the License.

import logging
import os
import pprint
from typing import TYPE_CHECKING, Any, Dict, Optional, cast

import yaml
from aws_orbit import sh
from aws_orbit.changeset import ListChangeset
from aws_orbit.manifest import Manifest
from aws_orbit.manifest.subnet import SubnetKind
from aws_orbit.services import cfn, eks, iam

if TYPE_CHECKING:
    from aws_orbit.manifest.team import TeamManifest

_logger: logging.Logger = logging.getLogger(__name__)

MANIFEST: Dict[str, Any] = {
    "apiVersion": "eksctl.io/v1alpha5",
    "kind": "ClusterConfig",
    "metadata": {"name": None, "region": None},
    "vpc": {"id": None, "cidr": None, "subnets": {"private": None, "public": None}},
    "iam": {"serviceRoleARN": None},
    "cloudWatch": {"clusterLogging": {"enableTypes": ["*"]}},
}


def create_nodegroup_structure(manifest: "Manifest", team: "TeamManifest", env_name: str) -> Dict[str, Any]:
    if team.eks_nodegroup_role_arn is None:
        _logger.debug(f"ValueError: team.eks_nodegroup_role_arn: {team.eks_nodegroup_role_arn}")
        return {"name": team.name}
    return {
        "name": team.name,
        "privateNetworking": True,
        "instanceType": team.instance_type,
        "minSize": team.nodes_num_min,
        "desiredCapacity": team.nodes_num_desired,
        "maxSize": team.nodes_num_max,
        "volumeSize": team.local_storage_size,
        "ssh": {"allow": False},
        "labels": {"team": team.name, "orbit/compute-type": "ec2"},
        "tags": {"Env": f"orbit-{env_name}", "TeamSpace": team.name},
<<<<<<< HEAD
        "iam": {"instanceRoleARN": manifest.eks_env_nodegroup_role_arn},
=======
        "iam": {"instanceRoleARN": team.eks_nodegroup_role_arn},
        "securityGroups": {"attachIDs": [team.team_security_group_id]},
>>>>>>> d654e34d
    }

def generate_manifest(manifest: Manifest, name: str, output_teams: bool = True) -> str:

    # Fill cluster wide configs
    MANIFEST["metadata"]["name"] = name
    MANIFEST["metadata"]["region"] = manifest.region
    MANIFEST["vpc"]["clusterEndpoints"] = {"publicAccess": True, "privateAccess": not manifest.internet_accessible}
    MANIFEST["vpc"]["id"] = manifest.vpc.vpc_id
    MANIFEST["vpc"]["cidr"] = manifest.vpc.cidr_block
    private_kind: SubnetKind = SubnetKind.private if manifest.internet_accessible else SubnetKind.isolated
    for kind in (private_kind, SubnetKind.public):
        eksctl_kind: str = "private" if kind is private_kind else kind.value
        MANIFEST["vpc"]["subnets"][eksctl_kind] = {
            s.availability_zone: {"id": s.subnet_id, "cidr": s.cidr_block}
            for s in manifest.vpc.subnets
            if s.kind is kind
        }
    MANIFEST["iam"]["serviceRoleARN"] = manifest.eks_cluster_role_arn
    MANIFEST["managedNodeGroups"] = []

    # Fill nodegroups configs
    if manifest.teams and output_teams:
        for team in manifest.teams:
            MANIFEST["managedNodeGroups"].append(create_nodegroup_structure(manifest=manifest, team=team, env_name=manifest.name))

    # Env
    MANIFEST["managedNodeGroups"].append(
        {
            "name": "env",
            "privateNetworking": True,
            "instanceType": "t3.medium",
            "minSize": 2,
            "desiredCapacity": 2,
            "maxSize": 2,
            "volumeSize": 64,
            "ssh": {"allow": False},
            "labels": {"team": "env"},
            "tags": {"Env": "orbit"},
            "iam": {"instanceRoleARN": manifest.eks_env_nodegroup_role_arn},
        }
    )

    MANIFEST["fargateProfiles"] = [
        {
            "name": "fargate-default",
            "selectors": [
                {"namespace": "default"},
                {"namespace": "kube-system"},
            ],
        }
    ]

    MANIFEST["cloudWatch"] = {"clusterLogging": {"enableTypes": ["*"]}}

    _logger.debug("eksctl manifest:\n%s", pprint.pformat(MANIFEST))
    output_filename = f".orbit.out/{manifest.name}/eksctl/cluster.yaml"
    os.makedirs(os.path.dirname(output_filename), exist_ok=True)
    with open(output_filename, "w") as file:
        yaml.dump(MANIFEST, file, sort_keys=False)

    _logger.debug("output_filename: %s", output_filename)
    return output_filename


def fetch_cluster_data(manifest: Manifest, cluster_name: str) -> None:
    _logger.debug("Fetching Cluster data...")
    manifest.fetch_ssm()
    cluster_data = cast(Dict[str, Any], eks.describe_cluster(manifest=manifest, cluster_name=cluster_name))

    manifest.eks_oidc_provider = cluster_data["cluster"]["identity"]["oidc"]["issuer"].replace("https://", "")
    manifest.write_manifest_ssm()
    _logger.debug("Cluster data fetched successfully.")


def deploy_env(manifest: Manifest, eks_system_masters_roles_changes: Optional[ListChangeset]) -> None:
    stack_name: str = f"orbit-{manifest.name}"
    final_eks_stack_name: str = f"eksctl-{stack_name}-cluster"
    _logger.debug("EKSCTL stack name: %s", final_eks_stack_name)
    _logger.debug("Synthetizing the EKSCTL Environment manifest")
    output_filename = generate_manifest(manifest=manifest, name=stack_name, output_teams=False)
    cluster_name = f"orbit-{manifest.name}"

    if not cfn.does_stack_exist(manifest=manifest, stack_name=final_eks_stack_name):
        _logger.debug("Deploying EKSCTL Environment resources")
        sh.run(f"eksctl create cluster -f {output_filename} --write-kubeconfig --verbose 4")

        username = f"orbit-{manifest.name}-admin"
        arn = f"arn:aws:iam::{manifest.account_id}:role/{username}"
        _logger.debug(f"Adding IAM Identity Mapping - Role: {arn}, Username: {username}, Group: system:masters")
        sh.run(
            f"eksctl create iamidentitymapping --cluster {cluster_name} --arn {arn} "
            f"--username {username} --group system:masters"
        )
    else:
        sh.run(f"eksctl utils write-kubeconfig --cluster orbit-{manifest.name} --set-kubeconfig-context")

    fetch_cluster_data(manifest=manifest, cluster_name=cluster_name)

    if (
        iam.get_open_id_connect_provider(
            manifest=manifest, open_id_connect_provider_id=cast(str, manifest.eks_oidc_provider)
        )
        is None
    ):
        _logger.debug("Associating OpenID Connect Provider")
        sh.run(f"eksctl utils associate-iam-oidc-provider --cluster {cluster_name} --approve")
    else:
        _logger.debug("OpenID Connect Provider already associated")

    if eks_system_masters_roles_changes and eks_system_masters_roles_changes.added_values:
        for role in eks_system_masters_roles_changes.added_values:
            arn = f"arn:aws:iam::{manifest.account_id}:role/{role}"
            _logger.debug(f"Adding IAM Identity Mapping - Role: {arn}, Username: {role}, Group: system:masters")
            sh.run(
                f"eksctl create iamidentitymapping --cluster {cluster_name} --arn {arn} "
                f"--username {role} --group system:masters"
            )

    if eks_system_masters_roles_changes and eks_system_masters_roles_changes.removed_values:
        for role in eks_system_masters_roles_changes.removed_values:
            arn = f"arn:aws:iam::{manifest.account_id}:role/{role}"
            _logger.debug(f"Removing IAM Identity Mapping - Role: {arn}")
            sh.run(f"eksctl delete iamidentitymapping --cluster {cluster_name} --arn {arn} --all")

    _logger.debug("EKSCTL deployed")


def deploy_teams(manifest: Manifest) -> None:
    stack_name: str = f"orbit-{manifest.name}"
    final_eks_stack_name: str = f"eksctl-{stack_name}-cluster"
    _logger.debug("EKSCTL stack name: %s", final_eks_stack_name)
    _logger.debug("Synthetizing the EKSCTL Teams manifest")
    output_filename = generate_manifest(manifest=manifest, name=stack_name, output_teams=True)
    cluster_name = f"orbit-{manifest.name}"
    if cfn.does_stack_exist(manifest=manifest, stack_name=final_eks_stack_name) and manifest.teams:
        subnet_kind = SubnetKind.private if manifest.internet_accessible else SubnetKind.isolated
        subnets = [s.subnet_id for s in manifest.vpc.subnets if s.kind == subnet_kind]
        for team in manifest.teams:
            eks.create_fargate_profile(
                manifest=manifest,
                profile_name=f"orbit-{manifest.name}-{team.name}",
                cluster_name=f"orbit-{manifest.name}",
                role_arn=cast(str, manifest.eks_fargate_profile_role_arn),
                subnets=subnets,
                namespace=team.name,
                selector_labels={"team": team.name, "orbit/compute-type": "fargate"},
            )

            username = f"orbit-{manifest.name}-{team.name}-runner"
            arn = f"arn:aws:iam::{manifest.account_id}:role/{username}"
            for line in sh.run_iterating(f"eksctl get iamidentitymapping --cluster {cluster_name} --arn {arn}"):
                if line == f'Error: no iamidentitymapping with arn "{arn}" found':
                    _logger.debug(
                        f"Adding IAM Identity Mapping - Role: {arn}, Username: {username}, Group: system:masters"
                    )
                    sh.run(
                        f"eksctl create iamidentitymapping --cluster {cluster_name} "
                        f"--arn {arn} --username {username} --group system:masters"
                    )
                    break
            else:
                _logger.debug(
                    f"Skipping existing IAM Identity Mapping - Role: {arn}, Username: {username}, Group: system:masters"
                )

        teams = ",".join([t.name for t in manifest.teams])
        _logger.debug("Deploying EKSCTL Teams resources")
        sh.run(f"eksctl utils write-kubeconfig --cluster orbit-{manifest.name} --set-kubeconfig-context")
        sh.run(f"eksctl create nodegroup -f {output_filename} --include={teams} --verbose 4")

    _logger.debug("EKSCTL deployed")


def destroy_env(manifest: Manifest) -> None:
    stack_name: str = f"orbit-{manifest.name}"
    final_eks_stack_name: str = f"eksctl-{stack_name}-cluster"
    _logger.debug("EKSCTL stack name: %s", final_eks_stack_name)
    if cfn.does_stack_exist(manifest=manifest, stack_name=final_eks_stack_name):
        sh.run(f"eksctl utils write-kubeconfig --cluster orbit-{manifest.name} --set-kubeconfig-context")
        output_filename = generate_manifest(manifest=manifest, name=stack_name)
        sh.run(f"eksctl delete cluster -f {output_filename} --wait --verbose 4")
        _logger.debug("EKSCTL Envrionment destroyed")


def destroy_teams(manifest: Manifest) -> None:
    stack_name: str = f"orbit-{manifest.name}"
    final_eks_stack_name: str = f"eksctl-{stack_name}-cluster"
    _logger.debug("EKSCTL stack name: %s", final_eks_stack_name)
    cluster_name = f"orbit-{manifest.name}"
    if cfn.does_stack_exist(manifest=manifest, stack_name=final_eks_stack_name) and manifest.teams:
        for team in manifest.teams:
            eks.delete_fargate_profile(
                manifest=manifest,
                profile_name=f"orbit-{manifest.name}-{team.name}",
                cluster_name=cluster_name,
            )

            username = f"orbit-{manifest.name}-{team.name}-runner"
            arn = f"arn:aws:iam::{manifest.account_id}:role/{username}"
            for line in sh.run_iterating(f"eksctl get iamidentitymapping --cluster {cluster_name} --arn {arn}"):
                if line == f'Error: no iamidentitymapping with arn "{arn}" found':
                    _logger.debug(f"Skipping non-existent IAM Identity Mapping - Role: {arn}")
                    break
            else:
                _logger.debug(f"Removing IAM Identity Mapping - Role: {arn}")
                sh.run(f"eksctl delete iamidentitymapping --cluster {cluster_name} --arn {arn}")

        teams = ",".join(
            [
                t.name
                for t in manifest.teams
                if eks.describe_nodegroup(manifest=manifest, cluster_name=cluster_name, nodegroup_name=t.name)
                is not None
            ]
        )
        sh.run(f"eksctl utils write-kubeconfig --cluster orbit-{manifest.name} --set-kubeconfig-context")
        output_filename = generate_manifest(manifest=manifest, name=stack_name)
        if teams:
            sh.run(
                f"eksctl delete nodegroup -f {output_filename} --include={teams} "
                "--approve --wait --drain=false --verbose 4"
            )
        _logger.debug("EKSCTL Teams destroyed")


def destroy_team(manifest: Manifest, team_manifest: "TeamManifest") -> None:
    stack_name: str = f"orbit-{manifest.name}"
    final_eks_stack_name: str = f"eksctl-{stack_name}-cluster"
    _logger.debug("EKSCTL stack name: %s", final_eks_stack_name)
    cluster_name = f"orbit-{manifest.name}"
    if cfn.does_stack_exist(manifest=manifest, stack_name=final_eks_stack_name):
        eks.delete_fargate_profile(
            manifest=manifest,
            profile_name=f"orbit-{manifest.name}-{team_manifest.name}",
            cluster_name=cluster_name,
        )

        username = f"orbit-{manifest.name}-{team_manifest.name}-runner"
        arn = f"arn:aws:iam::{manifest.account_id}:role/{username}"
        for line in sh.run_iterating(f"eksctl get iamidentitymapping --cluster {cluster_name} --arn {arn}"):
            if line == f'Error: no iamidentitymapping with arn "{arn}" found':
                _logger.debug(f"Skipping non-existent IAM Identity Mapping - Role: {arn}")
                break
        else:
            _logger.debug(f"Removing IAM Identity Mapping - Role: {arn}")
            sh.run(f"eksctl delete iamidentitymapping --cluster {cluster_name} --arn {arn}")

        if eks.describe_nodegroup(manifest=manifest, cluster_name=cluster_name, nodegroup_name=team_manifest.name):
            sh.run(
                f"eksctl delete nodegroup --cluster {cluster_name} --name {team_manifest.name} "
                "--update-auth-configmap --wait --drain=false --verbose 4"
            )
            _logger.debug("EKSCTL Team %s destroyed", team_manifest.name)
        else:
            _logger.debug("Team %s does not have nodegroup.", team_manifest.name)<|MERGE_RESOLUTION|>--- conflicted
+++ resolved
@@ -54,12 +54,8 @@
         "ssh": {"allow": False},
         "labels": {"team": team.name, "orbit/compute-type": "ec2"},
         "tags": {"Env": f"orbit-{env_name}", "TeamSpace": team.name},
-<<<<<<< HEAD
         "iam": {"instanceRoleARN": manifest.eks_env_nodegroup_role_arn},
-=======
-        "iam": {"instanceRoleARN": team.eks_nodegroup_role_arn},
-        "securityGroups": {"attachIDs": [team.team_security_group_id]},
->>>>>>> d654e34d
+        "securityGroups": {"attachIDs": [team.team_security_group_id]}
     }
 
 def generate_manifest(manifest: Manifest, name: str, output_teams: bool = True) -> str:
