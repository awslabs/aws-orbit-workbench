--- conflicted
+++ resolved
@@ -54,12 +54,7 @@
         "ssh": {"allow": False},
         "labels": {"team": team.name, "orbit/compute-type": "ec2"},
         "tags": {"Env": f"orbit-{env_name}", "TeamSpace": team.name},
-<<<<<<< HEAD
-        "iam": {"instanceRoleARN": manifest.eks_env_nodegroup_role_arn},
-=======
         "iam": {"instanceRoleARN": context.eks_env_nodegroup_role_arn},
-        "securityGroups": {"attachIDs": [team.team_security_group_id]},
->>>>>>> b5cb8caf
     }
 
 
