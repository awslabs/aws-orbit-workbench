--- conflicted
+++ resolved
@@ -122,85 +122,34 @@
                 )
 
 
-<<<<<<< HEAD
-def eval_removed_teams(context: "Context", teams_changeset: Optional["TeamsChangeset"]) -> None:
-    if teams_changeset is None:
-        return
-    _logger.debug("Teams %s must be deleted.", teams_changeset.removed_teams_names)
-    if teams_changeset.removed_teams_names:
-        sh.run(f"eksctl utils write-kubeconfig --cluster orbit-{context.name} --set-kubeconfig-context")
-    for name in teams_changeset.removed_teams_names:
-        team_context: Optional["TeamContext"] = context.get_team_by_name(name=name)
-        if team_context is None:
-            raise RuntimeError(f"Team {name} not found!")
-        _logger.debug("Destroying team %s", name)
-        plugins.PLUGINS_REGISTRIES.destroy_team_plugins(context=context, team_context=team_context)
-        kubectl.destroy_team(context=context, team_context=team_context)
-        eksctl.destroy_team(context=context, team_context=team_context)
-        destroy(context=context, team_context=team_context)
-        _logger.debug("Team %s destroyed", name)
-        context.remove_team_by_name(name=name)
-        dump_context_to_ssm(context=context)
-
-
-def deploy(context: "Context", teams_changeset: Optional["TeamsChangeset"]) -> None:
-    manifest: Optional["Manifest"] = load_manifest_from_ssm(env_name=context.name)
-    if manifest is None:
-        raise ValueError("manifest is None!")
-    eval_removed_teams(context=context, teams_changeset=teams_changeset)
-    for team_manifest in manifest.teams:
-        args = [context.name, team_manifest.name]
-
-        # For each team, find the plugins, pull custom cfn plugin
-        # Get the hook and deploy the specific hook function
-        # team_context: Optional["TeamContext"] = context.get_team_by_name(name=team_manifest.name)
-        team_context: Optional["TeamContext"] = create_team_context_from_manifest(
-            manifest=manifest, team_manifest=team_manifest
-        )
-        _logger.debug("***************team_context******************")
-        _logger.debug(team_context)
-        _logger.debug("*********************************")
-        if team_context:
-            _logger.debug("************team_context.plugins*********************")
-            _logger.debug(team_context.plugins)
-            _logger.debug("*************Calling Pre hooks********************")
-            for plugin in team_context.plugins:
-                sh.run("pwd")
-                sh.run("ls -lrta")
-                hook: plugins.HOOK_TYPE = plugins.PLUGINS_REGISTRIES.get_hook(
-                    context=context,
-                    team_name=team_context.name,
-                    plugin_name=plugin.plugin_id,
-                    hook_name="pre_hook",
-                )
-                if hook is not None:
-                    _logger.debug(f"*******************Found pre_hook for plugin_id {plugin}")
-                    hook(plugin.plugin_id, context, team_context, plugin.parameters)
-            _logger.debug("*******************End of pre_hook plugin execution")
-        else:
-            _logger.debug(f"Skipping pre_hook for unknown Team: {team_manifest.name}")
-
-        cdk.deploy(
-            context=context,
-            stack_name=f"orbit-{manifest.name}-{team_manifest.name}",
-            app_filename=os.path.join(ORBIT_CLI_ROOT, "remote_files", "cdk", "team.py"),
-            args=args,
-        )
-        # team_context: Optional["TeamContext"] = context.get_team_by_name(name=team_manifest.name)
-        team_context = context.get_team_by_name(name=team_manifest.name)
-        if team_context:
-            team_context.fetch_team_data()
-        else:
-            team_context = create_team_context_from_manifest(manifest=manifest, team_manifest=team_manifest)
-            team_context.fetch_team_data()
-            context.teams.append(team_context)
-        dump_context_to_ssm(context=context)
-
-    for team_context in context.teams:
-        _deploy_team_image(context=context, team_context=team_context, image="jupyter-user")
-        _deploy_team_bootstrap(context=context, team_context=team_context)
-=======
 def deploy_team(context: "Context", manifest: Manifest, team_manifest: TeamManifest) -> None:
+    # Pull team spacific custom cfn plugin, trigger pre_hook
+    team_context: Optional["TeamContext"] = create_team_context_from_manifest(
+        manifest=manifest, team_manifest=team_manifest
+    )
+    _logger.debug("***************team_context******************")
+    _logger.debug(team_context)
+    _logger.debug("*********************************")
+    if team_context:
+        _logger.debug("************team_context.plugins*********************")
+        _logger.debug(team_context.plugins)
+        _logger.debug("*************Calling Pre hooks********************")
+        for plugin in team_context.plugins:
+            sh.run("pwd")
+            sh.run("ls -lrta")
+            hook: plugins.HOOK_TYPE = plugins.PLUGINS_REGISTRIES.get_hook(
+                context=context,
+                team_name=team_context.name,
+                plugin_name=plugin.plugin_id,
+                hook_name="pre_hook",
+            )
+            if hook is not None:
+                _logger.debug(f"*******************Found pre_hook for plugin_id {plugin}")
+                hook(plugin.plugin_id, context, team_context, plugin.parameters)
+        _logger.debug("*******************End of pre_hook plugin execution")
+    else:
+        _logger.debug(f"Skipping pre_hook for unknown Team: {team_manifest.name}")
+
     args = [context.name, team_manifest.name]
     cdk.deploy(
         context=context,
@@ -218,7 +167,6 @@
     ContextSerDe.dump_context_to_ssm(context=context)
     _deploy_team_image(context=context, team_context=team_context, image="jupyter-user")
     _deploy_team_bootstrap(context=context, team_context=team_context)
->>>>>>> 3b67e21b
 
 
 def destroy_team(context: "Context", team_context: "TeamContext") -> None:
