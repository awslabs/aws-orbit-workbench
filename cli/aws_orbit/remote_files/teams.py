#  Copyright Amazon.com, Inc. or its affiliates. All Rights Reserved.
#
#    Licensed under the Apache License, Version 2.0 (the "License").
#    You may not use this file except in compliance with the License.
#    You may obtain a copy of the License at
#
#        http://www.apache.org/licenses/LICENSE-2.0
#
#    Unless required by applicable law or agreed to in writing, software
#    distributed under the License is distributed on an "AS IS" BASIS,
#    WITHOUT WARRANTIES OR CONDITIONS OF ANY KIND, either express or implied.
#    See the License for the specific language governing permissions and
#    limitations under the License.

import logging
import os
import shutil
from typing import TYPE_CHECKING, Iterator, List, Optional, cast

import boto3

from aws_orbit import ORBIT_CLI_ROOT, cdk, docker, plugins, sh
from aws_orbit.models.context import create_team_context_from_manifest, dump_context_to_ssm
from aws_orbit.models.manifest import load_manifest_from_ssm
from aws_orbit.remote_files import eksctl, kubectl
from aws_orbit.services import cfn, ecr
from aws_orbit.utils import boto3_client

if TYPE_CHECKING:
    from aws_orbit.models.changeset import TeamsChangeset
    from aws_orbit.models.context import Context, TeamContext
    from aws_orbit.models.manifest import Manifest

_logger: logging.Logger = logging.getLogger(__name__)


def _fetch_targets(context: "Context", fs_id: str) -> Iterator[str]:
    client = boto3_client("efs")
    paginator = client.get_paginator("describe_mount_targets")
    for page in paginator.paginate(FileSystemId=fs_id):
        for target in page["MountTargets"]:
            yield target["MountTargetId"]


def _delete_targets(context: "Context", fs_id: str) -> None:
    client = boto3_client("efs")
    for target in _fetch_targets(context=context, fs_id=fs_id):
        try:
            _logger.debug(f"Deleting MountTargetId: {target}")
            client.delete_mount_target(MountTargetId=target)
        except client.exceptions.MountTargetNotFound:
            _logger.warning(f"Ignoring MountTargetId {target} deletion cause it does not exist anymore.")


def _create_dockerfile(context: "Context", team_context: "TeamContext", image_name: str) -> str:
    if image_name == "jupyter-user":
        base_image_cmd = f"FROM {team_context.base_image_address}"
    else:
        raise Exception(f"The image {image_name} is not deployable to individual Teams.")

    _logger.debug("base_image_cmd: %s", base_image_cmd)
    cmds: List[str] = [base_image_cmd]

    # Add CodeArtifact pip.conf
    cmds += ["USER root"]
    cmds += ["ADD pip.conf /etc/pip.conf"]

    for plugin in team_context.plugins:
        # Adding plugin modules to image via pip
        plugin_module_name = (plugin.module).replace("_", "-")
        cmds += [f"RUN pip install --upgrade aws-orbit-{plugin_module_name}"]

        hook: plugins.HOOK_TYPE = plugins.PLUGINS_REGISTRIES.get_hook(
            context=context,
            team_name=team_context.name,
            plugin_name=plugin.plugin_id,
            hook_name="dockerfile_injection_hook",
        )
        if hook is not None:
            plugin_cmds = cast(Optional[List[str]], hook(plugin.plugin_id, context, team_context, plugin.parameters))
            if plugin_cmds is not None:
                cmds += [f"# Commands for {plugin.plugin_id} plugin"] + plugin_cmds

    # Removing pip conf and setting to notebook user
    cmds += ["RUN rm /etc/pip.conf", "USER $NB_UID"]
    _logger.debug("Dockerfile cmds: %s", cmds)
    outdir = os.path.join(".orbit.out", context.name, team_context.name, "image")
    output_filename = os.path.join(outdir, "Dockerfile")
    os.makedirs(outdir, exist_ok=True)
    shutil.rmtree(outdir)
    _logger.debug("Writing %s", output_filename)
    os.makedirs(outdir, exist_ok=True)
    content: str = "\n".join(cmds)
    _logger.debug("content:\n%s", content)
    with open(output_filename, "w") as file:
        file.write(content)
    return outdir


def _deploy_team_image(context: "Context", team_context: "TeamContext", image: str) -> None:
    image_dir: str = _create_dockerfile(context=context, team_context=team_context, image_name=image)
    image_name: str = f"orbit-{context.name}-{team_context.name}-{image}"
    _logger.debug("Deploying the %s Docker image", image_name)
    docker.deploy_image_from_source(context=context, dir=image_dir, name=image_name)
    _logger.debug("Docker Image Deployed to ECR (%s).", image_name)


def _deploy_team_bootstrap(context: "Context", team_context: "TeamContext") -> None:
    for plugin in team_context.plugins:
        hook: plugins.HOOK_TYPE = plugins.PLUGINS_REGISTRIES.get_hook(
            context=context,
            team_name=team_context.name,
            plugin_name=plugin.plugin_id,
            hook_name="bootstrap_injection_hook",
        )
        if hook is not None:
            script_content: Optional[str] = cast(
                Optional[str], hook(plugin.plugin_id, context, team_context, plugin.parameters)
            )
            if script_content is not None:
                client = boto3.client("s3")
                key: str = f"{team_context.bootstrap_s3_prefix}{plugin.plugin_id}.sh"
                _logger.debug("Uploading s3://{context.toolkit.s3_bucket}/{key}")
                client.put_object(
                    Body=script_content.encode("utf-8"),
                    Bucket=context.toolkit.s3_bucket,
                    Key=key,
                )


def eval_removed_teams(context: "Context", teams_changeset: Optional["TeamsChangeset"]) -> None:
    if teams_changeset is None:
        return
    _logger.debug("Teams %s must be deleted.", teams_changeset.removed_teams_names)
    if teams_changeset.removed_teams_names:
        sh.run(f"eksctl utils write-kubeconfig --cluster orbit-{context.name} --set-kubeconfig-context")
    for name in teams_changeset.removed_teams_names:
        team_context: Optional["TeamContext"] = context.get_team_by_name(name=name)
        if team_context is None:
            raise RuntimeError(f"Team {name} not found!")
        _logger.debug("Destroying team %s", name)
        plugins.PLUGINS_REGISTRIES.destroy_team_plugins(context=context, team_context=team_context)
        kubectl.destroy_team(context=context, team_context=team_context)
        eksctl.destroy_team(context=context, team_context=team_context)
        destroy(context=context, team_context=team_context)
        _logger.debug("Team %s destroyed", name)
        context.remove_team_by_name(name=name)
        dump_context_to_ssm(context=context)


def deploy(context: "Context", teams_changeset: Optional["TeamsChangeset"]) -> None:
    manifest: Optional["Manifest"] = load_manifest_from_ssm(env_name=context.name)
    if manifest is None:
        raise ValueError("manifest is None!")
    eval_removed_teams(context=context, teams_changeset=teams_changeset)
    for team_manifest in manifest.teams:
        args = [context.name, team_manifest.name]

        # For each team, find the plugins, pull custom cfn plugin
        # Get the hook and deploy the specific hook function
        # team_context: Optional["TeamContext"] = context.get_team_by_name(name=team_manifest.name)
        team_context: Optional["TeamContext"] = create_team_context_from_manifest(
            manifest=manifest, team_manifest=team_manifest
        )
        _logger.debug("*********************************")
        _logger.debug(team_context)
        _logger.debug("*********************************")
        if team_context:
            team_context.fetch_team_data()
            _logger.debug("*********************************")
            _logger.debug(team_context)
            _logger.debug("*********************************")
            for plugin in team_context.plugins:
                hook: plugins.HOOK_TYPE = plugins.PLUGINS_REGISTRIES.get_hook(
                    context=context,
                    team_name=team_context.name,
                    plugin_name=plugin.plugin_id,
                    hook_name="pre_hook",
                )
                if hook is not None:
                    hook(plugin.plugin_id, context, team_context, plugin.parameters)
        else:
            _logger.debug(f"Skipping pre_hook for unknown Team: {team_manifest.name}")

        cdk.deploy(
            context=context,
            stack_name=f"orbit-{manifest.name}-{team_manifest.name}",
            app_filename=os.path.join(ORBIT_CLI_ROOT, "remote_files", "cdk", "team.py"),
            args=args,
        )
        # team_context: Optional["TeamContext"] = context.get_team_by_name(name=team_manifest.name)
        team_context = context.get_team_by_name(name=team_manifest.name)
        if team_context:
            team_context.fetch_team_data()
        else:
            team_context = create_team_context_from_manifest(manifest=manifest, team_manifest=team_manifest)
            team_context.fetch_team_data()
            context.teams.append(team_context)
        dump_context_to_ssm(context=context)

    for team_context in context.teams:
        _deploy_team_image(context=context, team_context=team_context, image="jupyter-user")
<<<<<<< HEAD
        # _deploy_team_image(context=context, team_context=team_context, image="jupyter-user-spark")
=======
>>>>>>> 1cf01a79
        _deploy_team_bootstrap(context=context, team_context=team_context)


def destroy(context: "Context", team_context: "TeamContext") -> None:
    _logger.debug("Stack name: %s", team_context.stack_name)
    if cfn.does_stack_exist(stack_name=context.toolkit.stack_name):
        try:
            ecr.delete_repo(repo=f"orbit-{context.name}-{team_context.name}-jupyter-user")
        except Exception as ex:
            _logger.error("Skipping Team ECR Repository deletion. Cause: %s", ex)
        if cfn.does_stack_exist(stack_name=team_context.stack_name):
            args: List[str] = [context.name, team_context.name]
            cdk.destroy(
                context=context,
                stack_name=team_context.stack_name,
                app_filename=os.path.join(ORBIT_CLI_ROOT, "remote_files", "cdk", "team.py"),
                args=args,
            )

        # MYTODO - get team specific post_hook details and execute destroy of resources.
        for plugin in team_context.plugins:
            hook: plugins.HOOK_TYPE = plugins.PLUGINS_REGISTRIES.get_hook(
                context=context,
                team_name=team_context.name,
                plugin_name=plugin.plugin_id,
                hook_name="post_hook",
            )
            if hook is not None:
                hook(plugin.plugin_id, context, team_context, plugin.parameters)


def destroy_all(context: "Context") -> None:
    for team_context in context.teams:
        destroy(context=context, team_context=team_context)
    context.teams = []
    dump_context_to_ssm(context=context)<|MERGE_RESOLUTION|>--- conflicted
+++ resolved
@@ -200,10 +200,6 @@
 
     for team_context in context.teams:
         _deploy_team_image(context=context, team_context=team_context, image="jupyter-user")
-<<<<<<< HEAD
-        # _deploy_team_image(context=context, team_context=team_context, image="jupyter-user-spark")
-=======
->>>>>>> 1cf01a79
         _deploy_team_bootstrap(context=context, team_context=team_context)
 
 
