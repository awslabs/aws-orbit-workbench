--- conflicted
+++ resolved
@@ -227,14 +227,8 @@
     deploy_foundation(env_name=env_name)
 
 
-<<<<<<< HEAD
 def deploy_env(env_name: str, manifest_dir: str) -> None:
     _logger.debug("env_name: %s", env_name)
-=======
-def deploy_env(env_name: str, skip_images_remote_flag: str) -> None:
-    _logger.debug("env_name: %s", env_name)
-    _logger.debug("skip_images_remote_flag: %s", skip_images_remote_flag)
->>>>>>> 06741c34
     manifest: Optional[Manifest] = ManifestSerDe.load_manifest_from_ssm(env_name=env_name, type=Manifest)
     _logger.debug("Manifest loaded.")
     context: "Context" = ContextSerDe.load_context_from_ssm(env_name=env_name, type=Context)
@@ -245,19 +239,32 @@
     if manifest is None:
         raise Exception("Unable to load Manifest")
 
-<<<<<<< HEAD
     @remotectl.remote_function(
         "orbit",
         codebuild_role=context.toolkit.admin_role,
         extra_dirs={
             "manifests": manifest_dir,
         },
+        extra_pre_build_commands=[
+            "wget -O kfctl_v1.2.0-0_linux.tar.gz https://github.com/kubeflow/kfctl/releases/download/v1.2.0/kfctl_v1.2.0-0-gbc038f9_linux.tar.gz",
+            "tar xzf kfctl_v1.2.0-0_linux.tar.gz",
+            "chmod +x kfctl",
+            "mv kfctl /usr/local/bin",
+            'curl -LO "https://storage.googleapis.com/kubernetes-release/release/$(curl -s https://storage.googleapis.com/kubernetes-release/release/stable.txt)/bin/linux/amd64/kubectl"',
+            "chmod +x ./kubectl",
+            "mv ./kubectl /usr/local/bin/kubectl",
+            'curl --location "https://github.com/weaveworks/eksctl/releases/latest/download/eksctl_$(uname -s)_amd64.tar.gz" | tar xz -C /tmp',
+            "mv /tmp/eksctl /usr/local/bin",
+            "curl -o aws-iam-authenticator https://amazon-eks.s3.us-west-2.amazonaws.com/1.19.6/2021-01-05/bin/linux/amd64/aws-iam-authenticator",
+            "chmod +x ./aws-iam-authenticator",
+            "mv ./aws-iam-authenticator /usr/local/bin",
+            "curl -sSL https://raw.githubusercontent.com/helm/helm/master/scripts/get-helm-3 | bash",
+            "helm version --short",
+            "helm plugin install https://github.com/hypnoglow/helm-s3.git",
+            "helm repo add stable https://charts.helm.sh/stable",
+        ],
     )
     def deploy_env(env_name: str, manifest_dir: str) -> None:
-=======
-    @remotectl.remote_function("orbit", codebuild_role=context.toolkit.admin_role)
-    def deploy_env(env_name: str, skip_images_remote_flag: str) -> None:
->>>>>>> 06741c34
         docker.login(context=context)
         _logger.debug("DockerHub and ECR Logged in")
         cdk_toolkit.deploy(context=context)
@@ -268,13 +275,6 @@
         )
 
         _logger.debug("Env Stack deployed")
-<<<<<<< HEAD
-=======
-        deploy_images_remotely(
-            manifest=manifest, context=context, skip_images=skip_images_remote_flag == "skip-images"  # type: ignore
-        )
-        _logger.debug("Docker Images deployed")
->>>>>>> 06741c34
         eksctl.deploy_env(
             context=context,
             changeset=changeset,
@@ -293,11 +293,7 @@
         _update_userpool_client(context=context)
         _update_userpool(context=context)
 
-<<<<<<< HEAD
     deploy_env(env_name=env_name, manifest_dir=manifest_dir)
-=======
-    deploy_env(env_name=env_name, skip_images_remote_flag=skip_images_remote_flag)
->>>>>>> 06741c34
 
 
 def _update_userpool(context: Context) -> None:
