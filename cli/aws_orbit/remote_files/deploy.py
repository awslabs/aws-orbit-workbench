#  Copyright Amazon.com, Inc. or its affiliates. All Rights Reserved.
#
#    Licensed under the Apache License, Version 2.0 (the "License").
#    You may not use this file except in compliance with the License.
#    You may obtain a copy of the License at
#
#        http://www.apache.org/licenses/LICENSE-2.0
#
#    Unless required by applicable law or agreed to in writing, software
#    distributed under the License is distributed on an "AS IS" BASIS,
#    WITHOUT WARRANTIES OR CONDITIONS OF ANY KIND, either express or implied.
#    See the License for the specific language governing permissions and
#    limitations under the License.

import concurrent.futures
import json
import logging
import os
import subprocess
from concurrent.futures import Future
from typing import Any, List, Optional, Tuple, cast

from softwarelabs_remote_toolkit import remotectl

from aws_orbit import ORBIT_CLI_ROOT, bundle, docker, plugins, remote, sh
from aws_orbit.models.changeset import Changeset, load_changeset_from_ssm
from aws_orbit.models.context import Context, ContextSerDe, FoundationContext, TeamContext
from aws_orbit.models.manifest import ImageManifest, ImagesManifest, Manifest, ManifestSerDe
from aws_orbit.remote_files import cdk_toolkit, eksctl, env, foundation, helm, kubectl, teams, utils
from aws_orbit.services import codebuild, ecr, kms, secretsmanager
from aws_orbit.utils import boto3_client, get_account_id, get_region, resolve_parameters

_logger: logging.Logger = logging.getLogger(__name__)


def print_results(msg: str) -> None:
    if msg.startswith("[RESULT] "):
        _logger.info(msg)


def _deploy_image(args: Tuple[str, ...]) -> None:
    _logger.debug("_deploy_image args: %s", args)
    if len(args) < 4:
        raise ValueError("Unexpected number of values in args.")
    env: str = args[0]
    image_name: str = args[1]
    dir: str = args[2]
    script: Optional[str] = args[3] if args[3] != "NO_SCRIPT" else None
    build_args = args[4:]

    manifest = ManifestSerDe.load_manifest_from_ssm(env_name=env, type=Manifest)
    context: "Context" = ContextSerDe.load_context_from_ssm(env_name=env, type=Context)
    _logger.debug("context: %s", vars(context))

    if manifest is None:
        raise Exception("Unable to load required Manifest from SSM")

    docker.login(context=context)
    _logger.debug("DockerHub and ECR Logged in")
    _logger.debug("Deploying the %s Docker image", image_name)

    ecr_repo = f"orbit-{context.name}/{image_name}"
    if not ecr.describe_repositories(repository_names=[ecr_repo]):
        ecr.create_repository(repository_name=ecr_repo, env_name=context.name)

    image_def: ImageManifest = getattr(manifest.images, image_name.replace("-", "_"))
    source = image_def.get_source(account_id=context.account_id, region=context.region)
    if source == "code":
        _logger.debug("Building and deploy docker image from source...")
        path = os.path.join(os.getcwd(), "bundle", dir)
        _logger.debug("path: %s", path)
        if script is not None:
            sh.run(f"sh {script}", cwd=path)
        tag = cast(str, image_def.version)
        docker.deploy_image_from_source(
            context=context,
            dir=path,
            name=ecr_repo,
            build_args=cast(Optional[List[str]], build_args),
            tag=tag,
        )
    else:
        _logger.debug("Replicating docker image to ECR...")
        docker.replicate_image(
            context=context,
            image_name=image_name,
            deployed_name=ecr_repo,
            source=source,
            source_repository=image_def.repository,
            source_version=image_def.version,
        )

    _logger.debug("Docker Image Deployed to ECR")


def _deploy_image_v2(image_name: str, env: str, build_args: Optional[List[str]], use_cache: bool = True) -> None:
    region = get_region()
    account_id = get_account_id()
    _logger.debug(f"_deploy_image_v2 args: {account_id}, {region}, {image_name}, {env} {build_args}")

    docker.login_v2(account_id=account_id, region=region)
    _logger.debug("DockerHub and ECR Logged in")
    _logger.debug("Deploying the %s Docker image", image_name)

    ecr_repo = f"orbit-{env}/{image_name}"
    if not ecr.describe_repositories(repository_names=[ecr_repo]):
        ecr.create_repository_v2(repository_name=ecr_repo)

    _logger.debug("Building and deploy docker image from source...")
    path = os.path.join(os.getcwd(), image_name)
    _logger.debug("path: %s", path)

    docker.deploy_image_from_source_v2(
        dir=path, name=ecr_repo, build_args=build_args, use_cache=use_cache, tag="latest", env=env
    )

    _logger.debug("Docker Image Deployed to ECR")


def _deploy_user_image_v2(image_name: str, path: str, env: str, build_args: Optional[List[str]]) -> None:
    region = get_region()
    account_id = get_account_id()
    _logger.debug(f"_deploy_user_image_v2 args: {account_id}, {region}, {image_name}, {env}")

    docker.login_v2(account_id=account_id, region=region)
    _logger.debug("DockerHub and ECR Logged in")
    _logger.debug("Deploying the %s Docker image", image_name)

    ecr_repo = f"orbit-{env}/users/{image_name}"
    if not ecr.describe_repositories(repository_names=[ecr_repo]):
        ecr.create_repository_v2(repository_name=ecr_repo)

    _logger.debug("Building and deploy docker image from source...")
    path = os.path.join(os.getcwd(), image_name)
    _logger.debug("path: %s", path)

    docker.deploy_image_from_source_v2(
        dir=path,
        name=ecr_repo,
        build_args=build_args,
        tag="latest",
        env=env,
    )
    _logger.debug("Docker Image Deployed to ECR")


def _deploy_image_remotely(context: "Context", name: str, bundle_path: str, buildspec: codebuild.SPEC_TYPE) -> None:
    _logger.debug("Deploying %s Docker Image remotely into ECR", name)
    remote.run(
        command_name=f"deploy_image-{name}",
        context=context,
        bundle_path=bundle_path,
        buildspec=buildspec,
        codebuild_log_callback=None,
        timeout=30,
    )
    _logger.debug("%s Docker Image deployed into ECR", name)


def _deploy_images_batch(
    manifest: Manifest, context: "Context", images: List[Tuple[str, Optional[str], Optional[str], List[str]]]
) -> None:
    _logger.debug("images:\n%s", images)

    new_images_manifest = {name: getattr(context.images, name) for name in context.images.names}
    max_workers = 5
    with concurrent.futures.ThreadPoolExecutor(max_workers=max_workers) as executor:
        futures: List[Future[Any]] = []
        name: str = ""
        dir: Optional[str] = None
        script: Optional[str] = None
        build_args: List[str] = []

        for name, dir, script, build_args in images:
            _logger.debug("name: %s | script: %s", name, script)

            path = os.path.join(os.getcwd(), "bundle", name)
            _logger.debug("path: %s", path)

            image_attr_name = name.replace("-", "_")
            image_def: ImageManifest = getattr(manifest.images, image_attr_name)
            tag = image_def.version
            if image_def.get_source(account_id=context.account_id, region=context.region) == "code":
                dirs: List[Tuple[str, str]] = [(path, cast(str, dir))]
            else:
                dirs = []

            bundle_path = bundle.generate_bundle(command_name=f"deploy_image-{name}", context=context, dirs=dirs)
            _logger.debug("bundle_path: %s", bundle_path)
            script_str = "NO_SCRIPT" if script is None else script
            build_args = [] if build_args is None else build_args
            buildspec = codebuild.generate_spec(
                context=context,
                plugins=False,
                cmds_build=[
                    "orbit remote --command _deploy_image "
                    f"{context.name} {name} {dir} {script_str} {' '.join(build_args)}"
                ],
            )
            new_images_manifest[image_attr_name] = ImageManifest(
                repository=f"{context.account_id}.dkr.ecr.{context.region}.amazonaws.com/orbit-{context.name}/{name}",
                version=tag,
                path=None,
            )
            futures.append(executor.submit(_deploy_image_remotely, context, name, bundle_path, buildspec))

        for f in futures:
            f.result()

        context.images = ImagesManifest(**new_images_manifest)
        ContextSerDe.dump_context_to_ssm(context=context)


def _load_toolkit_helper(file_path: str, image_name: str, env: str) -> str:
    with open(file_path, "r") as file:
        helper: str = file.read()
    params = {
        "ACCOUNT_ID": get_account_id(),
        "REGION": get_region(),
        "IMAGE_NAME": image_name,
        "ENV": env,
    }
    t = resolve_parameters(helper, dict(params))
    j = json.loads(t)
    if j.get("extra_dirs"):
        new_extra_dirs = {}
        for e in j["extra_dirs"]:
            key = e
            val = os.path.realpath(os.path.join(ORBIT_CLI_ROOT, j["extra_dirs"][e]))
            new_extra_dirs[key] = val
        _logger.debug(f" new extra dir = {new_extra_dirs}")
        j["extra_dirs"] = new_extra_dirs

    _logger.debug(f"OUT of HELPER {j}")
    return j  # type: ignore


def _deploy_images_batch_v2(
    path: str,
    image_name: str,
    env: str,
    build_args: List[str] = [],
) -> None:
    _logger.debug(f"_deploy_images_batch_v2 args: {path} {image_name} {env}")
<<<<<<< HEAD
    context: "Context" = ContextSerDe.load_context_from_ssm(env_name=env, type=Context)
    _logger.debug(f"context loaded: {env}")
=======

>>>>>>> f565e501
    extra_dirs = {image_name: path}
    pre_build_commands = []
    if os.path.exists(os.path.join(path, "toolkit_helper.json")):
        f = os.path.join(path, "toolkit_helper.json")
        helper = _load_toolkit_helper(file_path=f, image_name=image_name, env=env)
        _logger.debug(helper)
        if helper.get("extra_dirs"):  # type: ignore
            extra_dirs = {**extra_dirs, **helper["extra_dirs"]}  # type: ignore
        if helper.get("build_args"):  # type: ignore
            build_args = [*build_args, *helper["build_args"]]  # type: ignore
        if helper.get("pre_build_commands"):  # type: ignore
            pre_build_commands = [*build_args, *helper["pre_build_commands"]]  # type: ignore
    else:
        _logger.debug("No Toolkit Helper")

    _logger.debug(f"extra_dirs: {extra_dirs}")
    _logger.debug(f"build_args: {build_args}")

    @remotectl.remote_function(
        "orbit",
<<<<<<< HEAD
        codebuild_role=context.toolkit.admin_role,
=======
        codebuild_role="Admin",
>>>>>>> f565e501
        extra_dirs=extra_dirs,
        bundle_id=image_name,
        extra_pre_build_commands=pre_build_commands,
    )
    def _deploy_images_batch_v2(path: str, image_name: str, env: str, build_args: List[str]) -> None:
        _logger.info(f"running ...{image_name} at {path}")
        _deploy_image_v2(image_name=image_name, env=env, build_args=build_args, use_cache=False)

    _deploy_images_batch_v2(path, image_name, env, build_args)


def _deploy_remote_image_v2(
    path: str,
    image_name: str,
    env: str,
    script: Optional[str],
    build_args: Optional[List[str]] = [],
    timeout: int = 120,
) -> None:
    _logger.debug(f"_deploy_remote_image_v2 args: {path} {image_name} {script} {env}")
<<<<<<< HEAD
    context: "Context" = ContextSerDe.load_context_from_ssm(env_name=env, type=Context)
    _logger.debug(f"context loaded: {env}")
=======

>>>>>>> f565e501
    pre_build_commands = []
    extra_dirs = {image_name: path}
    # the script is relative to the bundle on remotectl
    if script:
        pre_build_commands = [f"bash {image_name}/{script}"]
    if os.path.exists(os.path.join(path, "toolkit_helper.json")):
        f = os.path.join(path, "toolkit_helper.json")
        helper = _load_toolkit_helper(file_path=f, image_name=image_name, env=env)
        _logger.debug(helper)
        if helper.get("extra_dirs"):  # type: ignore
            extra_dirs = {**extra_dirs, **helper["extra_dirs"]}  # type: ignore
        if helper.get("build_args"):  # type: ignore
            build_args = [*build_args, *helper["build_args"]]  # type: ignore
        if helper.get("pre_build_commands"):  # type: ignore
            pre_build_commands = [*build_args, *helper["pre_build_commands"]]  # type: ignore
    else:
        _logger.debug("No Toolkit Helper")

    _logger.debug(f"extra_dirs: {extra_dirs}")
    _logger.debug(f"build_arg: {build_args}")

    @remotectl.remote_function(
        "orbit",
<<<<<<< HEAD
        codebuild_role=context.toolkit.admin_role,
=======
        codebuild_role="Admin",
>>>>>>> f565e501
        extra_dirs=extra_dirs,
        bundle_id=image_name,
        extra_pre_build_commands=pre_build_commands,
        timeout=timeout,
    )
    def _deploy_remote_image_v2(path: str, image_name: str, env: str, build_args: List[str]) -> None:
        _logger.info(f"running ...{image_name} at {path}")
        _deploy_user_image_v2(path=path, image_name=image_name, env=env, build_args=build_args)

    _deploy_remote_image_v2(path, image_name, env, build_args)


def deploy_images_remotely_v2(env: str, requested_image: Optional[str] = None) -> None:
    _logger.debug(f"deploy_images_remotely_v2 args: {env} {requested_image}")
    image_dir = os.path.realpath(os.path.join(ORBIT_CLI_ROOT, "../../images"))

    if requested_image:
        if os.path.isdir(f"{image_dir}/{requested_image}"):
            _logger.debug(f"Request build of single image {requested_image}")
            _deploy_images_batch_v2(path=f"{image_dir}/{requested_image}", image_name=requested_image, env=env)
        else:
            _logger.error("An image was requested to be built, but it doesn't exist in the images/ dir")

    else:
        # first build k8s-utilities
        _deploy_images_batch_v2(path=f"{image_dir}/k8s-utilities", image_name="k8s-utilities", env=env)

        # now build the images dependent on k8s
        list_subfolders_with_paths = [f.path for f in os.scandir(image_dir) if f.is_dir()]
        max_workers = 5
        with concurrent.futures.ThreadPoolExecutor(max_workers=max_workers) as executor:

            def deploy_images_batch_helper(args_tuple: List[Any]) -> None:
                _deploy_images_batch_v2(path=args_tuple[0], image_name=args_tuple[1], env=args_tuple[2])

            args_tuples = [
                (path, path.split("/")[-1], env) for path in list_subfolders_with_paths if "k8s-utilities" not in path
            ]
            list(executor.map(deploy_images_batch_helper, args_tuples))


def deploy_user_image_v2(
    path: str, env: str, image_name: str, script: Optional[str], build_args: Optional[List[str]], timeout: int = 45
) -> None:
    _logger.debug(f"deploy_user_image_v2 args: {path} {env} {image_name} {script} {build_args} {timeout}")

    _logger.debug(build_args)
    _deploy_remote_image_v2(
        path=path, env=env, image_name=image_name, script=script, build_args=build_args, timeout=timeout
    )


def deploy_images_remotely(manifest: Manifest, context: "Context", skip_images: bool = True) -> None:
    # Required images we always build/replicate
    images: List[Tuple[str, Optional[str], Optional[str], List[str]]] = []

    # This isn't obvious to read, but when skipping image builds, we intentionally remove these images if the source
    # is code. Otherwise, we build/deploy them
    if not (manifest.images.k8s_utilities.get_source(context.account_id, context.region) == "code" and skip_images):
        images.append(("k8s-utilities", "k8s-utilities", None, []))
    if not (manifest.images.orbit_controller.get_source(context.account_id, context.region) == "code" and skip_images):
        images.append(("orbit-controller", "orbit-controller", None, []))

    # Secondary images we can optionally skip
    if not skip_images:
        # When not skipping images, include these secondaries if their source isn't the default ecr-public
        if manifest.images.jupyter_user.get_source(context.account_id, context.region) != "ecr-public":
            images.append(("jupyter-user", "jupyter-user", "build.sh", []))

    _logger.debug("Building/repclicating Container Images")
    _deploy_images_batch(manifest=manifest, context=context, images=images)


def deploy_credentials(args: Tuple[str, ...]) -> None:
    _logger.debug("args: %s", args)
    if len(args) != 2:
        raise ValueError("Unexpected number of values in args")
    env_name: str = args[0]
    ciphertext: str = args[1]
    context: "Context" = ContextSerDe.load_context_from_ssm(env_name=env_name, type=Context)
    _logger.debug("Context loaded.")

    new_credentials = json.loads(kms.decrypt(context=context, ciphertext=ciphertext))
    secret_id = f"orbit-{env_name}-docker-credentials"
    existing_credentials = secretsmanager.get_secret_value(secret_id=secret_id)
    for registry, creds in new_credentials.items():
        username = creds.get("username", "")
        password = creds.get("password", "")
        try:
            subprocess.check_call(
                f"docker login --username '{username}' --password '{password}' {registry}", shell=True
            )
        except Exception as e:
            _logger.error("Invalid Registry Credentials")
            _logger.exception(e)
            return
        else:
            existing_credentials = {**existing_credentials, **new_credentials}
    secretsmanager.put_secret_value(secret_id=secret_id, secret=existing_credentials)
    _logger.debug("Registry Credentials deployed")


def deploy_foundation(env_name: str) -> None:
    _logger.debug("env_name: %s", env_name)
    context: "FoundationContext" = ContextSerDe.load_context_from_ssm(env_name=env_name, type=FoundationContext)
    _logger.debug("Context loaded.")

    @remotectl.remote_function("orbit", codebuild_role=context.toolkit.admin_role)
    def deploy_foundation(env_name: str) -> None:
        docker.login(context=context)
        _logger.debug("DockerHub and ECR Logged in")
        cdk_toolkit.deploy(context=context)
        _logger.debug("CDK Toolkit Stack deployed")
        foundation.deploy(context=context)
        _logger.debug("Demo Stack deployed")

    deploy_foundation(env_name=env_name)


def deploy_env(env_name: str, manifest_dir: str) -> None:
    _logger.debug("env_name: %s", env_name)
    manifest: Optional[Manifest] = ManifestSerDe.load_manifest_from_ssm(env_name=env_name, type=Manifest)
    _logger.debug("Manifest loaded.")
    context: "Context" = ContextSerDe.load_context_from_ssm(env_name=env_name, type=Context)
    _logger.debug("Context loaded.")
    changeset: Optional["Changeset"] = load_changeset_from_ssm(env_name=env_name)
    _logger.debug("Changeset loaded.")

    if manifest is None:
        raise Exception("Unable to load Manifest")

    @remotectl.remote_function(
        "orbit",
        codebuild_role=context.toolkit.admin_role,
        extra_dirs={
            "manifests": manifest_dir,
        },
    )
    def deploy_env(env_name: str, manifest_dir: str) -> None:
        docker.login(context=context)
        _logger.debug("DockerHub and ECR Logged in")
        cdk_toolkit.deploy(context=context)
        _logger.debug("CDK Toolkit Stack deployed")
        env.deploy(
            context=context,
            eks_system_masters_roles_changes=changeset.eks_system_masters_roles_changeset if changeset else None,
        )

        _logger.debug("Env Stack deployed")
        eksctl.deploy_env(
            context=context,
            changeset=changeset,
        )
        _logger.debug("EKS Environment Stack deployed")
        kubectl.deploy_env(context=context)
        _logger.debug("Kubernetes Environment components deployed")

        helm.deploy_env(context=context)
        _logger.debug("Helm Charts installed")

        k8s_context = utils.get_k8s_context(context=context)
        kubectl.fetch_kubectl_data(context=context, k8s_context=k8s_context)
        ContextSerDe.dump_context_to_ssm(context=context)
        _logger.debug("Updating userpool redirect")
        _update_userpool_client(context=context)
        _update_userpool(context=context)

    deploy_env(env_name=env_name, manifest_dir=manifest_dir)


def _update_userpool(context: Context) -> None:
    cognito_client = boto3_client("cognito-idp")

    function_arn = (
        f"arn:aws:lambda:{context.region}:{context.account_id}:function:orbit-{context.name}-post-authentication"
    )

    cognito_client.update_user_pool(
        UserPoolId=context.user_pool_id,
        LambdaConfig={"PostAuthentication": function_arn, "PostConfirmation": function_arn},
    )


def _update_userpool_client(context: Context) -> None:
    cognito = boto3_client("cognito-idp")
    cognito.update_user_pool_client(
        UserPoolId=context.user_pool_id,
        ClientId=context.user_pool_client_id,
        CallbackURLs=[
            f"{context.landing_page_url}/oauth2/idpresponse",
            f"{context.landing_page_url}/orbit/login",
            f"{context.landing_page_url}/saml2/idpresponse",
        ],
        LogoutURLs=[
            f"{context.landing_page_url}/orbit/logout",
        ],
        ExplicitAuthFlows=["ALLOW_CUSTOM_AUTH", "ALLOW_USER_SRP_AUTH", "ALLOW_REFRESH_TOKEN_AUTH"],
        SupportedIdentityProviders=["COGNITO"],
        AllowedOAuthFlows=["code"],
        AllowedOAuthScopes=["aws.cognito.signin.user.admin", "email", "openid", "profile"],
        AllowedOAuthFlowsUserPoolClient=True,
        PreventUserExistenceErrors="ENABLED",
        TokenValidityUnits={"AccessToken": "minutes", "IdToken": "minutes", "RefreshToken": "days"},
        RefreshTokenValidity=90,
        AccessTokenValidity=60,
        IdTokenValidity=60,
    )


def deploy_teams(env_name: str, manifest_dir: str) -> None:
    _logger.debug("env_name: %s", env_name)
    context: "Context" = ContextSerDe.load_context_from_ssm(env_name=env_name, type=Context)
    _logger.debug("Context loaded.")
    changeset: Optional["Changeset"] = load_changeset_from_ssm(env_name=env_name)
    _logger.debug("Changeset loaded.")

    @remotectl.remote_function(
        "orbit",
        codebuild_role=context.toolkit.admin_role,
        extra_dirs={
            "manifests": manifest_dir,
        },
        extra_local_modules={
            "aws-orbit-jupyterlab-orbit": os.path.realpath(os.path.join(ORBIT_CLI_ROOT, "../../jupyterlab_orbit")),
            "aws-orbit-emr-on-eks": os.path.realpath(os.path.join(ORBIT_CLI_ROOT, "../../plugins/emr_on_eks")),
            "aws-orbit-custom-cfn": os.path.realpath(os.path.join(ORBIT_CLI_ROOT, "../../plugins/custom_cfn")),
            "aws-orbit-hello-world": os.path.realpath(os.path.join(ORBIT_CLI_ROOT, "../../plugins/hello_world")),
            "aws-orbit-lustre": os.path.realpath(os.path.join(ORBIT_CLI_ROOT, "../../plugins/lustre")),
            "aws-orbit-overprovisioning": os.path.realpath(
                os.path.join(ORBIT_CLI_ROOT, "../../plugins/overprovisioning")
            ),
            "aws-orbit-ray": os.path.realpath(os.path.join(ORBIT_CLI_ROOT, "../../plugins/ray")),
            "aws-orbit-redshift": os.path.realpath(os.path.join(ORBIT_CLI_ROOT, "../../plugins/redshift")),
            "aws-orbit-sm-operator": os.path.realpath(os.path.join(ORBIT_CLI_ROOT, "../../plugins/sm-operator")),
            "aws-orbit-team-script-launcher": os.path.realpath(
                os.path.join(ORBIT_CLI_ROOT, "../../plugins/team_script_launcher")
            ),
            "aws-orbit-voila": os.path.realpath(os.path.join(ORBIT_CLI_ROOT, "../../plugins/voila")),
            "aws-orbit-code-commit": os.path.realpath(os.path.join(ORBIT_CLI_ROOT, "../../plugins/code_commit")),
        },
    )
    def deploy_teams(env_name: str, manifest_dir: str) -> None:
        if changeset:
            plugins.PLUGINS_REGISTRIES.load_plugins(
                context=context,
                plugin_changesets=changeset.plugin_changesets,
                teams_changeset=changeset.teams_changeset,
            )
            _logger.debug("Plugins loaded")

        docker.login(context=context)
        _logger.debug("DockerHub and ECR Logged in")
        if changeset and changeset.teams_changeset and changeset.teams_changeset.removed_teams_names:
            kubectl.write_kubeconfig(context=context)
            for team_name in changeset.teams_changeset.removed_teams_names:
                team_context: Optional["TeamContext"] = context.get_team_by_name(name=team_name)
                if team_context is None:
                    raise RuntimeError(f"TeamContext {team_name} not found!")
                _logger.debug("Destory all user namespaces for %s", team_context.name)
                sh.run(f"kubectl delete namespaces -l orbit/team={team_context.name},orbit/space=user --wait=true")
                _logger.debug("Destroying team %s", team_name)
                plugins.PLUGINS_REGISTRIES.destroy_team_plugins(context=context, team_context=team_context)
                _logger.debug("Team Plugins destroyed")
                helm.destroy_team(context=context, team_context=team_context)
                _logger.debug("Team Helm Charts uninstalled")
                kubectl.destroy_team(context=context, team_context=team_context)
                _logger.debug("Kubernetes Team components destroyed")
                eksctl.destroy_team(context=context, team_context=team_context)
                _logger.debug("EKS Team Stack destroyed")
                teams.destroy_team(context=context, team_context=team_context)
                _logger.debug("Team %s destroyed", team_name)
                context.remove_team_by_name(name=team_name)
                ContextSerDe.dump_context_to_ssm(context=context)

        team_names = [t.name for t in context.teams]
        if changeset and changeset.teams_changeset and changeset.teams_changeset.added_teams_names:
            team_names.extend(changeset.teams_changeset.added_teams_names)

        manifest: Optional["Manifest"] = ManifestSerDe.load_manifest_from_ssm(env_name=context.name, type=Manifest)
        if manifest is None:
            raise RuntimeError(f"Manifest {context.name} not found!")
        kubectl.write_kubeconfig(context=context)
        for team_name in team_names:
            team_manifest = manifest.get_team_by_name(name=team_name)
            if team_manifest is None:
                raise RuntimeError(f"TeamManifest {team_name} not found!")
            teams.deploy_team(context=context, manifest=manifest, team_manifest=team_manifest)
            _logger.debug("Team Stacks deployed")
            team_context = context.get_team_by_name(name=team_name)
            if team_context is None:
                raise RuntimeError(f"TeamContext {team_name} not found!")
            eksctl.deploy_team(context=context, team_context=team_context)
            _logger.debug("EKS Team Stack deployed")
            kubectl.deploy_team(context=context, team_context=team_context)
            _logger.debug("Kubernetes Team components deployed")
            helm.deploy_team(context=context, team_context=team_context)
            _logger.debug("Team Helm Charts installed")
            plugins.PLUGINS_REGISTRIES.deploy_team_plugins(
                context=context, team_context=team_context, changes=changeset.plugin_changesets if changeset else []
            )

            team_context.plugins = team_manifest.plugins
            ContextSerDe.dump_context_to_ssm(context=context)
            _logger.debug("Team Plugins deployed")

        _logger.debug("Teams deployed")

    deploy_teams(env_name=env_name, manifest_dir=manifest_dir)<|MERGE_RESOLUTION|>--- conflicted
+++ resolved
@@ -242,12 +242,10 @@
     build_args: List[str] = [],
 ) -> None:
     _logger.debug(f"_deploy_images_batch_v2 args: {path} {image_name} {env}")
-<<<<<<< HEAD
+
     context: "Context" = ContextSerDe.load_context_from_ssm(env_name=env, type=Context)
     _logger.debug(f"context loaded: {env}")
-=======
-
->>>>>>> f565e501
+
     extra_dirs = {image_name: path}
     pre_build_commands = []
     if os.path.exists(os.path.join(path, "toolkit_helper.json")):
@@ -268,11 +266,8 @@
 
     @remotectl.remote_function(
         "orbit",
-<<<<<<< HEAD
+
         codebuild_role=context.toolkit.admin_role,
-=======
-        codebuild_role="Admin",
->>>>>>> f565e501
         extra_dirs=extra_dirs,
         bundle_id=image_name,
         extra_pre_build_commands=pre_build_commands,
@@ -293,12 +288,9 @@
     timeout: int = 120,
 ) -> None:
     _logger.debug(f"_deploy_remote_image_v2 args: {path} {image_name} {script} {env}")
-<<<<<<< HEAD
     context: "Context" = ContextSerDe.load_context_from_ssm(env_name=env, type=Context)
     _logger.debug(f"context loaded: {env}")
-=======
-
->>>>>>> f565e501
+
     pre_build_commands = []
     extra_dirs = {image_name: path}
     # the script is relative to the bundle on remotectl
@@ -322,11 +314,7 @@
 
     @remotectl.remote_function(
         "orbit",
-<<<<<<< HEAD
         codebuild_role=context.toolkit.admin_role,
-=======
-        codebuild_role="Admin",
->>>>>>> f565e501
         extra_dirs=extra_dirs,
         bundle_id=image_name,
         extra_pre_build_commands=pre_build_commands,
