#  Copyright Amazon.com, Inc. or its affiliates. All Rights Reserved.
#
#    Licensed under the Apache License, Version 2.0 (the "License").
#    You may not use this file except in compliance with the License.
#    You may obtain a copy of the License at
#
#        http://www.apache.org/licenses/LICENSE-2.0
#
#    Unless required by applicable law or agreed to in writing, software
#    distributed under the License is distributed on an "AS IS" BASIS,
#    WITHOUT WARRANTIES OR CONDITIONS OF ANY KIND, either express or implied.
#    See the License for the specific language governing permissions and
#    limitations under the License.

import concurrent.futures
import json
import logging
import os
import subprocess
from concurrent.futures import Future
from typing import Any, List, Optional, Tuple, cast

from softwarelabs_remote_toolkit import remotectl

from aws_orbit import ORBIT_CLI_ROOT, bundle, docker, plugins, remote, sh
from aws_orbit.models.changeset import Changeset, load_changeset_from_ssm
from aws_orbit.models.context import Context, ContextSerDe, FoundationContext, TeamContext
from aws_orbit.models.manifest import ImageManifest, ImagesManifest, Manifest, ManifestSerDe
from aws_orbit.remote_files import cdk_toolkit, eksctl, env, foundation, helm, kubectl, teams, utils
from aws_orbit.services import codebuild, ecr, kms, secretsmanager
from aws_orbit.utils import boto3_client, get_account_id, get_region, resolve_parameters

_logger: logging.Logger = logging.getLogger(__name__)


def print_results(msg: str) -> None:
    if msg.startswith("[RESULT] "):
        _logger.info(msg)


def _deploy_image_v2(image_name: str, env: str, build_args: Optional[List[str]], use_cache: bool = True) -> None:
    region = get_region()
    account_id = get_account_id()
    _logger.debug(f"_deploy_image_v2 args: {account_id}, {region}, {image_name}, {env} {build_args}")

    docker.login_v2(account_id=account_id, region=region)
    _logger.debug("DockerHub and ECR Logged in")
    _logger.debug("Deploying the %s Docker image", image_name)

    ecr_repo = f"orbit-{env}/{image_name}"
    if not ecr.describe_repositories(repository_names=[ecr_repo]):
        ecr.create_repository_v2(repository_name=ecr_repo)

    _logger.debug("Building and deploy docker image from source...")
    path = os.path.join(os.getcwd(), image_name)
    _logger.debug("path: %s", path)

    docker.deploy_image_from_source_v2(
        dir=path, name=ecr_repo, build_args=build_args, use_cache=use_cache, tag="latest", env=env
    )

    _logger.debug("Docker Image Deployed to ECR")


def _deploy_user_image_v2(image_name: str, path: str, env: str, build_args: Optional[List[str]]) -> None:
    region = get_region()
    account_id = get_account_id()
    _logger.debug(f"_deploy_user_image_v2 args: {account_id}, {region}, {image_name}, {env}")

    docker.login_v2(account_id=account_id, region=region)
    _logger.debug("DockerHub and ECR Logged in")
    _logger.debug("Deploying the %s Docker image", image_name)

    ecr_repo = f"orbit-{env}/users/{image_name}"
    if not ecr.describe_repositories(repository_names=[ecr_repo]):
        ecr.create_repository_v2(repository_name=ecr_repo)

    _logger.debug("Building and deploy docker image from source...")
    path = os.path.join(os.getcwd(), image_name)
    _logger.debug("path: %s", path)

    docker.deploy_image_from_source_v2(
        dir=path,
        name=ecr_repo,
        build_args=build_args,
        tag="latest",
        env=env,
    )
    _logger.debug("Docker Image Deployed to ECR")


def _load_toolkit_helper(file_path: str, image_name: str, env: str) -> str:
    with open(file_path, "r") as file:
        helper: str = file.read()
    params = {
        "ACCOUNT_ID": get_account_id(),
        "REGION": get_region(),
        "IMAGE_NAME": image_name,
        "ENV": env,
    }
    t = resolve_parameters(helper, dict(params))
    j = json.loads(t)
    if j.get("extra_dirs"):
        new_extra_dirs = {}
        for e in j["extra_dirs"]:
            key = e
            val = os.path.realpath(os.path.join(ORBIT_CLI_ROOT, j["extra_dirs"][e]))
            new_extra_dirs[key] = val
        _logger.debug(f" new extra dir = {new_extra_dirs}")
        j["extra_dirs"] = new_extra_dirs

    _logger.debug(f"OUT of HELPER {j}")
    return j  # type: ignore


def _deploy_images_batch_v2(
    path: str,
    image_name: str,
    env: str,
    build_execution_role: str,
    build_args: List[str] = [],
) -> List[Tuple[str, str, str]]:
    _logger.debug(f"_deploy_images_batch_v2 args: {path} {image_name} {env} {build_execution_role}")
    extra_dirs = {image_name: path}
    pre_build_commands = []
    if os.path.exists(os.path.join(path, "toolkit_helper.json")):
        f = os.path.join(path, "toolkit_helper.json")
        helper = _load_toolkit_helper(file_path=f, image_name=image_name, env=env)
        _logger.debug(helper)
        if helper.get("extra_dirs"):  # type: ignore
            extra_dirs = {**extra_dirs, **helper["extra_dirs"]}  # type: ignore
        if helper.get("build_args"):  # type: ignore
            build_args = [*build_args, *helper["build_args"]]  # type: ignore
        if helper.get("pre_build_commands"):  # type: ignore
            pre_build_commands = [*build_args, *helper["pre_build_commands"]]  # type: ignore
    else:
        _logger.debug("No Toolkit Helper")

    _logger.debug(f"extra_dirs: {extra_dirs}")
    _logger.debug(f"build_args: {build_args}")

    @remotectl.remote_function(
        "orbit",
        codebuild_role=build_execution_role,
        extra_dirs=extra_dirs,
        bundle_id=image_name,
        extra_pre_build_commands=pre_build_commands,
    )
    def _deploy_images_batch_v2(
        path: str,
        image_name: str,
        env: str,
        build_execution_role: str,
        build_args: List[str],
    ) -> None:
        _logger.info(f"running ...{image_name} at {path}")
        _deploy_image_v2(image_name=image_name, env=env, build_args=build_args, use_cache=False)

    _deploy_images_batch_v2(path, image_name, env, build_execution_role, build_args)
    ecr_address = f"{get_account_id()}.dkr.ecr.{get_region()}.amazonaws.com"
    remote_name = f"{ecr_address}/orbit-{env}/{image_name}"
    return [image_name, remote_name, "latest"]  # type: ignore


def _deploy_remote_image_v2(
    path: str,
    image_name: str,
    env: str,
    script: Optional[str],
    build_args: Optional[List[str]] = [],
    timeout: int = 120,
) -> None:
    _logger.debug(f"_deploy_remote_image_v2 args: {path} {image_name} {script} {env}")
    context: "Context" = ContextSerDe.load_context_from_ssm(env_name=env, type=Context)
    _logger.debug(f"context loaded: {env}")
    pre_build_commands = []
    extra_dirs = {image_name: path}
    # the script is relative to the bundle on remotectl
    if script:
        pre_build_commands = [f"bash {image_name}/{script}"]
    if os.path.exists(os.path.join(path, "toolkit_helper.json")):
        f = os.path.join(path, "toolkit_helper.json")
        helper = _load_toolkit_helper(file_path=f, image_name=image_name, env=env)
        _logger.debug(helper)
        if helper.get("extra_dirs"):  # type: ignore
            extra_dirs = {**extra_dirs, **helper["extra_dirs"]}  # type: ignore
        if helper.get("build_args"):  # type: ignore
            build_args = [*build_args, *helper["build_args"]]  # type: ignore
        if helper.get("pre_build_commands"):  # type: ignore
            pre_build_commands = [*build_args, *helper["pre_build_commands"]]  # type: ignore
    else:
        _logger.debug("No Toolkit Helper")

    team_env = os.environ.get("AWS_ORBIT_TEAM_SPACE", None)
    team_role = context.get_team_by_name(team_env).eks_pod_role_arn if team_env else None  # type: ignore
    service_role = team_role if team_role else context.toolkit.admin_role
    _logger.debug(f"service_role: {service_role}")
    _logger.debug(f"extra_dirs: {extra_dirs}")
    _logger.debug(f"build_arg: {build_args}")

    @remotectl.remote_function(
        "orbit",
        codebuild_role=service_role,
        extra_dirs=extra_dirs,
        bundle_id=image_name,
        extra_pre_build_commands=pre_build_commands,
        timeout=timeout,
    )
    def _deploy_remote_image_v2(path: str, image_name: str, env: str, build_args: List[str]) -> None:
        _logger.info(f"running ...{image_name} at {path}")
        _deploy_user_image_v2(path=path, image_name=image_name, env=env, build_args=build_args)

    _deploy_remote_image_v2(path, image_name, env, build_args)


def deploy_images_remotely_v2(env: str, requested_image: Optional[str] = None) -> None:
    _logger.debug(f"deploy_images_remotely_v2 args: {env} {requested_image}")
    image_dir = os.path.realpath(os.path.join(ORBIT_CLI_ROOT, "../../images"))
    context: "Context" = ContextSerDe.load_context_from_ssm(env_name=env, type=Context)

    _logger.debug(f"context loaded: {env}")
    codebuild_role = context.toolkit.admin_role
    _logger.debug(f"The CODEBUILD_ROLE is {codebuild_role}")

    new_images_manifest = {}

    if requested_image:
        if os.path.isdir(f"{image_dir}/{requested_image}"):
            _logger.debug(f"Request build of single image {requested_image}")
            (image_name, image_addr, version) = _deploy_images_batch_v2(
                path=f"{image_dir}/{requested_image}",
                image_name=requested_image,
                env=env,
                build_execution_role=codebuild_role,  # type: ignore
            )
            _logger.debug(f"Returned from _deploy_images_batch_v2: {image_name} {image_addr} {version}")
            im = image_name.replace("-", "_")  # type: ignore
            new_images_manifest[im] = ImageManifest(repository=image_addr, version=version)  # type: ignore
        else:
            _logger.error("An image was requested to be built, but it doesn't exist in the images/ dir")

    else:
        # first build k8s-utilities
        (image_name, image_addr, version) = _deploy_images_batch_v2(
            path=f"{image_dir}/k8s-utilities",
            image_name="k8s-utilities",
            env=env,
            build_execution_role=codebuild_role,  # type: ignore
        )
        _logger.debug(f"Returned from _deploy_images_batch_v2: {image_name} {image_addr} {version}")
        im = image_name.replace("-", "_")  # type: ignore
        new_images_manifest[im] = ImageManifest(repository=image_addr, version=version)  # type: ignore

        # now build the images dependent on k8s-utilities
        list_subfolders_with_paths = [f.path for f in os.scandir(image_dir) if f.is_dir()]
        max_workers = 4
        with concurrent.futures.ThreadPoolExecutor(max_workers=max_workers) as executor:

            def deploy_images_batch_helper(args_tuple: List[Any]) -> List[Tuple[str, str, str]]:
                return _deploy_images_batch_v2(
                    path=args_tuple[0], image_name=args_tuple[1], env=args_tuple[2], build_execution_role=args_tuple[3]
                )

            args_tuples = [
                (path, path.split("/")[-1], env, codebuild_role)
                for path in list_subfolders_with_paths
                if "k8s-utilities" not in path
            ]

            results = list(executor.map(deploy_images_batch_helper, args_tuples))
            for res in results:
                im = res[0].replace("-", "_")  # type: ignore
                new_images_manifest[im] = ImageManifest(repository=res[1], version=res[2])  # type: ignore

    _logger.debug(new_images_manifest)
<<<<<<< HEAD
    context.images = ImagesManifest(**new_images_manifest)  # type: ignore
    ContextSerDe.dump_context_to_ssm(context=context)
=======
    # Because this is multihreaded, we need to make sure we have the MOST UP TO DATE context
    # So, fetch it again and rewrite...
    context_latest: "Context" = ContextSerDe.load_context_from_ssm(env_name=env, type=Context)
    context_latest.images = ImagesManifest(**new_images_manifest)  # type: ignore
    ContextSerDe.dump_context_to_ssm(context=context_latest)
>>>>>>> 56d12ef7


def deploy_user_image_v2(
    path: str, env: str, image_name: str, script: Optional[str], build_args: Optional[List[str]], timeout: int = 45
) -> None:
    _logger.debug(f"deploy_user_image_v2 args: {path} {env} {image_name} {script} {build_args} {timeout}")

    _logger.debug(build_args)
    _deploy_remote_image_v2(
        path=path, env=env, image_name=image_name, script=script, build_args=build_args, timeout=timeout
    )

<<<<<<< HEAD
=======

def deploy_images_remotely(manifest: Manifest, context: "Context", skip_images: bool = True) -> None:
    # Required images we always build/replicate
    images: List[Tuple[str, Optional[str], Optional[str], List[str]]] = []

    # This isn't obvious to read, but when skipping image builds, we intentionally remove these images if the source
    # is code. Otherwise, we build/deploy them
    if not (manifest.images.k8s_utilities.get_source(context.account_id, context.region) == "code" and skip_images):
        images.append(("k8s-utilities", "k8s-utilities", None, []))
    if not (manifest.images.orbit_controller.get_source(context.account_id, context.region) == "code" and skip_images):
        images.append(("orbit-controller", "orbit-controller", None, []))

    # Secondary images we can optionally skip
    if not skip_images:
        # When not skipping images, include these secondaries if their source isn't the default ecr-public
        if manifest.images.jupyter_user.get_source(context.account_id, context.region) != "ecr-public":
            images.append(("jupyter-user", "jupyter-user", "build.sh", []))

    _logger.debug("Building/repclicating Container Images")
    _deploy_images_batch(manifest=manifest, context=context, images=images)


>>>>>>> 56d12ef7
def deploy_credentials(env_name: str, ciphertext: str) -> None:
    context: "Context" = ContextSerDe.load_context_from_ssm(env_name=env_name, type=Context)
    _logger.debug("Context loaded.")

    @remotectl.remote_function("orbit", codebuild_role=context.toolkit.admin_role)
    def deploy_credentials(env_name: str, ciphertext: str) -> None:
        new_credentials = json.loads(kms.decrypt(context=context, ciphertext=ciphertext))
        secret_id = f"orbit-{env_name}-docker-credentials"
        existing_credentials = secretsmanager.get_secret_value(secret_id=secret_id)
        for registry, creds in new_credentials.items():
            username = creds.get("username", "")
            password = creds.get("password", "")
            try:
                subprocess.check_call(
                    f"docker login --username '{username}' --password '{password}' {registry}", shell=True
                )
            except Exception as e:
                _logger.error("Invalid Registry Credentials")
                _logger.exception(e)
                return
            else:
                existing_credentials = {**existing_credentials, **new_credentials}
        secretsmanager.put_secret_value(secret_id=secret_id, secret=existing_credentials)
        _logger.debug("Registry Credentials deployed")

    deploy_credentials(env_name=env_name, ciphertext=ciphertext)


def deploy_foundation(env_name: str) -> None:
    _logger.debug("env_name: %s", env_name)
    context: "FoundationContext" = ContextSerDe.load_context_from_ssm(env_name=env_name, type=FoundationContext)
    _logger.debug("Context loaded.")

    @remotectl.remote_function("orbit", codebuild_role=context.toolkit.admin_role)
    def deploy_foundation(env_name: str) -> None:
        docker.login(context=context)
        _logger.debug("DockerHub and ECR Logged in")
        cdk_toolkit.deploy(context=context)
        _logger.debug("CDK Toolkit Stack deployed")
        foundation.deploy(context=context)
        _logger.debug("Demo Stack deployed")

    deploy_foundation(env_name=env_name)


def deploy_env(env_name: str, manifest_dir: str) -> None:
    _logger.debug("env_name: %s", env_name)
    manifest: Optional[Manifest] = ManifestSerDe.load_manifest_from_ssm(env_name=env_name, type=Manifest)
    _logger.debug("Manifest loaded.")
    context: "Context" = ContextSerDe.load_context_from_ssm(env_name=env_name, type=Context)
    _logger.debug("Context loaded.")
    changeset: Optional["Changeset"] = load_changeset_from_ssm(env_name=env_name)
    _logger.debug("Changeset loaded.")

    if manifest is None:
        raise Exception("Unable to load Manifest")

    @remotectl.remote_function(
        "orbit",
        codebuild_role=context.toolkit.admin_role,
        extra_dirs={
            "manifests": manifest_dir,
        },
    )
    def deploy_env(env_name: str, manifest_dir: str) -> None:
        docker.login(context=context)
        _logger.debug("DockerHub and ECR Logged in")
        cdk_toolkit.deploy(context=context)
        _logger.debug("CDK Toolkit Stack deployed")
        env.deploy(
            context=context,
            eks_system_masters_roles_changes=changeset.eks_system_masters_roles_changeset if changeset else None,
        )

        _logger.debug("Env Stack deployed")
        eksctl.deploy_env(
            context=context,
            changeset=changeset,
        )
        _logger.debug("EKS Environment Stack deployed")
        kubectl.deploy_env(context=context)
        _logger.debug("Kubernetes Environment components deployed")

        helm.deploy_env(context=context)
        _logger.debug("Helm Charts installed")

        k8s_context = utils.get_k8s_context(context=context)
        kubectl.fetch_kubectl_data(context=context, k8s_context=k8s_context)
        ContextSerDe.dump_context_to_ssm(context=context)
        _logger.debug("Updating userpool redirect")
        _update_userpool_client(context=context)
        _update_userpool(context=context)

    deploy_env(env_name=env_name, manifest_dir=manifest_dir)


def _update_userpool(context: Context) -> None:
    cognito_client = boto3_client("cognito-idp")

    function_arn = (
        f"arn:aws:lambda:{context.region}:{context.account_id}:function:orbit-{context.name}-post-authentication"
    )

    cognito_client.update_user_pool(
        UserPoolId=context.user_pool_id,
        LambdaConfig={"PostAuthentication": function_arn, "PostConfirmation": function_arn},
    )


def _update_userpool_client(context: Context) -> None:
    cognito = boto3_client("cognito-idp")
    cognito.update_user_pool_client(
        UserPoolId=context.user_pool_id,
        ClientId=context.user_pool_client_id,
        CallbackURLs=[
            f"{context.landing_page_url}/oauth2/idpresponse",
            f"{context.landing_page_url}/orbit/login",
            f"{context.landing_page_url}/saml2/idpresponse",
        ],
        LogoutURLs=[
            f"{context.landing_page_url}/orbit/logout",
        ],
        ExplicitAuthFlows=["ALLOW_CUSTOM_AUTH", "ALLOW_USER_SRP_AUTH", "ALLOW_REFRESH_TOKEN_AUTH"],
        SupportedIdentityProviders=["COGNITO"],
        AllowedOAuthFlows=["code"],
        AllowedOAuthScopes=["aws.cognito.signin.user.admin", "email", "openid", "profile"],
        AllowedOAuthFlowsUserPoolClient=True,
        PreventUserExistenceErrors="ENABLED",
        TokenValidityUnits={"AccessToken": "minutes", "IdToken": "minutes", "RefreshToken": "days"},
        RefreshTokenValidity=90,
        AccessTokenValidity=60,
        IdTokenValidity=60,
    )


def deploy_teams(env_name: str, manifest_dir: str) -> None:
    _logger.debug("env_name: %s", env_name)
    context: "Context" = ContextSerDe.load_context_from_ssm(env_name=env_name, type=Context)
    _logger.debug("Context loaded.")
    changeset: Optional["Changeset"] = load_changeset_from_ssm(env_name=env_name)
    _logger.debug("Changeset loaded.")

    @remotectl.remote_function(
        "orbit",
        codebuild_role=context.toolkit.admin_role,
        extra_dirs={
            "manifests": manifest_dir,
        },
        extra_local_modules={
            "aws-orbit-jupyterlab-orbit": os.path.realpath(os.path.join(ORBIT_CLI_ROOT, "../../jupyterlab_orbit")),
            "aws-orbit-emr-on-eks": os.path.realpath(os.path.join(ORBIT_CLI_ROOT, "../../plugins/emr_on_eks")),
            "aws-orbit-custom-cfn": os.path.realpath(os.path.join(ORBIT_CLI_ROOT, "../../plugins/custom_cfn")),
            "aws-orbit-hello-world": os.path.realpath(os.path.join(ORBIT_CLI_ROOT, "../../plugins/hello_world")),
            "aws-orbit-lustre": os.path.realpath(os.path.join(ORBIT_CLI_ROOT, "../../plugins/lustre")),
            "aws-orbit-overprovisioning": os.path.realpath(
                os.path.join(ORBIT_CLI_ROOT, "../../plugins/overprovisioning")
            ),
            "aws-orbit-ray": os.path.realpath(os.path.join(ORBIT_CLI_ROOT, "../../plugins/ray")),
            "aws-orbit-redshift": os.path.realpath(os.path.join(ORBIT_CLI_ROOT, "../../plugins/redshift")),
            "aws-orbit-sm-operator": os.path.realpath(os.path.join(ORBIT_CLI_ROOT, "../../plugins/sm-operator")),
            "aws-orbit-team-script-launcher": os.path.realpath(
                os.path.join(ORBIT_CLI_ROOT, "../../plugins/team_script_launcher")
            ),
            "aws-orbit-voila": os.path.realpath(os.path.join(ORBIT_CLI_ROOT, "../../plugins/voila")),
            "aws-orbit-code-commit": os.path.realpath(os.path.join(ORBIT_CLI_ROOT, "../../plugins/code_commit")),
        },
    )
    def deploy_teams(env_name: str, manifest_dir: str) -> None:
        if changeset:
            plugins.PLUGINS_REGISTRIES.load_plugins(
                context=context,
                plugin_changesets=changeset.plugin_changesets,
                teams_changeset=changeset.teams_changeset,
            )
            _logger.debug("Plugins loaded")

        docker.login(context=context)
        _logger.debug("DockerHub and ECR Logged in")
        if changeset and changeset.teams_changeset and changeset.teams_changeset.removed_teams_names:
            kubectl.write_kubeconfig(context=context)
            for team_name in changeset.teams_changeset.removed_teams_names:
                team_context: Optional["TeamContext"] = context.get_team_by_name(name=team_name)
                if team_context is None:
                    raise RuntimeError(f"TeamContext {team_name} not found!")
                _logger.debug("Destory all user namespaces for %s", team_context.name)
                sh.run(f"kubectl delete namespaces -l orbit/team={team_context.name},orbit/space=user --wait=true")
                _logger.debug("Destroying team %s", team_name)
                plugins.PLUGINS_REGISTRIES.destroy_team_plugins(context=context, team_context=team_context)
                _logger.debug("Team Plugins destroyed")
                helm.destroy_team(context=context, team_context=team_context)
                _logger.debug("Team Helm Charts uninstalled")
                kubectl.destroy_team(context=context, team_context=team_context)
                _logger.debug("Kubernetes Team components destroyed")
                eksctl.destroy_team(context=context, team_context=team_context)
                _logger.debug("EKS Team Stack destroyed")
                teams.destroy_team(context=context, team_context=team_context)
                _logger.debug("Team %s destroyed", team_name)
                context.remove_team_by_name(name=team_name)
                ContextSerDe.dump_context_to_ssm(context=context)

        team_names = [t.name for t in context.teams]
        if changeset and changeset.teams_changeset and changeset.teams_changeset.added_teams_names:
            team_names.extend(changeset.teams_changeset.added_teams_names)

        manifest: Optional["Manifest"] = ManifestSerDe.load_manifest_from_ssm(env_name=context.name, type=Manifest)
        if manifest is None:
            raise RuntimeError(f"Manifest {context.name} not found!")
        kubectl.write_kubeconfig(context=context)
        for team_name in team_names:
            team_manifest = manifest.get_team_by_name(name=team_name)
            if team_manifest is None:
                raise RuntimeError(f"TeamManifest {team_name} not found!")
            teams.deploy_team(context=context, manifest=manifest, team_manifest=team_manifest)
            _logger.debug("Team Stacks deployed")
            team_context = context.get_team_by_name(name=team_name)
            if team_context is None:
                raise RuntimeError(f"TeamContext {team_name} not found!")
            eksctl.deploy_team(context=context, team_context=team_context)
            _logger.debug("EKS Team Stack deployed")
            kubectl.deploy_team(context=context, team_context=team_context)
            _logger.debug("Kubernetes Team components deployed")
            helm.deploy_team(context=context, team_context=team_context)
            _logger.debug("Team Helm Charts installed")
            plugins.PLUGINS_REGISTRIES.deploy_team_plugins(
                context=context, team_context=team_context, changes=changeset.plugin_changesets if changeset else []
            )

            team_context.plugins = team_manifest.plugins
            ContextSerDe.dump_context_to_ssm(context=context)
            _logger.debug("Team Plugins deployed")

        _logger.debug("Teams deployed")

    deploy_teams(env_name=env_name, manifest_dir=manifest_dir)<|MERGE_RESOLUTION|>--- conflicted
+++ resolved
@@ -273,16 +273,12 @@
                 new_images_manifest[im] = ImageManifest(repository=res[1], version=res[2])  # type: ignore
 
     _logger.debug(new_images_manifest)
-<<<<<<< HEAD
-    context.images = ImagesManifest(**new_images_manifest)  # type: ignore
-    ContextSerDe.dump_context_to_ssm(context=context)
-=======
     # Because this is multihreaded, we need to make sure we have the MOST UP TO DATE context
     # So, fetch it again and rewrite...
     context_latest: "Context" = ContextSerDe.load_context_from_ssm(env_name=env, type=Context)
     context_latest.images = ImagesManifest(**new_images_manifest)  # type: ignore
     ContextSerDe.dump_context_to_ssm(context=context_latest)
->>>>>>> 56d12ef7
+
 
 
 def deploy_user_image_v2(
@@ -295,31 +291,6 @@
         path=path, env=env, image_name=image_name, script=script, build_args=build_args, timeout=timeout
     )
 
-<<<<<<< HEAD
-=======
-
-def deploy_images_remotely(manifest: Manifest, context: "Context", skip_images: bool = True) -> None:
-    # Required images we always build/replicate
-    images: List[Tuple[str, Optional[str], Optional[str], List[str]]] = []
-
-    # This isn't obvious to read, but when skipping image builds, we intentionally remove these images if the source
-    # is code. Otherwise, we build/deploy them
-    if not (manifest.images.k8s_utilities.get_source(context.account_id, context.region) == "code" and skip_images):
-        images.append(("k8s-utilities", "k8s-utilities", None, []))
-    if not (manifest.images.orbit_controller.get_source(context.account_id, context.region) == "code" and skip_images):
-        images.append(("orbit-controller", "orbit-controller", None, []))
-
-    # Secondary images we can optionally skip
-    if not skip_images:
-        # When not skipping images, include these secondaries if their source isn't the default ecr-public
-        if manifest.images.jupyter_user.get_source(context.account_id, context.region) != "ecr-public":
-            images.append(("jupyter-user", "jupyter-user", "build.sh", []))
-
-    _logger.debug("Building/repclicating Container Images")
-    _deploy_images_batch(manifest=manifest, context=context, images=images)
-
-
->>>>>>> 56d12ef7
 def deploy_credentials(env_name: str, ciphertext: str) -> None:
     context: "Context" = ContextSerDe.load_context_from_ssm(env_name=env_name, type=Context)
     _logger.debug("Context loaded.")
