#  Copyright Amazon.com, Inc. or its affiliates. All Rights Reserved.
#
#    Licensed under the Apache License, Version 2.0 (the "License").
#    You may not use this file except in compliance with the License.
#    You may obtain a copy of the License at
#
#        http://www.apache.org/licenses/LICENSE-2.0
#
#    Unless required by applicable law or agreed to in writing, software
#    distributed under the License is distributed on an "AS IS" BASIS,
#    WITHOUT WARRANTIES OR CONDITIONS OF ANY KIND, either express or implied.
#    See the License for the specific language governing permissions and
#    limitations under the License.

import logging
import os
import shutil
from typing import Any, Dict, List

import aws_orbit
from aws_orbit import ORBIT_CLI_ROOT, exceptions, k8s, sh, utils
from aws_orbit.models.context import Context, ContextSerDe, TeamContext
from aws_orbit.remote_files.utils import get_k8s_context
from aws_orbit.services import cfn, elb
from aws_orbit.utils import resolve_parameters

_logger: logging.Logger = logging.getLogger(__name__)


MODELS_PATH = os.path.join(ORBIT_CLI_ROOT, "data", "kubectl")


def _orbit_system_commons(context: "Context", output_path: str) -> None:
    filename = "00-commons.yaml"
    input = os.path.join(MODELS_PATH, "orbit-system", filename)
    output = os.path.join(output_path, filename)

    with open(input, "r") as file:
        content: str = file.read()
    content = resolve_parameters(
        content,
        dict(
            account_id=context.account_id,
            region=context.region,
            env_name=context.name,
        ),
    )
    with open(output, "w") as file:
        file.write(content)


<<<<<<< HEAD
def _admission_controller(context: "Context", output_path: str) -> None:
    filenames = ["01-admission-controller.yaml", "01-cert-manager.yaml"]
=======
def _k8_dashboard(context: "Context", output_path: str) -> None:
    filename = "05-dashboard.yaml"
    input = os.path.join(MODELS_PATH, "apps", filename)
    output = os.path.join(output_path, filename)
    with open(input, "r") as file:
        content: str = file.read()
    content = utils.resolve_parameters(
        content, dict(image_pull_policy="Always" if aws_orbit.__version__.endswith(".dev0") else "IfNotPresent")
    )
    with open(output, "w") as file:
        file.write(content)
>>>>>>> 7133b6df

    for filename in filenames:
        input = os.path.join(MODELS_PATH, "orbit-system", filename)
        output = os.path.join(output_path, filename)

<<<<<<< HEAD
        with open(input, "r") as file:
            content: str = file.read()
        content = resolve_parameters(
            content,
            dict(
                env_name=context.name,
                admission_controller_image=f"{context.images.admission_controller.repository}:"
                f"{context.images.admission_controller.version}",
                k8s_utilities_image=f"{context.images.k8s_utilities.repository}:"
                f"{context.images.k8s_utilities.version}",
                image_pull_policy="Always" if aws_orbit.__version__.endswith(".dev0") else "InNotPresent",
            ),
        )
        with open(output, "w") as file:
            file.write(content)
=======
def _metrics_server(context: "Context", output_path: str) -> None:
    filename = "06-metrics-server.yaml"
    input = os.path.join(MODELS_PATH, "apps", filename)
    output = os.path.join(output_path, filename)
    with open(input, "r") as file:
        content: str = file.read()
    content = utils.resolve_parameters(
        content, dict(image_pull_policy="Always" if aws_orbit.__version__.endswith(".dev0") else "IfNotPresent")
    )
    with open(output, "w") as file:
        file.write(content)
>>>>>>> 7133b6df


def _cluster_autoscaler(output_path: str, context: "Context") -> None:
    filename = "02-cluster-autoscaler-autodiscover.yaml"
    input = os.path.join(MODELS_PATH, "kube-system", filename)
    output = os.path.join(output_path, filename)

    with open(input, "r") as file:
        content: str = file.read()
    content = utils.resolve_parameters(
        content,
        dict(
            account_id=context.account_id,
            env_name=context.name,
            cluster_name=f"orbit-{context.name}",
            sts_ep="legacy" if context.networking.data.internet_accessible else "regional",
            image_pull_policy="Always" if aws_orbit.__version__.endswith(".dev0") else "IfNotPresent",
            use_static_instance_list=str(not context.networking.data.internet_accessible).lower(),
        ),
    )
    with open(output, "w") as file:
        file.write(content)


def _ssm_agent_installer(output_path: str, context: "Context") -> None:
    filename = "02-ssm-agent-daemonset-installer.yaml"
    input = os.path.join(MODELS_PATH, "orbit-system", filename)
    output = os.path.join(output_path, filename)
    shutil.copyfile(src=input, dst=output)


def _sm_operator_installer(output_path: str, context: "Context") -> None:
    filename = "10-sm-operator.yaml"
    input = os.path.join(MODELS_PATH, "apps", filename)
    output = os.path.join(output_path, filename)
    shutil.copyfile(src=input, dst=output)


def _sm_operator_installer(output_path: str, context: "Context") -> None:
    filename = "10-sm-operator.yaml"
    input = os.path.join(MODELS_PATH, "apps", filename)
    output = os.path.join(output_path, filename)
    shutil.copyfile(src=input, dst=output)


def _team(context: "Context", team_context: "TeamContext", output_path: str) -> None:
    input = os.path.join(MODELS_PATH, "teams", "00-team.yaml")
    output = os.path.join(output_path, f"{team_context.name}-00-team.yaml")

    with open(input, "r") as file:
        content: str = file.read()

    content = utils.resolve_parameters(
        content,
        dict(
            team=team_context.name,
            efsid=context.shared_efs_fs_id,
            efsapid=team_context.efs_ap_id,
            account_id=context.account_id,
            env_name=context.name,
            team_kms_key_arn=team_context.team_kms_key_arn,
            team_security_group_id=team_context.team_security_group_id,
            cluster_pod_security_group_id=context.cluster_pod_sg_id,
            team_context=ContextSerDe.dump_context_to_str(team_context),
            env_context=ContextSerDe.dump_context_to_str(context),
        ),
    )
    _logger.debug("Kubectl Team %s manifest:\n%s", team_context.name, content)
    with open(output, "w") as file:
        file.write(content)

    # team rbac role
    input = os.path.join(MODELS_PATH, "teams", "01-team-rbac-role.yaml")
    output = os.path.join(output_path, f"{team_context.name}-01-team-rbac-role.yaml")

    with open(input, "r") as file:
        content = file.read()
    content = utils.resolve_parameters(content, dict(team=team_context.name))
    with open(output, "w") as file:
        file.write(content)

<<<<<<< HEAD
=======
    # deploy voila service
    input = os.path.join(MODELS_PATH, "apps", "08-voila_service.yaml")
    output = os.path.join(output_path, f"08-{team_context.name}-voila_service.yaml")

    with open(input, "r") as file:
        content = file.read()
    content = utils.resolve_parameters(
        content,
        dict(
            team=team_context.name,
            env_name=context.name,
            repository=context.images.jupyter_user.repository,
            tag=context.images.jupyter_user.version,
            sts_ep="legacy" if context.networking.data.internet_accessible else "regional",
            image_pull_policy="Always" if aws_orbit.__version__.endswith(".dev0") else "IfNotPresent",
        ),
    )
    with open(output, "w") as file:
        file.write(content)

>>>>>>> 7133b6df
    # bind to admin role
    if team_context.k8_admin:
        # user service account
        input = os.path.join(MODELS_PATH, "teams", "02-admin-binding.yaml")
        output = os.path.join(output_path, f"{team_context.name}-02-admin-binding.yaml")

        with open(input, "r") as file:
            content = file.read()
        content = utils.resolve_parameters(content, dict(team=team_context.name))
        with open(output, "w") as file:
            file.write(content)


def _cleanup_output(output_path: str) -> None:
    files = os.listdir(output_path)
    for file in files:
        if file.endswith(".yaml"):
            os.remove(os.path.join(output_path, file))


def _generate_kube_system_kustomizations(context: "Context", clean_up: bool = True) -> List[str]:
    output_path = os.path.join(".orbit.out", context.name, "kubectl", "kube-system")
    os.makedirs(output_path, exist_ok=True)
    if clean_up:
        _cleanup_output(output_path=output_path)

    efs_output_path = _generate_efs_driver_manifest(output_path=output_path, context=context)
    fsx_output_path = _generate_fsx_driver_manifest(output_path=output_path, context=context)

    return [efs_output_path, fsx_output_path]


def _generate_kube_system_manifest(context: "Context", clean_up: bool = True) -> str:
    output_path = os.path.join(".orbit.out", context.name, "kubectl", "kube-system")
    os.makedirs(output_path, exist_ok=True)
    if clean_up:
        _cleanup_output(output_path=output_path)

    _cluster_autoscaler(output_path=output_path, context=context)

    filenames = [
        "00-observability.yaml",
        "01-aws-vgpu-daemonset.yaml",
        "01-nvidia-daemonset.yaml",
        "02-cluster-autoscaler-autodiscover.yaml",
    ]
    for filename in filenames:
        input = os.path.join(MODELS_PATH, "kube-system", filename)
        output = os.path.join(output_path, filename)

        with open(input, "r") as file:
            content: str = file.read()
        content = utils.resolve_parameters(
            content,
            dict(
                account_id=context.account_id,
                env_name=context.name,
                cluster_name=f"orbit-{context.name}",
                sts_ep="legacy" if context.networking.data.internet_accessible else "regional",
                image_pull_policy="Always" if aws_orbit.__version__.endswith(".dev0") else "InNotPresent",
                use_static_instance_list=str(not context.networking.data.internet_accessible).lower(),
            ),
        )
        with open(output, "w") as file:
            file.write(content)

    return output_path


def _generate_orbit_system_manifest(context: "Context", clean_up: bool = True) -> str:
    output_path = os.path.join(".orbit.out", context.name, "kubectl", "orbit-system")
    os.makedirs(output_path, exist_ok=True)
    if clean_up:
        _cleanup_output(output_path=output_path)
    _orbit_system_commons(context=context, output_path=output_path)
    _admission_controller(context=context, output_path=output_path)

    if context.account_id is None:
        raise ValueError("context.account_id is None!")
    if context.user_pool_id is None:
        raise ValueError("context.user_pool_id is None!")
    if context.user_pool_client_id is None:
        raise ValueError("context.user_pool_client_id is None!")
    if context.identity_pool_id is None:
        raise ValueError("context.identity_pool_id is None!")

    if context.install_ssm_agent:
        _ssm_agent_installer(output_path=output_path, context=context)

    _sm_operator_installer(output_path=output_path, context=context)

<<<<<<< HEAD
    return output_path


def _generate_env_manifest(context: "Context", clean_up: bool = True) -> str:
    filename = "00-commons.yaml"
    output_path = os.path.join(".orbit.out", context.name, "kubectl", "env")
    os.makedirs(output_path, exist_ok=True)
    if clean_up:
        _cleanup_output(output_path=output_path)

    input = os.path.join(MODELS_PATH, "env", filename)
    output = os.path.join(output_path, filename)
    shutil.copyfile(src=input, dst=output)

=======
>>>>>>> 7133b6df
    return output_path


def _prepare_team_context_path(context: "Context") -> str:
    output_path = os.path.join(".orbit.out", context.name, "kubectl", "apps")
    os.makedirs(output_path, exist_ok=True)
    _cleanup_output(output_path=output_path)
    if context.account_id is None:
        raise ValueError("context.account_id is None!")
    return output_path


def _generate_teams_manifest(context: "Context") -> str:
    output_path: str = _prepare_team_context_path(context=context)
    for team_context in context.teams:
        _team(context=context, team_context=team_context, output_path=output_path)
    return output_path


def _generate_team_context(context: "Context", team_context: "TeamContext") -> str:
    output_path: str = _prepare_team_context_path(context=context)
    _team(context=context, team_context=team_context, output_path=output_path)
    return output_path


def _update_elbs(context: "Context") -> None:
    elbs: Dict[str, Dict[str, Any]] = elb.get_elbs_by_service(env_name=context.name)
    # Env ELBs
    context.elbs = {k: v for k, v in elbs.items() if k.startswith("env/")}
    # Teams ELBS
    for team in context.teams:
        team.elbs = {k: v for k, v in elbs.items() if k.startswith(f"{team.name}/")}


def fetch_kubectl_data(context: "Context", k8s_context: str) -> None:
    _logger.debug("Fetching Kubectl data...")

    # if include_teams:
    #     for team in context.teams:
    #         _logger.debug("Fetching team %s URL parameter", team.name)
    #         url = k8s.get_service_hostname(name="jupyterhub-public", k8s_context=k8s_context, namespace=team.name)
    #         team.jupyter_url = url

    # landing_page_url: str = k8s.get_service_hostname(name="landing-page", k8s_context=k8s_context, namespace="env")
    landing_page_url: str = k8s.get_ingress_dns(name="istio-ingress", k8s_context=k8s_context, namespace="istio-system")

    context.landing_page_url = f"https://{landing_page_url}"
    if context.cognito_external_provider:
        context.cognito_external_provider_redirect = context.landing_page_url

    _update_elbs(context=context)

    ContextSerDe.dump_context_to_ssm(context=context)
    _logger.debug("Kubectl data fetched successfully.")


def _efs_driver_base(output_path: str) -> None:
    os.makedirs(os.path.join(output_path, "base"), exist_ok=True)
    filenames = ("csidriver.yaml", "kustomization.yaml", "node.yaml")
    for filename in filenames:
        input = os.path.join(MODELS_PATH, "kube-system", "efs_driver", "base", filename)
        output = os.path.join(output_path, "base", filename)
        _logger.debug("Copying efs driver base file: %s -> %s", input, output)
        shutil.copyfile(src=input, dst=output)


def _generate_efs_driver_manifest(output_path: str, context: "Context") -> str:
    output_path = os.path.join(output_path, "efs_driver")
    os.makedirs(output_path, exist_ok=True)
    _cleanup_output(output_path=output_path)
    if context.account_id is None:
        raise RuntimeError("context.account_id is None!")
    if context.region is None:
        raise RuntimeError("context.region is None!")
    _efs_driver_base(output_path=output_path)
    overlays_path = os.path.join(output_path, "overlays")
    os.makedirs(overlays_path, exist_ok=True)
    shutil.copyfile(
        src=os.path.join(MODELS_PATH, "kube-system", "efs_driver", "overlays", "kustomization.yaml"),
        dst=os.path.join(overlays_path, "kustomization.yaml"),
    )
    return overlays_path


#######
def _fsx_driver_base(output_path: str, context: "Context") -> None:
    os.makedirs(os.path.join(output_path, "base"), exist_ok=True)
    filenames = ["controller.yaml", "csidriver.yaml", "kustomization.yaml", "node.yaml", "rbac.yaml"]
    for filename in filenames:
        input = os.path.join(MODELS_PATH, "kube-system", "fsx_driver", "base", filename)
        output = os.path.join(output_path, "base", filename)
        _logger.debug("Copying fsx driver base file: %s -> %s", input, output)
        with open(input, "r") as file:
            content: str = file.read()
        content = utils.resolve_parameters(
            content,
            dict(
                orbit_cluster_role=context.eks_cluster_role_arn,
            ),
        )
        with open(output, "w") as file:
            file.write(content)


def _generate_fsx_driver_manifest(output_path: str, context: "Context") -> str:
    output_path = os.path.join(output_path, "fsx_driver")
    os.makedirs(output_path, exist_ok=True)
    _cleanup_output(output_path=output_path)
    if context.account_id is None:
        raise RuntimeError("context.account_id is None!")
    if context.region is None:
        raise RuntimeError("context.region is None!")
    _fsx_driver_base(output_path=output_path, context=context)
    overlays_path = os.path.join(output_path, "overlays")
    os.makedirs(overlays_path, exist_ok=True)
    shutil.copyfile(
        src=os.path.join(MODELS_PATH, "kube-system", "fsx_driver", "overlays", "stable", "kustomization.yaml"),
        dst=os.path.join(overlays_path, "kustomization.yaml"),
    )
    return overlays_path


#######
def write_kubeconfig(context: "Context") -> None:
    sh.run(f"eksctl utils write-kubeconfig --cluster orbit-{context.name} --set-kubeconfig-context")


def deploy_env(context: "Context") -> None:
    eks_stack_name: str = f"eksctl-orbit-{context.name}-cluster"
    _logger.debug("EKSCTL stack name: %s", eks_stack_name)
    if cfn.does_stack_exist(stack_name=eks_stack_name):
        k8s_context = get_k8s_context(context=context)
        _logger.debug("k8s_context: %s", k8s_context)

        # kube-system kustomizations
        output_paths = _generate_kube_system_kustomizations(context=context)
        for output_path in output_paths:
            sh.run(f"kubectl apply -k {output_path} --context {k8s_context} --wait")

        # kube-system manifests
        output_path = _generate_kube_system_manifest(context=context)
        sh.run(f"kubectl delete jobs -l app=cert-manager -n orbit-system --context {k8s_context} --wait")
        sh.run(f"kubectl apply -f {output_path} --context {k8s_context} --wait")

        # orbit-system
        output_path = _generate_orbit_system_manifest(context=context)
        sh.run(f"kubectl apply -f {output_path} --context {k8s_context} --wait")

        # env
        output_path = _generate_env_manifest(context=context)
        sh.run(f"kubectl apply -f {output_path} --context {k8s_context} --wait")

        # Enable ENIs
        sh.run(f"kubectl set env daemonset aws-node -n kube-system --context {k8s_context} ENABLE_POD_ENI=true")

        # Restart orbit-system deployments to force reload of caches
        sh.run(f"kubectl rollout restart deployments -n orbit-system --context {k8s_context}")


def deploy_team(context: "Context", team_context: "TeamContext") -> None:
    eks_stack_name: str = f"eksctl-orbit-{context.name}-cluster"
    _logger.debug("EKSCTL stack name: %s", eks_stack_name)
    if cfn.does_stack_exist(stack_name=eks_stack_name):
        k8s_context = get_k8s_context(context=context)
        _logger.debug("kubectl context: %s", k8s_context)
        output_path = _generate_team_context(context=context, team_context=team_context)

        # kubeflow jupyter launcher configmap
        input = os.path.join(MODELS_PATH, "kubeflow", "kf-jupyter-launcher.yaml")
        output = os.path.join(output_path, "kf-jupyter-launcher.yaml")

        with open(input, "r") as file:
            content = file.read()
        content = utils.resolve_parameters(content, dict(orbit_jupyter_user_image=team_context.base_image_address))
        with open(output, "w") as file:
            file.write(content)

        input = os.path.join(MODELS_PATH, "kubeflow", "kf-jupyter-patch.yaml")
        output = os.path.join(output_path, "kf-jupyter-patch.yaml")

        with open(input, "r") as file:
            patch = file.read()

        # output_path = _generate_orbit_system_manifest(context=context, clean_up=False)
        sh.run(f"kubectl apply -f {output_path} --context {k8s_context} --wait")

        # Patch
        sh.run(f'kubectl patch deployment jupyter-web-app-deployment --patch "{patch}" -n kubeflow')
        sh.run("kubectl rollout restart deployment jupyter-web-app-deployment -n kubeflow")


def destroy_env(context: "Context") -> None:
    eks_stack_name: str = f"eksctl-orbit-{context.name}-cluster"
    _logger.debug("EKSCTL stack name: %s", eks_stack_name)
    if cfn.does_stack_exist(stack_name=eks_stack_name):
        sh.run(f"eksctl utils write-kget_k8s_contextubeconfig --cluster orbit-{context.name} --set-kubeconfig-context")
        k8s_context = get_k8s_context(context=context)
        _logger.debug("kubectl k8s_context: %s", k8s_context)
        output_path = _generate_orbit_system_manifest(context=context)
        try:
            sh.run(
                f"kubectl delete -f {output_path} --grace-period=0 --force "
                f"--ignore-not-found --wait --context {k8s_context}"
            )
        except exceptions.FailedShellCommand as ex:
            _logger.debug("Skipping: %s", ex)
            pass  # Let's leave for eksctl, it will destroy everything anyway...


def destroy_teams(context: "Context") -> None:
    eks_stack_name: str = f"eksctl-orbit-{context.name}-cluster"
    _logger.debug("EKSCTL stack name: %s", eks_stack_name)
    if cfn.does_stack_exist(stack_name=eks_stack_name):
        sh.run(f"eksctl utils write-kubeconfig --cluster orbit-{context.name} --set-kubeconfig-context")
        k8s_context = get_k8s_context(context=context)
        _logger.debug("kubectl k8s_context: %s", k8s_context)
        _logger.debug("Attempting kubectl delete")
        output_path = _generate_teams_manifest(context=context)
        utils.print_dir(dir=output_path)
        try:
            sh.run(
                f"kubectl delete -f {output_path} --grace-period=0 --force "
                f"--ignore-not-found --wait=false --context {k8s_context}"
            )
        except exceptions.FailedShellCommand as ex:
            _logger.debug("Skipping: %s", ex)
            pass  # Let's leave for eksctl, it will destroy everything anyway...


def destroy_team(context: "Context", team_context: "TeamContext") -> None:
    eks_stack_name: str = f"eksctl-orbit-{context.name}-cluster"
    _logger.debug("EKSCTL stack name: %s", eks_stack_name)
    if cfn.does_stack_exist(stack_name=eks_stack_name):
        k8s_context = get_k8s_context(context=context)
        _logger.debug("kubectl k8s_context: %s", k8s_context)
        _logger.debug("Attempting kubectl delete for team %s", team_context.name)
        output_path = _generate_team_context(context=context, team_context=team_context)
        sh.run(
            f"kubectl delete -f {output_path} --grace-period=0 --force "
            f"--ignore-not-found --wait --context {k8s_context}"
        )<|MERGE_RESOLUTION|>--- conflicted
+++ resolved
@@ -49,28 +49,13 @@
         file.write(content)
 
 
-<<<<<<< HEAD
 def _admission_controller(context: "Context", output_path: str) -> None:
     filenames = ["01-admission-controller.yaml", "01-cert-manager.yaml"]
-=======
-def _k8_dashboard(context: "Context", output_path: str) -> None:
-    filename = "05-dashboard.yaml"
-    input = os.path.join(MODELS_PATH, "apps", filename)
-    output = os.path.join(output_path, filename)
-    with open(input, "r") as file:
-        content: str = file.read()
-    content = utils.resolve_parameters(
-        content, dict(image_pull_policy="Always" if aws_orbit.__version__.endswith(".dev0") else "IfNotPresent")
-    )
-    with open(output, "w") as file:
-        file.write(content)
->>>>>>> 7133b6df
 
     for filename in filenames:
         input = os.path.join(MODELS_PATH, "orbit-system", filename)
         output = os.path.join(output_path, filename)
 
-<<<<<<< HEAD
         with open(input, "r") as file:
             content: str = file.read()
         content = resolve_parameters(
@@ -86,19 +71,6 @@
         )
         with open(output, "w") as file:
             file.write(content)
-=======
-def _metrics_server(context: "Context", output_path: str) -> None:
-    filename = "06-metrics-server.yaml"
-    input = os.path.join(MODELS_PATH, "apps", filename)
-    output = os.path.join(output_path, filename)
-    with open(input, "r") as file:
-        content: str = file.read()
-    content = utils.resolve_parameters(
-        content, dict(image_pull_policy="Always" if aws_orbit.__version__.endswith(".dev0") else "IfNotPresent")
-    )
-    with open(output, "w") as file:
-        file.write(content)
->>>>>>> 7133b6df
 
 
 def _cluster_autoscaler(output_path: str, context: "Context") -> None:
@@ -180,29 +152,6 @@
     with open(output, "w") as file:
         file.write(content)
 
-<<<<<<< HEAD
-=======
-    # deploy voila service
-    input = os.path.join(MODELS_PATH, "apps", "08-voila_service.yaml")
-    output = os.path.join(output_path, f"08-{team_context.name}-voila_service.yaml")
-
-    with open(input, "r") as file:
-        content = file.read()
-    content = utils.resolve_parameters(
-        content,
-        dict(
-            team=team_context.name,
-            env_name=context.name,
-            repository=context.images.jupyter_user.repository,
-            tag=context.images.jupyter_user.version,
-            sts_ep="legacy" if context.networking.data.internet_accessible else "regional",
-            image_pull_policy="Always" if aws_orbit.__version__.endswith(".dev0") else "IfNotPresent",
-        ),
-    )
-    with open(output, "w") as file:
-        file.write(content)
-
->>>>>>> 7133b6df
     # bind to admin role
     if team_context.k8_admin:
         # user service account
@@ -294,7 +243,6 @@
 
     _sm_operator_installer(output_path=output_path, context=context)
 
-<<<<<<< HEAD
     return output_path
 
 
@@ -309,8 +257,6 @@
     output = os.path.join(output_path, filename)
     shutil.copyfile(src=input, dst=output)
 
-=======
->>>>>>> 7133b6df
     return output_path
 
 
