--- conflicted
+++ resolved
@@ -272,21 +272,14 @@
 def fetch_kubectl_data(context: "Context", k8s_context: str) -> None:
     _logger.debug("Fetching Kubectl data...")
 
-<<<<<<< HEAD
-    if include_teams:
-        for team in context.teams:
-            _logger.debug("Fetching team %s URL parameter", team.name)
-            url = k8s.get_service_hostname(name="jupyterhub-public", k8s_context=k8s_context, namespace=team.name)
-            team.jupyter_url = url
-
-    landing_page_url: str = k8s.get_service_hostname(name="landing-page", k8s_context=k8s_context, namespace="env")
-=======
+    # if include_teams:
+    #     for team in context.teams:
+    #         _logger.debug("Fetching team %s URL parameter", team.name)
+    #         url = k8s.get_service_hostname(name="jupyterhub-public", k8s_context=k8s_context, namespace=team.name)
+    #         team.jupyter_url = url
+
     # landing_page_url: str = k8s.get_service_hostname(name="landing-page", k8s_context=k8s_context, namespace="env")
     landing_page_url: str = k8s.get_ingress_dns(name="istio-ingress", k8s_context=k8s_context, namespace="istio-system")
-    k8_dashboard_url: str = k8s.get_service_hostname(
-        name="kubernetes-dashboard", k8s_context=k8s_context, namespace="kubernetes-dashboard"
-    )
->>>>>>> efdd92e6
 
     context.landing_page_url = f"https://{landing_page_url}"
     if context.cognito_external_provider:
