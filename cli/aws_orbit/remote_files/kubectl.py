#  Copyright Amazon.com, Inc. or its affiliates. All Rights Reserved.
#
#    Licensed under the Apache License, Version 2.0 (the "License").
#    You may not use this file except in compliance with the License.
#    You may obtain a copy of the License at
#
#        http://www.apache.org/licenses/LICENSE-2.0
#
#    Unless required by applicable law or agreed to in writing, software
#    distributed under the License is distributed on an "AS IS" BASIS,
#    WITHOUT WARRANTIES OR CONDITIONS OF ANY KIND, either express or implied.
#    See the License for the specific language governing permissions and
#    limitations under the License.

import logging
import os
import shutil
from typing import Any, Dict, List, Tuple

import aws_orbit
from aws_orbit import ORBIT_CLI_ROOT, exceptions, k8s, sh, utils
from aws_orbit.exceptions import FailedShellCommand
from aws_orbit.models.context import Context, ContextSerDe, TeamContext
from aws_orbit.remote_files import kubeflow
from aws_orbit.remote_files.utils import get_k8s_context
from aws_orbit.services import cfn, elb
from aws_orbit.utils import resolve_parameters

_logger: logging.Logger = logging.getLogger(__name__)


MODELS_PATH = os.path.join(ORBIT_CLI_ROOT, "data", "kubectl")


def _orbit_system_commons(context: "Context", output_path: str) -> None:
    filename = "00-commons.yaml"
    input = os.path.join(MODELS_PATH, "orbit-system", filename)
    output = os.path.join(output_path, filename)

    with open(input, "r") as file:
        content: str = file.read()
    content = resolve_parameters(
        content,
        dict(
            account_id=context.account_id,
            region=context.region,
            env_name=context.name,
        ),
    )
    with open(output, "w") as file:
        file.write(content)


def _orbit_controller(context: "Context", output_path: str) -> None:
    filenames = ["01a-orbit-controller.yaml", "01b-cert-manager.yaml"]

    for filename in filenames:
        input = os.path.join(MODELS_PATH, "orbit-system", filename)
        output = os.path.join(output_path, filename)

        with open(input, "r") as file:
            content: str = file.read()
        content = resolve_parameters(
            content,
            dict(
                env_name=context.name,
                orbit_controller_image=f"{context.images.orbit_controller.repository}:"
                f"{context.images.orbit_controller.version}",
                k8s_utilities_image=f"{context.images.k8s_utilities.repository}:"
                f"{context.images.k8s_utilities.version}",
                image_pull_policy="Always" if aws_orbit.__version__.endswith(".dev0") else "IfNotPresent",
                certArn=context.networking.frontend.ssl_cert_arn,
                cognitoAppClientId=context.user_pool_client_id,
                cognitoUserPoolID=context.user_pool_id,
                account_id=context.account_id,
                region=context.region,
                cognitoUserPoolDomain=context.cognito_external_provider_domain,
            ),
        )
        with open(output, "w") as file:
            file.write(content)


def _cluster_autoscaler(output_path: str, context: "Context") -> None:
    filename = "02-cluster-autoscaler-autodiscover.yaml"
    input = os.path.join(MODELS_PATH, "kube-system", filename)
    output = os.path.join(output_path, filename)

    with open(input, "r") as file:
        content: str = file.read()
    content = utils.resolve_parameters(
        content,
        dict(
            account_id=context.account_id,
            env_name=context.name,
            cluster_name=f"orbit-{context.name}",
            sts_ep="legacy" if context.networking.data.internet_accessible else "regional",
            image_pull_policy="Always" if aws_orbit.__version__.endswith(".dev0") else "IfNotPresent",
            use_static_instance_list=str(not context.networking.data.internet_accessible).lower(),
        ),
    )
    with open(output, "w") as file:
        file.write(content)


def _ssm_agent_installer(output_path: str, context: "Context") -> None:
    filename = "02-ssm-agent-daemonset-installer.yaml"
    input = os.path.join(MODELS_PATH, "orbit-system", filename)
    output = os.path.join(output_path, filename)
    shutil.copyfile(src=input, dst=output)


def _sm_operator_installer(output_path: str, context: "Context") -> None:
    filename = "10-sm-operator.yaml"
    input = os.path.join(MODELS_PATH, "orbit-system", filename)
    output = os.path.join(output_path, filename)
    shutil.copyfile(src=input, dst=output)


def _team(context: "Context", team_context: "TeamContext", output_path: str) -> None:
    input = os.path.join(MODELS_PATH, "teams", "00-team.yaml")
    output = os.path.join(output_path, f"{team_context.name}-00-team.yaml")

    with open(input, "r") as file:
        content: str = file.read()

    content = utils.resolve_parameters(
        content,
        dict(
            team=team_context.name,
            efsid=context.shared_efs_fs_id,
            efsapid=team_context.efs_ap_id,
            efsprivateapid=team_context.efs_private_ap_id if team_context.efs_private_ap_id else "",
            account_id=context.account_id,
            env_name=context.name,
            team_kms_key_arn=team_context.team_kms_key_arn,
            team_security_group_id=team_context.team_security_group_id,
            cluster_pod_security_group_id=context.cluster_pod_sg_id,
            team_context=ContextSerDe.dump_context_to_str(team_context),
            env_context=ContextSerDe.dump_context_to_str(context),
        ),
    )
    _logger.debug("Kubectl Team %s manifest:\n%s", team_context.name, content)
    with open(output, "w") as file:
        file.write(content)

    # team rbac role
    input = os.path.join(MODELS_PATH, "teams", "01-team-rbac-role.yaml")
    output = os.path.join(output_path, f"{team_context.name}-01-team-rbac-role.yaml")

    with open(input, "r") as file:
        content = file.read()
    content = utils.resolve_parameters(content, dict(team=team_context.name))
    with open(output, "w") as file:
        file.write(content)

    # bind to admin role
    if team_context.k8_admin:
        # user service account
        input = os.path.join(MODELS_PATH, "teams", "02-admin-binding.yaml")
        output = os.path.join(output_path, f"{team_context.name}-02-admin-binding.yaml")

        with open(input, "r") as file:
            content = file.read()
        content = utils.resolve_parameters(content, dict(team=team_context.name))
        with open(output, "w") as file:
            file.write(content)


def _cleanup_output(output_path: str) -> None:
    files = os.listdir(output_path)
    for file in files:
        if file.endswith(".yaml"):
            os.remove(os.path.join(output_path, file))


def _generate_kube_system_kustomizations(context: "Context", clean_up: bool = True) -> List[str]:
    output_path = os.path.join(".orbit.out", context.name, "kubectl", "kube-system")
    os.makedirs(output_path, exist_ok=True)
    if clean_up:
        _cleanup_output(output_path=output_path)

    efs_output_path = _generate_efs_driver_manifest(output_path=output_path, context=context)
    fsx_output_path = _generate_fsx_driver_manifest(output_path=output_path, context=context)

    return [efs_output_path, fsx_output_path]


def _generate_kube_system_manifest(context: "Context", clean_up: bool = True) -> str:
    output_path = os.path.join(".orbit.out", context.name, "kubectl", "kube-system")
    os.makedirs(output_path, exist_ok=True)
    if clean_up:
        _cleanup_output(output_path=output_path)

    _cluster_autoscaler(output_path=output_path, context=context)

    filenames = [
        "00-observability.yaml",
        "01-aws-vgpu-daemonset.yaml",
        "01-nvidia-daemonset.yaml",
        "02-cluster-autoscaler-autodiscover.yaml",
    ]
    for filename in filenames:
        input = os.path.join(MODELS_PATH, "kube-system", filename)
        output = os.path.join(output_path, filename)

        with open(input, "r") as file:
            content: str = file.read()
        content = utils.resolve_parameters(
            content,
            dict(
                account_id=context.account_id,
                env_name=context.name,
                cluster_name=f"orbit-{context.name}",
                sts_ep="legacy" if context.networking.data.internet_accessible else "regional",
                image_pull_policy="Always" if aws_orbit.__version__.endswith(".dev0") else "IfNotPresent",
                use_static_instance_list=str(not context.networking.data.internet_accessible).lower(),
            ),
        )
        with open(output, "w") as file:
            file.write(content)

    return output_path


def _generate_orbit_system_manifest(context: "Context", clean_up: bool = True) -> str:
    output_path = os.path.join(".orbit.out", context.name, "kubectl", "orbit-system")
    os.makedirs(output_path, exist_ok=True)
    if clean_up:
        _cleanup_output(output_path=output_path)
    _orbit_system_commons(context=context, output_path=output_path)
    _orbit_controller(context=context, output_path=output_path)

    if context.account_id is None:
        raise ValueError("context.account_id is None!")
    if context.user_pool_id is None:
        raise ValueError("context.user_pool_id is None!")
    if context.user_pool_client_id is None:
        raise ValueError("context.user_pool_client_id is None!")
    if context.identity_pool_id is None:
        raise ValueError("context.identity_pool_id is None!")

    if context.install_ssm_agent:
        _ssm_agent_installer(output_path=output_path, context=context)

    _sm_operator_installer(output_path=output_path, context=context)

    return output_path


def _generate_env_manifest(context: "Context", clean_up: bool = True) -> Tuple[str, str]:
    filename = "00-commons.yaml"
    output_path = os.path.join(".orbit.out", context.name, "kubectl", "env")
    os.makedirs(output_path, exist_ok=True)
    if clean_up:
        _cleanup_output(output_path=output_path)

    input = os.path.join(MODELS_PATH, "env", filename)
    output = os.path.join(output_path, filename)
    shutil.copyfile(src=input, dst=output)

    # kubeflow jupyter launcher configmap
    input = os.path.join(MODELS_PATH, "kubeflow", "kf-jupyter-launcher.yaml")
    output = os.path.join(output_path, "kf-jupyter-launcher.yaml")

    with open(input, "r") as file:
        content = file.read()

    content = utils.resolve_parameters(
        content,
        dict(
            orbit_jupyter_user_image=f"{context.images.jupyter_user.repository}:{context.images.jupyter_user.version}"
        ),
    )
    with open(output, "w") as file:
        file.write(content)

    input = os.path.join(MODELS_PATH, "kubeflow", "kf-jupyter-patch.yaml")
    output = os.path.join(output_path, "kf-jupyter-patch.yaml")

    with open(input, "r") as file:
        patch = file.read()

    return (output_path, patch)


def _prepare_team_context_path(context: "Context") -> str:
    output_path = os.path.join(".orbit.out", context.name, "kubectl", "apps")
    os.makedirs(output_path, exist_ok=True)
    _cleanup_output(output_path=output_path)
    if context.account_id is None:
        raise ValueError("context.account_id is None!")
    return output_path


def _generate_teams_manifest(context: "Context") -> str:
    output_path: str = _prepare_team_context_path(context=context)
    for team_context in context.teams:
        _team(context=context, team_context=team_context, output_path=output_path)
    return output_path


def _generate_team_context(context: "Context", team_context: "TeamContext") -> str:
    output_path: str = _prepare_team_context_path(context=context)
    _team(context=context, team_context=team_context, output_path=output_path)
    return output_path


def _update_elbs(context: "Context") -> None:
    elbs: Dict[str, Dict[str, Any]] = elb.get_elbs_by_service(env_name=context.name)
    # Env ELBs
    context.elbs = {k: v for k, v in elbs.items() if k.startswith("env/")}
    # Teams ELBS
    for team in context.teams:
        team.elbs = {k: v for k, v in elbs.items() if k.startswith(f"{team.name}/")}


def fetch_kubectl_data(context: "Context", k8s_context: str) -> None:
    _logger.debug("Fetching Kubectl data...")

    ingress_url: str = k8s.get_ingress_dns(name="istio-ingress", k8s_context=k8s_context, namespace="istio-system")

    context.landing_page_url = f"https://{ingress_url}"
    if context.cognito_external_provider:
        context.cognito_external_provider_redirect = context.landing_page_url

    _update_elbs(context=context)

    ContextSerDe.dump_context_to_ssm(context=context)
    _logger.debug("Kubectl data fetched successfully.")


def _efs_driver_base(output_path: str) -> None:
    os.makedirs(os.path.join(output_path, "base"), exist_ok=True)
    filenames = ("csidriver.yaml", "kustomization.yaml", "node.yaml")
    for filename in filenames:
        input = os.path.join(MODELS_PATH, "kube-system", "efs_driver", "base", filename)
        output = os.path.join(output_path, "base", filename)
        _logger.debug("Copying efs driver base file: %s -> %s", input, output)
        shutil.copyfile(src=input, dst=output)


def _generate_efs_driver_manifest(output_path: str, context: "Context") -> str:
    output_path = os.path.join(output_path, "efs_driver")
    os.makedirs(output_path, exist_ok=True)
    _cleanup_output(output_path=output_path)
    if context.account_id is None:
        raise RuntimeError("context.account_id is None!")
    if context.region is None:
        raise RuntimeError("context.region is None!")
    _efs_driver_base(output_path=output_path)
    overlays_path = os.path.join(output_path, "overlays")
    os.makedirs(overlays_path, exist_ok=True)
    shutil.copyfile(
        src=os.path.join(MODELS_PATH, "kube-system", "efs_driver", "overlays", "kustomization.yaml"),
        dst=os.path.join(overlays_path, "kustomization.yaml"),
    )
    return overlays_path


#######
def _fsx_driver_base(output_path: str, context: "Context") -> None:
    os.makedirs(os.path.join(output_path, "base"), exist_ok=True)
    filenames = ["controller.yaml", "csidriver.yaml", "kustomization.yaml", "node.yaml", "rbac.yaml"]
    for filename in filenames:
        input = os.path.join(MODELS_PATH, "kube-system", "fsx_driver", "base", filename)
        output = os.path.join(output_path, "base", filename)
        _logger.debug("Copying fsx driver base file: %s -> %s", input, output)
        with open(input, "r") as file:
            content: str = file.read()
        content = utils.resolve_parameters(
            content,
            dict(
                orbit_cluster_role=context.eks_cluster_role_arn,
            ),
        )
        with open(output, "w") as file:
            file.write(content)


def _generate_fsx_driver_manifest(output_path: str, context: "Context") -> str:
    output_path = os.path.join(output_path, "fsx_driver")
    os.makedirs(output_path, exist_ok=True)
    _cleanup_output(output_path=output_path)
    if context.account_id is None:
        raise RuntimeError("context.account_id is None!")
    if context.region is None:
        raise RuntimeError("context.region is None!")
    _fsx_driver_base(output_path=output_path, context=context)
    overlays_path = os.path.join(output_path, "overlays")
    os.makedirs(overlays_path, exist_ok=True)
    shutil.copyfile(
        src=os.path.join(MODELS_PATH, "kube-system", "fsx_driver", "overlays", "stable", "kustomization.yaml"),
        dst=os.path.join(overlays_path, "kustomization.yaml"),
    )
    return overlays_path


#######
def write_kubeconfig(context: "Context") -> None:
    sh.run(f"eksctl utils write-kubeconfig --cluster orbit-{context.name} --set-kubeconfig-context")


def deploy_env(context: "Context") -> None:
    eks_stack_name: str = f"eksctl-orbit-{context.name}-cluster"
    _logger.debug("EKSCTL stack name: %s", eks_stack_name)
    if cfn.does_stack_exist(stack_name=eks_stack_name):
        k8s_context = get_k8s_context(context=context)
        _logger.debug("k8s_context: %s", k8s_context)

        # kube-system kustomizations
        output_paths = _generate_kube_system_kustomizations(context=context)
        for output_path in output_paths:
            sh.run(f"kubectl apply -k {output_path} --context {k8s_context} --wait")

        # kube-system manifests
        output_path = _generate_kube_system_manifest(context=context)
        sh.run(f"kubectl delete jobs -l app=cert-manager -n orbit-system --context {k8s_context} --wait")
        sh.run(f"kubectl apply -f {output_path} --context {k8s_context} --wait")

        kubeflow.deploy_kubeflow(context=context)

        # orbit-system
        output_path = _generate_orbit_system_manifest(context=context)
        sh.run(f"kubectl apply -f {output_path} --context {k8s_context} --wait")

        # env
        (output_path, patch) = _generate_env_manifest(context=context)
        sh.run(f"kubectl apply -f {output_path} --context {k8s_context} --wait")
        # Patch Kubeflow
        _logger.debug("Orbit applying KubeFlow patch")
        sh.run(f'kubectl patch deployment jupyter-web-app-deployment --patch "{patch}" -n kubeflow')
        sh.run("kubectl rollout restart deployment jupyter-web-app-deployment -n kubeflow")
        # Enable ENIs
        sh.run(f"kubectl set env daemonset aws-node -n kube-system --context {k8s_context} ENABLE_POD_ENI=true")

        # Restart orbit-system deployments and statefulsets to force reload of caches etc
        sh.run(f"kubectl rollout restart deployments -n orbit-system --context {k8s_context}")
        sh.run(f"kubectl rollout restart statefulsets -n orbit-system --context {k8s_context}")


def deploy_team(context: "Context", team_context: "TeamContext") -> None:
    eks_stack_name: str = f"eksctl-orbit-{context.name}-cluster"
    _logger.debug("EKSCTL stack name: %s", eks_stack_name)
    if cfn.does_stack_exist(stack_name=eks_stack_name):
        k8s_context = get_k8s_context(context=context)
        _logger.debug("kubectl context: %s", k8s_context)
        output_path = _generate_team_context(context=context, team_context=team_context)
<<<<<<< HEAD
        sh.run(f"kubectl apply -f {output_path} --context {k8s_context} --wait")
=======
>>>>>>> 37b1cf35
        (output_path, patch) = _generate_env_manifest(context=context, clean_up=False)
        sh.run(f"kubectl apply -f {output_path} --context {k8s_context} --wait")

        # Patch Kubeflow
        _logger.debug("Orbit applying KubeFlow patch")
        sh.run(f'kubectl patch deployment jupyter-web-app-deployment --patch "{patch}" -n kubeflow')
        sh.run("kubectl rollout restart deployment jupyter-web-app-deployment -n kubeflow")


def destroy_env(context: "Context") -> None:
    eks_stack_name: str = f"eksctl-orbit-{context.name}-cluster"
    _logger.debug("EKSCTL stack name: %s", eks_stack_name)
    if cfn.does_stack_exist(stack_name=eks_stack_name):
        sh.run(f"eksctl utils write-kubeconfig --cluster orbit-{context.name} --set-kubeconfig-context")
        k8s_context = get_k8s_context(context=context)
        _logger.debug("kubectl k8s_context: %s", k8s_context)
        output_path = _generate_orbit_system_manifest(context=context)
        try:
            # Here we remove some finalizers that can cause our delete to hang indefinitely
            try:
                sh.run(
                    "kubectl patch crd/trainingjobs.sagemaker.aws.amazon.com "
                    '--patch \'{"metadata":{"finalizers":[]}}\' --type=merge'
                    f" --context {k8s_context}"
                )
            except FailedShellCommand:
                _logger.debug("Ignoring patch failure")

            sh.run(
                f"kubectl delete -f {output_path} --grace-period=0 --force "
                f"--ignore-not-found --wait --context {k8s_context}"
            )
        except exceptions.FailedShellCommand as ex:
            _logger.debug("Skipping: %s", ex)
            pass  # Let's leave for eksctl, it will destroy everything anyway...


def destroy_teams(context: "Context") -> None:
    eks_stack_name: str = f"eksctl-orbit-{context.name}-cluster"
    _logger.debug("EKSCTL stack name: %s", eks_stack_name)
    if cfn.does_stack_exist(stack_name=eks_stack_name):
        sh.run(f"eksctl utils write-kubeconfig --cluster orbit-{context.name} --set-kubeconfig-context")
        k8s_context = get_k8s_context(context=context)
        _logger.debug("kubectl k8s_context: %s", k8s_context)
        _logger.debug("Attempting kubectl delete")
        output_path = _generate_teams_manifest(context=context)
        utils.print_dir(dir=output_path)
        try:
            sh.run(
                f"kubectl delete -f {output_path} --grace-period=0 --force "
                f"--ignore-not-found --wait=false --context {k8s_context}"
            )
        except exceptions.FailedShellCommand as ex:
            _logger.debug("Skipping: %s", ex)
            pass  # Let's leave for eksctl, it will destroy everything anyway...


def destroy_team(context: "Context", team_context: "TeamContext") -> None:
    eks_stack_name: str = f"eksctl-orbit-{context.name}-cluster"
    _logger.debug("EKSCTL stack name: %s", eks_stack_name)
    if cfn.does_stack_exist(stack_name=eks_stack_name):
        k8s_context = get_k8s_context(context=context)
        _logger.debug("kubectl k8s_context: %s", k8s_context)
        _logger.debug("Attempting kubectl delete for team %s", team_context.name)
        output_path = _generate_team_context(context=context, team_context=team_context)
        sh.run(
            f"kubectl delete -f {output_path} --grace-period=0 --force "
            f"--ignore-not-found --wait --context {k8s_context}"
        )
        # Destory all related user spaces
        sh.run(f"kubectl delete namespaces -l orbit/team={team_context.name} --context {k8s_context}")<|MERGE_RESOLUTION|>--- conflicted
+++ resolved
@@ -446,10 +446,9 @@
         k8s_context = get_k8s_context(context=context)
         _logger.debug("kubectl context: %s", k8s_context)
         output_path = _generate_team_context(context=context, team_context=team_context)
-<<<<<<< HEAD
+
         sh.run(f"kubectl apply -f {output_path} --context {k8s_context} --wait")
-=======
->>>>>>> 37b1cf35
+
         (output_path, patch) = _generate_env_manifest(context=context, clean_up=False)
         sh.run(f"kubectl apply -f {output_path} --context {k8s_context} --wait")
 
