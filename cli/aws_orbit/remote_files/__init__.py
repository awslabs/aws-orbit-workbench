--- conflicted
+++ resolved
@@ -55,21 +55,14 @@
     ]
     configuration.local_modules = {
         "aws-orbit": os.path.realpath(os.path.join(ORBIT_CLI_ROOT, "../../cli")),
-<<<<<<< HEAD
-=======
-        "aws-orbit-sdk": os.path.realpath(os.path.join(ORBIT_CLI_ROOT, "../../sdk")),
->>>>>>> e6f8eed9
+
     }
     configuration.requirements_files = {
         "aws-orbit": os.path.realpath(os.path.join(ORBIT_CLI_ROOT, "../requirements.txt")),
         "slrt": os.path.realpath(os.path.join(ORBIT_CLI_ROOT, "../remote-requirements.txt")),
     }
-<<<<<<< HEAD
     # configuration.install_commands = ["npm install -g aws-cdk@1.100.0"]
     configuration.dirs = {
         "aws-orbit-sdk": os.path.realpath(os.path.join(ORBIT_CLI_ROOT, "../../sdk")),
         "aws-orbit": os.path.realpath(os.path.join(ORBIT_CLI_ROOT, "../../cli")),
     }
-=======
-    configuration.install_commands = ["npm install -g aws-cdk@1.100.0"]
->>>>>>> e6f8eed9
