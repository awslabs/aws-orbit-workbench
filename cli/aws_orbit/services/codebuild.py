#  Copyright Amazon.com, Inc. or its affiliates. All Rights Reserved.
#
#    Licensed under the Apache License, Version 2.0 (the "License").
#    You may not use this file except in compliance with the License.
#    You may obtain a copy of the License at
#
#        http://www.apache.org/licenses/LICENSE-2.0
#
#    Unless required by applicable law or agreed to in writing, software
#    distributed under the License is distributed on an "AS IS" BASIS,
#    WITHOUT WARRANTIES OR CONDITIONS OF ANY KIND, either express or implied.
#    See the License for the specific language governing permissions and
#    limitations under the License.

import logging
import time
from datetime import datetime, timezone
from enum import Enum
from typing import TYPE_CHECKING, Any, Dict, Iterable, List, NamedTuple, Optional, Union

import botocore.exceptions
import yaml

from aws_orbit.utils import try_it

if TYPE_CHECKING:
    from aws_orbit.changeset import Changeset
    from aws_orbit.manifest import Manifest

_logger: logging.Logger = logging.getLogger(__name__)


_BUILD_WAIT_POLLING_DELAY: float = 5  # SECONDS

CDK_VERSION = "~=1.67.0"
CDK_MODULES = [
    "aws_cdk.core",
    "aws-cdk.aws-ec2",
    "aws-cdk.aws-s3",
    "aws-cdk.aws-iam",
    "aws-cdk.aws-efs",
    "aws-cdk.aws-ecr",
    "aws-cdk.aws-ecs",
    "aws-cdk.aws-ssm",
    "aws-cdk.aws-kms",
    "aws-cdk.aws-cognito",
    "aws-cdk.aws-lambda",
    "aws-cdk.aws-lambda-python",
    "aws-cdk.aws-stepfunctions",
    "aws-cdk.aws-stepfunctions-tasks",
]


class BuildStatus(Enum):
    failed = "FAILED"
    fault = "FAULT"
    in_progress = "IN_PROGRESS"
    stopped = "STOPPED"
    succeeded = "SUCCEEDED"
    timed_out = "TIMED_OUT"


class BuildPhaseType(Enum):
    build = "BUILD"
    completed = "COMPLETED"
    download_source = "DOWNLOAD_SOURCE"
    finalizing = "FINALIZING"
    install = "INSTALL"
    post_build = "POST_BUILD"
    pre_build = "PRE_BUILD"
    provisioning = "PROVISIONING"
    queued = "QUEUED"
    submitted = "SUBMITTED"
    upload_artifacts = "UPLOAD_ARTIFACTS"


class BuildPhaseStatus(Enum):
    failed = "FAILED"
    fault = "FAULT"
    queued = "QUEUED"
    in_progress = "IN_PROGRESS"
    stopped = "STOPPED"
    succeeded = "SUCCEEDED"
    timed_out = "TIMED_OUT"


class BuildPhaseContext(NamedTuple):
    status_code: Optional[str]
    message: Optional[str]


class BuildPhase(NamedTuple):
    phase_type: BuildPhaseType
    status: Optional[BuildPhaseStatus]
    start_time: datetime
    end_time: Optional[datetime]
    duration_in_seconds: float
    contexts: List[BuildPhaseContext]


class BuildCloudWatchLogs(NamedTuple):
    enabled: bool
    group_name: Optional[str]
    stream_name: Optional[str]


class BuildInfo(NamedTuple):
    build_id: str
    status: BuildStatus
    current_phase: BuildPhaseType
    start_time: datetime
    end_time: Optional[datetime]
    duration_in_seconds: float
    phases: List[BuildPhase]
    logs: BuildCloudWatchLogs


def start(
    manifest: "Manifest",
    project_name: str,
    stream_name: str,
    bundle_location: str,
    buildspec: Dict[str, Any],
    timeout: int,
) -> str:
    client = manifest.boto3_client("codebuild")
    repo: Optional[str] = None
    credentials: Optional[str] = None
    if manifest.images["code-build-image"]["source"] == "ecr":
        repo = manifest.images["code-build-image"]["repository"]
        if ".amazonaws.com/" not in repo:
            repo = f"{manifest.account_id}.dkr.ecr.{manifest.region}.amazonaws.com/{repo}"
        credentials = "SERVICE_ROLE"
<<<<<<< HEAD
        _logger.debug("Repository: %s", repo)
        _logger.debug("Credentials: %s", credentials)
        response: Dict[str, Any] = client.start_build(
            projectName=project_name,
            sourceTypeOverride="S3",
            sourceLocationOverride=bundle_location,
            buildspecOverride=yaml.safe_dump(data=buildspec, sort_keys=False, indent=4),
            timeoutInMinutesOverride=timeout,
            privilegedModeOverride=True,
            logsConfigOverride={
                "cloudWatchLogs": {
                    "status": "ENABLED",
                    "groupName": f"/aws/codebuild/{project_name}",
                    "streamName": stream_name,
                },
                "s3Logs": {"status": "DISABLED"},
            },
            imageOverride=repo,
            imagePullCredentialsTypeOverride=credentials,
        )
    else:
        _logger.debug("Repository: %s", repo)
        _logger.debug("Credentials: %s", credentials)
        response: Dict[str, Any] = client.start_build(
            projectName=project_name,
            sourceTypeOverride="S3",
            sourceLocationOverride=bundle_location,
            buildspecOverride=yaml.safe_dump(data=buildspec, sort_keys=False, indent=4),
            timeoutInMinutesOverride=timeout,
            privilegedModeOverride=True,
            logsConfigOverride={
                "cloudWatchLogs": {
                    "status": "ENABLED",
                    "groupName": f"/aws/codebuild/{project_name}",
                    "streamName": stream_name,
                },
                "s3Logs": {"status": "DISABLED"},
            }
        )


=======
    _logger.debug("Repository: %s", repo)
    _logger.debug("Credentials: %s", credentials)
    build_params = {
        "projectName": project_name,
        "sourceTypeOverride": "S3",
        "sourceLocationOverride": bundle_location,
        "buildspecOverride": yaml.safe_dump(data=buildspec, sort_keys=False, indent=4),
        "timeoutInMinutesOverride": timeout,
        "privilegedModeOverride": True,
        "logsConfigOverride": {
            "cloudWatchLogs": {
                "status": "ENABLED",
                "groupName": f"/aws/codebuild/{project_name}",
                "streamName": stream_name,
            },
            "s3Logs": {"status": "DISABLED"},
        },
    }
    if repo:
        build_params["imageOverride"] = repo
    if credentials:
        build_params["imagePullCredentialsTypeOverride"] = credentials
    response: Dict[str, Any] = client.start_build(**build_params)
>>>>>>> 55574ba1
    return str(response["build"]["id"])


def fetch_build_info(manifest: "Manifest", build_id: str) -> BuildInfo:
    client = manifest.boto3_client("codebuild")
    response: Dict[str, List[Dict[str, Any]]] = try_it(
        f=client.batch_get_builds, ex=botocore.exceptions.ClientError, ids=[build_id], max_num_tries=5
    )
    if not response["builds"]:
        raise RuntimeError(f"CodeBuild build {build_id} not found.")
    build = response["builds"][0]
    now = datetime.now(timezone.utc)
    log_enabled = True if build.get("logs", {}).get("cloudWatchLogs", {}).get("status") == "ENABLED" else False
    return BuildInfo(
        build_id=build_id,
        status=BuildStatus(value=build["buildStatus"]),
        current_phase=BuildPhaseType(value=build["currentPhase"]),
        start_time=build["startTime"],
        end_time=build.get("endTime", now),
        duration_in_seconds=(build.get("endTime", now) - build["startTime"]).total_seconds(),
        phases=[
            BuildPhase(
                phase_type=BuildPhaseType(value=p["phaseType"]),
                status=None if "phaseStatus" not in p else BuildPhaseStatus(value=p["phaseStatus"]),
                start_time=p["startTime"],
                end_time=p.get("endTime", now),
                duration_in_seconds=p.get("durationInSeconds"),
                contexts=[
                    BuildPhaseContext(status_code=p.get("statusCode"), message=p.get("message"))
                    for c in p.get("contexts", [])
                ],
            )
            for p in build["phases"]
        ],
        logs=BuildCloudWatchLogs(
            enabled=log_enabled,
            group_name=build["logs"]["cloudWatchLogs"].get("groupName") if log_enabled else None,
            stream_name=build["logs"]["cloudWatchLogs"].get("streamName") if log_enabled else None,
        ),
    )


def wait(manifest: "Manifest", build_id: str) -> Iterable[BuildInfo]:
    build = fetch_build_info(manifest=manifest, build_id=build_id)
    while build.status is BuildStatus.in_progress:
        time.sleep(_BUILD_WAIT_POLLING_DELAY)

        last_phase = build.current_phase
        last_status = build.status
        build = fetch_build_info(manifest=manifest, build_id=build_id)

        if build.current_phase is not last_phase or build.status is not last_status:
            _logger.debug("phase: %s (%s)", build.current_phase.value, build.status.value)

        yield build

    if build.status is not BuildStatus.succeeded:
        raise RuntimeError(f"CodeBuild build ({build_id}) is {build.status.value}")
    _logger.debug(
        "start: %s | end: %s | elapsed: %s",
        build.start_time,
        build.end_time,
        build.duration_in_seconds,
    )


SPEC_TYPE = Dict[str, Union[float, Dict[str, Dict[str, Union[List[str], Dict[str, float]]]]]]


def generate_spec(
    manifest: "Manifest",
    plugins: bool = True,
    cmds_install: Optional[List[str]] = None,
    cmds_pre: Optional[List[str]] = None,
    cmds_build: Optional[List[str]] = None,
    cmds_post: Optional[List[str]] = None,
    changeset: Optional["Changeset"] = None,
) -> SPEC_TYPE:
    pre: List[str] = [] if cmds_pre is None else cmds_pre
    build: List[str] = [] if cmds_build is None else cmds_build
    post: List[str] = [] if cmds_post is None else cmds_post
    install = [
        (
            "nohup /usr/sbin/dockerd --host=unix:///var/run/docker.sock"
            " --host=tcp://0.0.0.0:2375 --storage-driver=overlay&"
        ),
        'timeout 15 sh -c "until docker info; do echo .; sleep 1; done"',
        "ls -la",
        "cd bundle",
        "ls -la",
        f"pip install kubernetes~=11.0.0 {' '.join([f'{m}{CDK_VERSION}' for m in CDK_MODULES])}",
        "npm -g install yarn",
        "npm install -g aws-cdk@1.67.0",
        'curl --silent --location "https://github.com/weaveworks/eksctl/releases/latest/download/eksctl_$(uname -s)_amd64.tar.gz" | tar xz -C /tmp',  # noqa
        "mv /tmp/eksctl /usr/local/bin",
        "eksctl version",
    ]

    # Orbit Workbench CLI
    if manifest.codeartifact_domain and manifest.codeartifact_repository:
        install.append(
            "aws codeartifact login --tool pip "
            f"--domain {manifest.codeartifact_domain} "
            f"--repository {manifest.codeartifact_repository}"
        )
    install.append("pip install aws-orbit")

    # Plugins
    if plugins:
        for team_manifest in manifest.teams:
            for plugin in team_manifest.plugins:
                if plugin.path is not None and plugin.module is not None:
                    install.append(f"ls -la ./{team_manifest.name}/{plugin.module}/")
                    install.append(f"pip install -e ./{team_manifest.name}/{plugin.module}/")
        if changeset is not None:
            for plugin_changeset in changeset.plugin_changesets:
                for plugin_name in plugin_changeset.old:
                    module: str = plugin_changeset.old_modules[plugin_name]
                    if plugin_name not in plugin_changeset.new and module is not None:
                        install.append(f"ls -la ./{plugin_changeset.team_name}/{module}/")
                        install.append(f"pip install -e ./{plugin_changeset.team_name}/{module}/")

    if cmds_install is not None:
        install += cmds_install
    return {
        "version": 0.2,
        "phases": {
            "install": {
                "runtime-versions": {"python": 3.7, "nodejs": 12, "docker": 19},
                "commands": install,
            },
            "pre_build": {"commands": pre},
            "build": {"commands": build},
            "post_build": {"commands": post},
        },
    }<|MERGE_RESOLUTION|>--- conflicted
+++ resolved
@@ -131,49 +131,6 @@
         if ".amazonaws.com/" not in repo:
             repo = f"{manifest.account_id}.dkr.ecr.{manifest.region}.amazonaws.com/{repo}"
         credentials = "SERVICE_ROLE"
-<<<<<<< HEAD
-        _logger.debug("Repository: %s", repo)
-        _logger.debug("Credentials: %s", credentials)
-        response: Dict[str, Any] = client.start_build(
-            projectName=project_name,
-            sourceTypeOverride="S3",
-            sourceLocationOverride=bundle_location,
-            buildspecOverride=yaml.safe_dump(data=buildspec, sort_keys=False, indent=4),
-            timeoutInMinutesOverride=timeout,
-            privilegedModeOverride=True,
-            logsConfigOverride={
-                "cloudWatchLogs": {
-                    "status": "ENABLED",
-                    "groupName": f"/aws/codebuild/{project_name}",
-                    "streamName": stream_name,
-                },
-                "s3Logs": {"status": "DISABLED"},
-            },
-            imageOverride=repo,
-            imagePullCredentialsTypeOverride=credentials,
-        )
-    else:
-        _logger.debug("Repository: %s", repo)
-        _logger.debug("Credentials: %s", credentials)
-        response: Dict[str, Any] = client.start_build(
-            projectName=project_name,
-            sourceTypeOverride="S3",
-            sourceLocationOverride=bundle_location,
-            buildspecOverride=yaml.safe_dump(data=buildspec, sort_keys=False, indent=4),
-            timeoutInMinutesOverride=timeout,
-            privilegedModeOverride=True,
-            logsConfigOverride={
-                "cloudWatchLogs": {
-                    "status": "ENABLED",
-                    "groupName": f"/aws/codebuild/{project_name}",
-                    "streamName": stream_name,
-                },
-                "s3Logs": {"status": "DISABLED"},
-            }
-        )
-
-
-=======
     _logger.debug("Repository: %s", repo)
     _logger.debug("Credentials: %s", credentials)
     build_params = {
@@ -197,7 +154,6 @@
     if credentials:
         build_params["imagePullCredentialsTypeOverride"] = credentials
     response: Dict[str, Any] = client.start_build(**build_params)
->>>>>>> 55574ba1
     return str(response["build"]["id"])
 
 
