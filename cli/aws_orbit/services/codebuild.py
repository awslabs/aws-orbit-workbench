#  Copyright Amazon.com, Inc. or its affiliates. All Rights Reserved.
#
#    Licensed under the Apache License, Version 2.0 (the "License").
#    You may not use this file except in compliance with the License.
#    You may obtain a copy of the License at
#
#        http://www.apache.org/licenses/LICENSE-2.0
#
#    Unless required by applicable law or agreed to in writing, software
#    distributed under the License is distributed on an "AS IS" BASIS,
#    WITHOUT WARRANTIES OR CONDITIONS OF ANY KIND, either express or implied.
#    See the License for the specific language governing permissions and
#    limitations under the License.

import logging
import time
from datetime import datetime, timezone
from enum import Enum
from typing import TYPE_CHECKING, Any, Dict, Iterable, List, NamedTuple, Optional, Union

import botocore.exceptions
import yaml

from aws_orbit import __version__
from aws_orbit.utils import boto3_client, try_it

if TYPE_CHECKING:
    from aws_orbit.models.changeset import Changeset
    from aws_orbit.models.context import Context

_logger: logging.Logger = logging.getLogger(__name__)


_BUILD_WAIT_POLLING_DELAY: float = 5  # SECONDS

CDK_VERSION = "~=1.67.0"
CDK_MODULES = [
    "aws_cdk.core",
    "aws-cdk.aws-ec2",
    "aws-cdk.aws-s3",
    "aws-cdk.aws-iam",
    "aws-cdk.aws-efs",
    "aws-cdk.aws-ecr",
    "aws-cdk.aws-ecs",
    "aws-cdk.aws-ssm",
    "aws-cdk.aws-kms",
    "aws-cdk.aws-cognito",
    "aws-cdk.aws-lambda",
    "aws-cdk.aws-lambda-python",
    "aws-cdk.aws-stepfunctions",
    "aws-cdk.aws-stepfunctions-tasks",
]


class BuildStatus(Enum):
    failed = "FAILED"
    fault = "FAULT"
    in_progress = "IN_PROGRESS"
    stopped = "STOPPED"
    succeeded = "SUCCEEDED"
    timed_out = "TIMED_OUT"


class BuildPhaseType(Enum):
    build = "BUILD"
    completed = "COMPLETED"
    download_source = "DOWNLOAD_SOURCE"
    finalizing = "FINALIZING"
    install = "INSTALL"
    post_build = "POST_BUILD"
    pre_build = "PRE_BUILD"
    provisioning = "PROVISIONING"
    queued = "QUEUED"
    submitted = "SUBMITTED"
    upload_artifacts = "UPLOAD_ARTIFACTS"


class BuildPhaseStatus(Enum):
    failed = "FAILED"
    fault = "FAULT"
    queued = "QUEUED"
    in_progress = "IN_PROGRESS"
    stopped = "STOPPED"
    succeeded = "SUCCEEDED"
    timed_out = "TIMED_OUT"


class BuildPhaseContext(NamedTuple):
    status_code: Optional[str]
    message: Optional[str]


class BuildPhase(NamedTuple):
    phase_type: BuildPhaseType
    status: Optional[BuildPhaseStatus]
    start_time: datetime
    end_time: Optional[datetime]
    duration_in_seconds: float
    contexts: List[BuildPhaseContext]


class BuildCloudWatchLogs(NamedTuple):
    enabled: bool
    group_name: Optional[str]
    stream_name: Optional[str]


class BuildInfo(NamedTuple):
    build_id: str
    status: BuildStatus
    current_phase: BuildPhaseType
    start_time: datetime
    end_time: Optional[datetime]
    duration_in_seconds: float
    phases: List[BuildPhase]
    logs: BuildCloudWatchLogs


def start(
    context: "Context",
    project_name: str,
    stream_name: str,
    bundle_location: str,
    buildspec: Dict[str, Any],
    timeout: int,
) -> str:
    client = boto3_client("codebuild")
    repo: Optional[str] = None
    credentials: Optional[str] = None
    if context.images.code_build.source == "ecr":
        repo = context.images.code_build.repository
        if not any(match in repo for match in [".amazonaws.com/", "public.ecr.aws"]):
            repo = f"{context.account_id}.dkr.ecr.{context.region}.amazonaws.com/{repo}"
        credentials = "SERVICE_ROLE"
    _logger.debug("Repository: %s", repo)
    _logger.debug("Credentials: %s", credentials)
    build_params = {
        "projectName": project_name,
        "sourceTypeOverride": "S3",
        "sourceLocationOverride": bundle_location,
        "buildspecOverride": yaml.safe_dump(data=buildspec, sort_keys=False, indent=4),
        "timeoutInMinutesOverride": timeout,
        "privilegedModeOverride": True,
        "logsConfigOverride": {
            "cloudWatchLogs": {
                "status": "ENABLED",
                "groupName": f"/aws/codebuild/{project_name}",
                "streamName": stream_name,
            },
            "s3Logs": {"status": "DISABLED"},
        },
    }
    if repo:
        build_params["imageOverride"] = repo
    if credentials:
        build_params["imagePullCredentialsTypeOverride"] = credentials
    response: Dict[str, Any] = client.start_build(**build_params)
    return str(response["build"]["id"])


def fetch_build_info(build_id: str) -> BuildInfo:
    client = boto3_client("codebuild")
    response: Dict[str, List[Dict[str, Any]]] = try_it(
        f=client.batch_get_builds, ex=botocore.exceptions.ClientError, ids=[build_id], max_num_tries=5
    )
    if not response["builds"]:
        raise RuntimeError(f"CodeBuild build {build_id} not found.")
    build = response["builds"][0]
    now = datetime.now(timezone.utc)
    log_enabled = True if build.get("logs", {}).get("cloudWatchLogs", {}).get("status") == "ENABLED" else False
    return BuildInfo(
        build_id=build_id,
        status=BuildStatus(value=build["buildStatus"]),
        current_phase=BuildPhaseType(value=build["currentPhase"]),
        start_time=build["startTime"],
        end_time=build.get("endTime", now),
        duration_in_seconds=(build.get("endTime", now) - build["startTime"]).total_seconds(),
        phases=[
            BuildPhase(
                phase_type=BuildPhaseType(value=p["phaseType"]),
                status=None if "phaseStatus" not in p else BuildPhaseStatus(value=p["phaseStatus"]),
                start_time=p["startTime"],
                end_time=p.get("endTime", now),
                duration_in_seconds=p.get("durationInSeconds"),
                contexts=[
                    BuildPhaseContext(status_code=p.get("statusCode"), message=p.get("message"))
                    for c in p.get("contexts", [])
                ],
            )
            for p in build["phases"]
        ],
        logs=BuildCloudWatchLogs(
            enabled=log_enabled,
            group_name=build["logs"]["cloudWatchLogs"].get("groupName") if log_enabled else None,
            stream_name=build["logs"]["cloudWatchLogs"].get("streamName") if log_enabled else None,
        ),
    )


def wait(build_id: str) -> Iterable[BuildInfo]:
    build = fetch_build_info(build_id=build_id)
    while build.status is BuildStatus.in_progress:
        time.sleep(_BUILD_WAIT_POLLING_DELAY)

        last_phase = build.current_phase
        last_status = build.status
        build = fetch_build_info(build_id=build_id)

        if build.current_phase is not last_phase or build.status is not last_status:
            _logger.debug("phase: %s (%s)", build.current_phase.value, build.status.value)

        yield build

    if build.status is not BuildStatus.succeeded:
        raise RuntimeError(f"CodeBuild build ({build_id}) is {build.status.value}")
    _logger.debug(
        "start: %s | end: %s | elapsed: %s",
        build.start_time,
        build.end_time,
        build.duration_in_seconds,
    )


SPEC_TYPE = Dict[str, Union[float, Dict[str, Dict[str, Union[List[str], Dict[str, float]]]]]]


def generate_spec(
    context: "Context",
    changeset: Optional["Changeset"] = None,
    plugins: bool = True,
    cmds_install: Optional[List[str]] = None,
    cmds_pre: Optional[List[str]] = None,
    cmds_build: Optional[List[str]] = None,
    cmds_post: Optional[List[str]] = None,
) -> SPEC_TYPE:
    pre: List[str] = [] if cmds_pre is None else cmds_pre
    build: List[str] = [] if cmds_build is None else cmds_build
    post: List[str] = [] if cmds_post is None else cmds_post
    install = [
        (
            "nohup /usr/sbin/dockerd --host=unix:///var/run/docker.sock"
            " --host=tcp://0.0.0.0:2375 --storage-driver=overlay&"
        ),
        'timeout 15 sh -c "until docker info; do echo .; sleep 1; done"',
    ]

    if context.codeartifact_domain and context.codeartifact_repository:
        install.append(
            "aws codeartifact login --tool pip "
            f"--domain {context.codeartifact_domain} "
            f"--repository {context.codeartifact_repository}"
        )
<<<<<<< HEAD
    install.append(f"pip install aws-orbit=={__version__}")
=======
        # Adding Codeartifact based pip.conf, later used for Dockerfile build.
        install.append("cp ~/.config/pip/pip.conf .")

    # Orbit Workbench CLI
    install.append("pip install aws-orbit")
>>>>>>> 79da6a35

    # Plugins
    if plugins:
        for team_context in context.teams:
            for plugin in team_context.plugins:
                if plugin.path is not None and plugin.module is not None:
                    plugin_module_name = (plugin.module).replace("_", "-")
                    install.append(f"pip install --upgrade aws-orbit-{plugin_module_name}")

        if changeset is not None:
            for plugin_changeset in changeset.plugin_changesets:

                # OLD
                for plugin_name in plugin_changeset.old:
                    module: str = plugin_changeset.old_modules[plugin_name]
                    if plugin_name not in plugin_changeset.new and module is not None:
                        plugin_module_name = (module).replace("_", "-")
                        install.append(f"pip install --upgrade aws-orbit-{plugin_module_name}")

                # OLD
                for plugin_name in plugin_changeset.new:
                    module = plugin_changeset.new_modules[plugin_name]
                    if plugin_name not in plugin_changeset.old and module is not None:
                        plugin_module_name = (module).replace("_", "-")
                        install.append(f"pip install --upgrade aws-orbit-{plugin_module_name}")

    if cmds_install is not None:
        install += cmds_install

    return_spec: SPEC_TYPE = {
        "version": 0.2,
        "phases": {
            "install": {
                "runtime-versions": {"python": 3.7, "nodejs": 12, "docker": 19},
                "commands": install,
            },
            "pre_build": {"commands": pre},
            "build": {"commands": build},
            "post_build": {"commands": post},
        },
    }
    _logger.debug(return_spec)
    return return_spec<|MERGE_RESOLUTION|>--- conflicted
+++ resolved
@@ -250,15 +250,11 @@
             f"--domain {context.codeartifact_domain} "
             f"--repository {context.codeartifact_repository}"
         )
-<<<<<<< HEAD
-    install.append(f"pip install aws-orbit=={__version__}")
-=======
         # Adding Codeartifact based pip.conf, later used for Dockerfile build.
         install.append("cp ~/.config/pip/pip.conf .")
 
     # Orbit Workbench CLI
-    install.append("pip install aws-orbit")
->>>>>>> 79da6a35
+    install.append(f"pip install aws-orbit=={__version__}")
 
     # Plugins
     if plugins:
