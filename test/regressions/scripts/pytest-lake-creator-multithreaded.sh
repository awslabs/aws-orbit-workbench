#!/bin/bash

set -e

# Required os env variables. Replace with testing Orbit env details
# AWS_ORBIT_ENV, AWS_ORBIT_TEAM_SPACE

# Set the .kube/config with respect to runtime environment
<<<<<<< HEAD
pytest -k lakecreator_cleaner test_lake_creator_cleaner.py
=======
pytest -k testlakecreator_cleaner test_lake_creator.py
>>>>>>> 20494a07

# Multi threaded
pytest -k testlakecreator_unzip -n auto test_lake_creator.py

pytest -k testlakecreator_check_data_files test_lake_creator.py

# Multi threaded
pytest -k testlakecreator_create_glue_tables -n auto test_lake_creator.py

pytest -k testlakecreator_check_glue_tables test_lake_creator.py

pytest -k testlakecreator_lf test_lake_creator.py<|MERGE_RESOLUTION|>--- conflicted
+++ resolved
@@ -6,11 +6,9 @@
 # AWS_ORBIT_ENV, AWS_ORBIT_TEAM_SPACE
 
 # Set the .kube/config with respect to runtime environment
-<<<<<<< HEAD
+
 pytest -k lakecreator_cleaner test_lake_creator_cleaner.py
-=======
-pytest -k testlakecreator_cleaner test_lake_creator.py
->>>>>>> 20494a07
+
 
 # Multi threaded
 pytest -k testlakecreator_unzip -n auto test_lake_creator.py
